package edu.nd.crc.safa.server.services.retrieval;

import java.util.ArrayList;
import java.util.List;
import java.util.Map;
import java.util.stream.Collectors;

import edu.nd.crc.safa.server.entities.api.ProjectParsingErrors;
import edu.nd.crc.safa.server.entities.app.documents.DocumentAppEntity;
import edu.nd.crc.safa.server.entities.app.documents.DocumentColumnAppEntity;
import edu.nd.crc.safa.server.entities.app.project.ArtifactAppEntity;
import edu.nd.crc.safa.server.entities.app.project.ProjectAppEntity;
import edu.nd.crc.safa.server.entities.app.project.ProjectMemberAppEntity;
import edu.nd.crc.safa.server.entities.app.project.TraceAppEntity;
import edu.nd.crc.safa.server.entities.db.ApprovalStatus;
import edu.nd.crc.safa.server.entities.db.ArtifactType;
import edu.nd.crc.safa.server.entities.db.ArtifactVersion;
import edu.nd.crc.safa.server.entities.db.Document;
import edu.nd.crc.safa.server.entities.db.DocumentType;
import edu.nd.crc.safa.server.entities.db.Project;
import edu.nd.crc.safa.server.entities.db.ProjectVersion;
import edu.nd.crc.safa.server.entities.db.TraceLink;
import edu.nd.crc.safa.server.entities.db.TraceLinkVersion;
import edu.nd.crc.safa.server.repositories.artifacts.ArtifactTypeRepository;
import edu.nd.crc.safa.server.repositories.artifacts.ArtifactVersionRepository;
import edu.nd.crc.safa.server.repositories.documents.DocumentArtifactRepository;
import edu.nd.crc.safa.server.repositories.documents.DocumentColumnRepository;
import edu.nd.crc.safa.server.repositories.documents.DocumentRepository;
import edu.nd.crc.safa.server.repositories.projects.ProjectMembershipRepository;
import edu.nd.crc.safa.server.repositories.traces.TraceLinkVersionRepository;
import edu.nd.crc.safa.server.services.CurrentDocumentService;
import edu.nd.crc.safa.server.services.WarningService;
import edu.nd.crc.safa.warnings.RuleName;

import lombok.AllArgsConstructor;
<<<<<<< HEAD
import org.javatuples.Pair;
=======
>>>>>>> d58458c9
import org.springframework.context.annotation.Scope;
import org.springframework.stereotype.Service;

/**
 * Responsible for all providing an API to retrieve and collect AppEntities including:
 * 1. ProjectEntities
 * 2. ProjectAppEntity
 * 3. ProjectMemberAppEntity
 * 4. ArtifactAppEntity
 * 5. TraceAppEntity
 * 6. DocumentAppEntity
 * 7. ProjectWarnings
 */
@Service
@Scope("singleton")
@AllArgsConstructor
public class AppEntityRetrievalService {

    private final DocumentRepository documentRepository;
    private final TraceLinkVersionRepository traceLinkVersionRepository;
    private final DocumentArtifactRepository documentArtifactRepository;
    private final ArtifactVersionRepository artifactVersionRepository;
    private final ArtifactTypeRepository artifactTypeRepository;
    private final ProjectMembershipRepository projectMembershipRepository;
    private final DocumentColumnRepository documentColumnRepository;
    private final CurrentDocumentService currentDocumentService;

    private final WarningService warningService;
    private final CommitErrorRetrievalService commitErrorRetrievalService;

<<<<<<< HEAD
    public static AppEntityRetrievalService getInstance() {
        return instance;
    }

    @PostConstruct
    void init() {
        instance = this;
    }

=======
>>>>>>> d58458c9
    /**
     * Finds project, artifact, traces, errors, and warnings related with given project version.
     *
     * @param projectVersion Version whose artifacts are used to generate warnings and error
     * @return ProjectCreationResponse containing all relevant project entities
     */
    public ProjectAppEntity retrieveProjectEntitiesAtProjectVersion(ProjectVersion projectVersion) {
        ProjectAppEntity projectAppEntity = this.retrieveProjectAppEntityAtProjectVersion(projectVersion);
        Map<String, List<RuleName>> warnings = this.retrieveWarningsInProjectVersion(projectVersion);
        projectAppEntity.setWarnings(warnings);
        return projectAppEntity;
    }

    /**
     * Creates a project application entity containing the entities (e.g. traces, artifacts) from
     * the given version. Further, gathers the list of project members at the time of being called.
     *
     * @param projectVersion The point in the project whose entities are being retrieved.
     * @return ProjectAppEntity Entity containing project name, description, artifacts, and traces.
     */
    public ProjectAppEntity retrieveProjectAppEntityAtProjectVersion(ProjectVersion projectVersion) {

        Project project = projectVersion.getProject();

        // Versioned Entities
        List<ArtifactAppEntity> artifacts = retrieveArtifactsInProjectVersion(projectVersion);
        List<String> artifactIds = artifacts
            .stream()
            .map(ArtifactAppEntity::getBaseEntityId)
            .collect(Collectors.toList());
        List<TraceAppEntity> traces = retrieveTracesInProjectVersion(projectVersion, artifactIds);

        // Project Entities
        List<ProjectMemberAppEntity> projectMembers = getMembersInProject(project);

        // Documents
        List<DocumentAppEntity> documents = this.getDocumentsInProject(project);
        String currentDocumentId = this.currentDocumentService.getCurrentDocumentId();

        // Artifact types
        List<ArtifactType> artifactTypes = this.artifactTypeRepository.findByProject(project);

        // Version errors
        ProjectParsingErrors errors = this.commitErrorRetrievalService.collectErrorsInVersion(projectVersion);

        return new ProjectAppEntity(projectVersion,
            artifacts,
            traces,
            projectMembers,
            documents,
            currentDocumentId,
            artifactTypes,
            errors);
    }

    public Pair<List<ArtifactAppEntity>, List<TraceAppEntity>> getEntitiesInDocument(ProjectVersion projectVersion,
                                                                                     Document document) {
        List<ArtifactAppEntity> artifacts = retrieveArtifactsInProjectVersion(projectVersion)
            .stream()
            .filter(a -> a.documentIds.contains(document.getDocumentId().toString()))
            .collect(Collectors.toList());
        List<String> artifactIds = artifacts
            .stream()
            .map(ArtifactAppEntity::getBaseEntityId)
            .collect(Collectors.toList());
        List<TraceAppEntity> traces = retrieveTracesInProjectVersion(projectVersion, artifactIds);
        return new Pair<>(artifacts, traces);
    }

    /**
     * Returns the list of members in the given project.
     *
     * @param project The project whose members are being retrieved.
     * @return The list of project member app entities.
     */
    public List<ProjectMemberAppEntity> getMembersInProject(Project project) {
        return this.projectMembershipRepository.findByProject(project)
            .stream()
            .map(ProjectMemberAppEntity::new)
            .collect(Collectors.toList());
    }

    /**
     * Returns the current list of artifacts in the version given.
     *
     * @param projectVersion The version whose artifacts are retrieved.
     * @return List of artifact app entities as saved in project version.
     */
    public List<ArtifactAppEntity> retrieveArtifactsInProjectVersion(ProjectVersion projectVersion) {
        List<ArtifactVersion> artifactBodies = artifactVersionRepository
            .retrieveVersionEntitiesByProjectVersion(projectVersion);
        List<ArtifactAppEntity> artifacts = new ArrayList<>();
        for (ArtifactVersion artifactVersion : artifactBodies) {
            ArtifactAppEntity artifactAppEntity = this.artifactVersionRepository
                .retrieveAppEntityFromVersionEntity(artifactVersion);
            artifacts.add(artifactAppEntity);
        }
        return artifacts;
    }

    /**
     * Returns the list of traces in the given project version.
     *
     * @param projectVersion The version of the project whose links are returned.
     * @return List of TraceAppEntity
     */
    public List<TraceAppEntity> retrieveTracesInProjectVersion(ProjectVersion projectVersion) {
        List<ArtifactAppEntity> projectVersionArtifacts = retrieveArtifactsInProjectVersion(projectVersion);
        List<String> projectVersionArtifactIds = projectVersionArtifacts
            .stream()
            .map(ArtifactAppEntity::getBaseEntityId)
            .collect(Collectors.toList());
        return retrieveTracesInProjectVersion(projectVersion, projectVersionArtifactIds);
    }

    /**
     * Returns the list of traces currently active in given version.
     *
     * @param projectVersion      The project version whose traces are returned if existing in it.
     * @param existingArtifactIds List of artifact ids for those existing in given version.
     * @return List of trace links existing in given version at the time of calling this.
     */
    public List<TraceAppEntity> retrieveTracesInProjectVersion(ProjectVersion projectVersion,
                                                               List<String> existingArtifactIds) {
        return this.traceLinkVersionRepository
            .retrieveAppEntitiesByProjectVersion(projectVersion)
            .stream()
            .filter(t -> existingArtifactIds.contains(t.sourceId)
                && existingArtifactIds.contains(t.targetId))
            .collect(Collectors.toList());
    }

    /**
     * Returns list of traces current active in project version containing
     * source or target as given artifact.
     *
     * @param projectVersion The project version used to retrieve active links.
     * @param artifactName   The artifact to be used to query links.
     * @return List of traces active in version and associated with artifact
     */
    public List<TraceAppEntity> getTracesInProjectVersionRelatedToArtifact(
        ProjectVersion projectVersion,
        String artifactName
    ) {
        return this.traceLinkVersionRepository
            .retrieveAppEntitiesByProjectVersion(projectVersion)
            .stream()
            .filter(t -> artifactName.equals(t.sourceName) || artifactName.equals(t.targetName))
            .collect(Collectors.toList());
    }

    /**
     * Returns list of documents in given project
     *
     * @param project The projects whose documents are returned.
     * @return List of documents in project.
     */
    public List<DocumentAppEntity> getDocumentsInProject(Project project) {
        List<Document> projectDocuments = this.documentRepository.findByProject(project);
        List<DocumentAppEntity> documentAppEntities = new ArrayList<>();
        for (Document document : projectDocuments) {
            // Retrieve linked artifact Ids
            List<String> artifactIds = this.documentArtifactRepository.findByDocument(document)
                .stream()
                .map(da -> da.getArtifact().getArtifactId().toString())
                .collect(Collectors.toList());
            DocumentAppEntity documentAppEntity = new DocumentAppEntity(document, artifactIds);

            // Retrieve FMEA columns
            if (document.getType() == DocumentType.FMEA) {
                List<DocumentColumnAppEntity> documentColumns = this.documentColumnRepository
                    .findByDocumentOrderByTableColumnIndexAsc(document)
                    .stream()
                    .map(DocumentColumnAppEntity::new)
                    .collect(Collectors.toList());
                documentAppEntity.setColumns(documentColumns);
            }

            documentAppEntities.add(documentAppEntity);
        }
        return documentAppEntities;
    }

    /**
     * Returns mapping of artifact name to the list of violations it is inhibiting.
     *
     * @param projectVersion - Finds violations in artifact tree at time of this version
     * @return A mapping of  artifact name's to their resulting violations
     */
    public Map<String, List<RuleName>> retrieveWarningsInProjectVersion(ProjectVersion projectVersion) {
        List<ArtifactVersion> artifacts = artifactVersionRepository
            .retrieveVersionEntitiesByProjectVersion(projectVersion);
        List<TraceLink> traceLinks =
            this.traceLinkVersionRepository
                .retrieveVersionEntitiesByProjectVersion(projectVersion)
                .stream()
                .filter(t -> t.getApprovalStatus() == ApprovalStatus.APPROVED)
                .map(TraceLinkVersion::getTraceLink)
                .collect(Collectors.toList());
        return this.warningService.generateWarningsOnEntities(projectVersion.getProject(), artifacts, traceLinks);
    }
}<|MERGE_RESOLUTION|>--- conflicted
+++ resolved
@@ -33,10 +33,6 @@
 import edu.nd.crc.safa.warnings.RuleName;
 
 import lombok.AllArgsConstructor;
-<<<<<<< HEAD
-import org.javatuples.Pair;
-=======
->>>>>>> d58458c9
 import org.springframework.context.annotation.Scope;
 import org.springframework.stereotype.Service;
 
@@ -67,18 +63,6 @@
     private final WarningService warningService;
     private final CommitErrorRetrievalService commitErrorRetrievalService;
 
-<<<<<<< HEAD
-    public static AppEntityRetrievalService getInstance() {
-        return instance;
-    }
-
-    @PostConstruct
-    void init() {
-        instance = this;
-    }
-
-=======
->>>>>>> d58458c9
     /**
      * Finds project, artifact, traces, errors, and warnings related with given project version.
      *
