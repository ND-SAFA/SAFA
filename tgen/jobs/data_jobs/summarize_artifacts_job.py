--- conflicted
+++ resolved
@@ -3,12 +3,9 @@
 import pandas as pd
 
 from tgen.common.util.enum_util import EnumDict
-<<<<<<< HEAD
 from tgen.data.dataframes.artifact_dataframe import ArtifactKeys, ArtifactDataFrame
-=======
 from tgen.data.dataframes.artifact_dataframe import ArtifactKeys
 from tgen.data.readers.artifact_project_reader import ArtifactProjectReader
->>>>>>> 47f3903b
 from tgen.data.summarizer.summarizer import Summarizer
 from tgen.jobs.abstract_job import AbstractJob
 from tgen.jobs.components.args.job_args import JobArgs
@@ -36,11 +33,7 @@
         if summarizer is None:
             summarizer = Summarizer(**kwargs)
         self.artifacts = artifacts
-<<<<<<< HEAD
         self.artifact_df = ArtifactDataFrame(pd.DataFrame(self.artifacts))
-=======
-        self.artifact_df = pd.DataFrame(self.artifacts).set_index(ArtifactKeys.ID.value).dropna()
->>>>>>> 47f3903b
         self.summarizer = summarizer
         self.export_path = export_path
 
@@ -49,13 +42,7 @@
         Performs the summarization of all artifacts and returns the summaries as the new artifact content
         :return: The job result containing all artifacts mapped to their summarized content
         """
-<<<<<<< HEAD
         self.artifact_df.summarize_content(self.summarizer)
-=======
-        self.artifact_df[ArtifactKeys.SUMMARY.value] = self.summarizer.summarize_dataframe(self.artifact_df,
-                                                                                           col2summarize=ArtifactKeys.CONTENT.value,
-                                                                                           col2use4chunker=ArtifactKeys.ID.value)
         if self.export_path:
             self.artifact_df.to_csv(self.export_path)
->>>>>>> 47f3903b
         return self.artifact_df.to_dict(orient='index')