--- conflicted
+++ resolved
@@ -27,13 +27,9 @@
             "per_device_train_batch_size": 2,
             "metrics": [
               "map",
-<<<<<<< HEAD
-              "f"
-=======
               "map_at_k",
               "f",
               "precision"
->>>>>>> 8773710c
             ]
           },
           "trainer_dataset_manager": {
