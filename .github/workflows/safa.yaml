--- conflicted
+++ resolved
@@ -2,11 +2,8 @@
 
 on:
   pull_request:
-<<<<<<< HEAD
-=======
     branches:
       - development
->>>>>>> d65d3f89
     types: [ opened, synchronize ]
   issue_comment:
     types: [ created ]
