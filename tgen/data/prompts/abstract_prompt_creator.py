from abc import abstractmethod
from typing import Type

from tgen.data.keys.prompt_keys import PromptKeys
from tgen.data.prompts.prompt_args import PromptArgs
from tgen.data.prompts.supported_prompts import SupportedPrompts
from tgen.util.base_object import BaseObject
from tgen.util.enum_util import EnumDict
from tgen.util.override import overrides


class AbstractPromptCreator(BaseObject):
    """
<<<<<<< HEAD
    Responsible for formatting and creating prompts and completions for Language Models
    """
    base_prompt: BasePrompt
=======
    Creates prompt dataframes according to configuration.
    """
>>>>>>> 8e12191d

    def __init__(self, prompt_args: PromptArgs, base_prompt: SupportedPrompts):
        """
        Constructs prompt creator with prompt arguments as configuration.
        :param prompt_args: The arguments customizing prompt generation.
        """
        self.args = prompt_args
        self.base_prompt = base_prompt

    def generate_base(self, base_prompt: str, base_completion: str) -> EnumDict[str, str]:
        """
        Generates the prompt and response
        :return: Dictionary containing the prompt and completion
        """
        prompt = self.format_prompt(base_prompt)
        completion = self.format_completion(base_completion)
        return EnumDict({
            PromptKeys.PROMPT: prompt,
            PromptKeys.COMPLETION: completion
        })

    def format_prompt(self, base_prompt: str) -> str:
        """
        Formats the prompt with expected prefix + suffix tokens
        :param base_prompt: The base prompt
        :return: The formatted prompt
        """
        return f"{base_prompt}{self.args.prompt_separator}"

    def format_completion(self, base_completion: str) -> str:
        """
        Formats the completion with expected prefix + suffix tokens
        :param base_completion: The base completion
        :return: The formatted completion
        """
        return f"{self.args.completion_prefix}{base_completion}{self.args.completion_suffix}"

    @abstractmethod
    def create(self, source_content: str, target_content: str, **kwargs) -> EnumDict[str, str]:
        """
        Generates the prompt and response
        :param source_content: The content of the source artifact
        :param target_content: The content of the target artifact
        :param kwargs: Additional params for the generation
        :return: Dictionary containing the prompt and completion
        """

    @classmethod
    @overrides(BaseObject)
    def _get_enum_class(cls, child_class_name: str) -> Type:
        """
        Returns the correct enum class mapping name to class given the abstract parent class type and name of child class
        :param child_class_name: the name of the child class
        :return: the enum class mapping name to class
        """
        from tgen.data.prompts.supported_prompt_creator import SupportedPromptCreator
        return SupportedPromptCreator<|MERGE_RESOLUTION|>--- conflicted
+++ resolved
@@ -11,14 +11,9 @@
 
 class AbstractPromptCreator(BaseObject):
     """
-<<<<<<< HEAD
     Responsible for formatting and creating prompts and completions for Language Models
     """
     base_prompt: BasePrompt
-=======
-    Creates prompt dataframes according to configuration.
-    """
->>>>>>> 8e12191d
 
     def __init__(self, prompt_args: PromptArgs, base_prompt: SupportedPrompts):
         """
