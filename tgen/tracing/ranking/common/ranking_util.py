import json
<<<<<<< HEAD
from typing import Dict, List, Optional, Set, Tuple, Union
=======
from typing import Dict, List, Optional, Tuple, Set, Union
>>>>>>> 6a74ec23

import numpy as np

from tgen.common.constants.ranking_constants import PROJECT_SUMMARY_HEADER
from tgen.common.logging.logger_manager import logger
from tgen.common.objects.trace import Trace
from tgen.common.util.enum_util import EnumDict
from tgen.common.util.list_util import ListUtil
from tgen.common.util.math_util import MathUtil
from tgen.data.dataframes.artifact_dataframe import ArtifactDataFrame
from tgen.data.dataframes.trace_dataframe import TraceDataFrame
from tgen.data.keys.structure_keys import TraceKeys
from tgen.metrics.metrics_manager import MetricsManager
from tgen.metrics.supported_trace_metric import SupportedTraceMetric
from tgen.prompts.prompt import Prompt
from tgen.prompts.prompt_builder import PromptBuilder
from tgen.tracing.ranking.common.ranking_state import RankingState
from tgen.tracing.ranking.common.tracing_request import TracingRequest


class RankingUtil:
    """
    Contains utility methods for dealing with artifact layers.
    """

    @staticmethod
    def evaluate_trace_predictions(trace_df: TraceDataFrame, predicted_entries: List[EnumDict],
                                   all_scores: Dict[int, float] = None, log_results: bool = True) -> Optional[Dict]:
        """
        Calculates ranking metrics for ranking predictions.
        :param trace_df: The trace data frame containing true labels.
        :param predicted_entries: The ranking predictions.
        :param all_scores: A dictionary mapping trace id to the score obtained for it.
        :param log_results: If True, logs the results to the console.
        :return: The dictionary of metrics.
        """
        all_scores = {} if not all_scores else all_scores
        if trace_df is None:
            logger.info("Skipping evaluation, trace data frame is none.")
            return
        n_labels = len(trace_df[TraceKeys.LABEL].unique())
        if n_labels == 0:
            logger.info("Skipping evaluation, no labels found in trace data frame.")
            return
        if not isinstance(predicted_entries[0], EnumDict):
            predicted_entries = [EnumDict(e) for e in predicted_entries]

        all_link_ids = list(trace_df.index)
        positive_link_ids = [t[TraceKeys.LINK_ID] for t in trace_df.get_links_with_label(1)]
        negative_link_ids = [t[TraceKeys.LINK_ID] for t in trace_df.get_links_with_label(0)]
        predicted_link_ids = [TraceDataFrame.generate_link_id(entry[TraceKeys.SOURCE], entry[TraceKeys.TARGET]) for
                              entry in predicted_entries]
        predicted_t_map = {t_id: t for t_id, t in zip(predicted_link_ids, predicted_entries)}

        false_negative_ids = list(set(positive_link_ids).difference(set(predicted_link_ids)))
        false_positive_ids = list(set(negative_link_ids).intersection(set(predicted_link_ids)))

        other_link_ids = set(all_link_ids).difference(predicted_link_ids)
        ordered_link_ids = predicted_link_ids + list(other_link_ids)
        scores = [entry[TraceKeys.SCORE.value] for entry in predicted_entries]
        missing_scores = [all_scores.get(i, 0) for i in other_link_ids]
        all_scores = scores + missing_scores

        metrics_manager_scores = MetricsManager(trace_df, predicted_similarities=all_scores, link_ids=ordered_link_ids)
        score_based_metrics = SupportedTraceMetric.get_score_based_metrics()
        metric_results = metrics_manager_scores.eval(score_based_metrics)

        metrics_manager_labels = MetricsManager(trace_df,
                                                predicted_similarities=[int(id_ in predicted_link_ids) for id_ in ordered_link_ids],
                                                link_ids=ordered_link_ids)
        other_metrics = set(SupportedTraceMetric.get_keys()).difference(score_based_metrics)
        other_metric_results = metrics_manager_labels.eval(other_metrics)

        metric_results.update(other_metric_results)
        if log_results:
            RankingUtil.log_artifacts("False Negatives", trace_df.to_map(), false_negative_ids)
            RankingUtil.log_artifacts("False Positives", predicted_t_map, false_positive_ids)
            logger.log_with_title("Ranking Metrics", json.dumps(metric_results))
        return metric_results

    @staticmethod
    def ranking_to_predictions(parent2rankings, parent2explanations: Dict[str, List[str]] = None) -> List[Trace]:
        """
        Converts ranking to prediction entries.
        :param parent2rankings: Mapping of parent name to ranked children.
        :param parent2explanations: Dictionary mapping the parent to a list of explanations for each child prediction
        :return: List of prediction entries.
        """
        predicted_entries = []
        for parent_id, ranked_children in parent2rankings.items():
            if isinstance(ranked_children, tuple):
                ranked_children, children_scores = ranked_children
            else:
                children_scores = ListUtil.create_step_list(len(ranked_children))

            explanations = parent2explanations[parent_id] if parent2explanations else None
            target_predicted_entries = RankingUtil.create_ranking_predictions(parent_id, ranked_children, scores=children_scores,
                                                                              explanations=explanations)
            predicted_entries.extend(target_predicted_entries)
        return predicted_entries

    @staticmethod
    def create_ranking_predictions(parent_id: str, ranked_children_ids: List[str],
                                   scores: List[float] = None, original_entries: List[Trace] = None,
                                   explanations: List[str] = None) -> List[Trace]:
        """
        Creates ranking predictions by assigning scores to ranking in linear fashion.
        :param parent_id: The parent artifact id.
        :param ranked_children_ids: The ranked children for parent.
        :param scores: The list of scores for each child prediction.
        :param original_entries: The original entries to extract labels from.
        :param explanations: A list of explanations for each child prediction.
        :return:
        """
        children2label = {entry["source"]: entry["label"] for entry in original_entries} if original_entries else {}
        predicted_entries = []
        for i in range(len(ranked_children_ids)):
            child_id = ranked_children_ids[i]
            score = scores[i]
            label = children2label.get(child_id, None)
            entry = {
                "source": child_id,
                "target": parent_id,
                "score": score,
                "label": label
            }
            if explanations:
                entry[TraceKeys.EXPLANATION.value] = explanations[i]
            predicted_entries.append(entry)
        return predicted_entries

    @staticmethod
    def log_artifacts(title: str, trace_map: Dict, artifact_ids: List[str], group_key: str = TraceKeys.TARGET.value) -> None:
        """
        Logs the missing links (false negatives).
        :param title: The title to use when logging
        :param trace_map: The trace data mapping id to trace dict
        :param artifact_ids: The IDs of the missing links.
        :param group_key: The key used to group missing ids (either by parent or child).
        :return: None
        """
        artifact_id_key = TraceKeys.SOURCE.value if group_key == TraceKeys.TARGET.value else TraceKeys.TARGET.value

        missing_links = [trace_map[t_id] for t_id in artifact_ids]
        grouped_links = RankingUtil.group_trace_predictions(missing_links, group_key)
        grouped_links = {g: [RankingUtil.format_link(link, artifact_id_key) for link in g_links] for g, g_links in
                         grouped_links.items()}
        logger.log_title(title)
        for group_key, group_items in grouped_links.items():
            logger.info(f"{group_key}:{len(group_items)}")

    @staticmethod
    def select_predictions_by_thresholds(trace_predictions: List[Trace], primary_threshold: float,
                                         secondary_threshold: float = None, min_threshold: float = 0,
                                         artifact_key: TraceKeys = TraceKeys.child_label()) -> List[Trace]:
        """
        Selects the top parent or child per artifact.
        :param trace_predictions: The trace predictions.
        :param primary_threshold: The threshold to establish first tier trace from.
        :param secondary_threshold: The threshold to establish second tier trace from.
        :param min_threshold: The minimum threshold to establish a trace from
        :param artifact_key: The key of the primary artifact, from which top candidates will be established.
        :return: List of selected predictions.
        """
        secondary_threshold = primary_threshold - 0.1 if not secondary_threshold else secondary_threshold
        artifact2entries = RankingUtil.group_trace_predictions(trace_predictions, artifact_key.value)
        predictions = []

        for artifact, artifact_preds in artifact2entries.items():
            sorted_entries = sorted(artifact_preds, key=lambda e: e[TraceKeys.SCORE], reverse=True)
            if not sorted_entries:
                continue

            t1_preds = [s for s in sorted_entries if s[TraceKeys.SCORE] >= primary_threshold]
            t2_preds = [s for s in sorted_entries if secondary_threshold <= s[TraceKeys.SCORE] < min_threshold]
            t3_preds = sorted_entries[:1] if sorted_entries[0][TraceKeys.SCORE] >= min_threshold else []
            if len(t1_preds) > 0:
                selected_entries = t1_preds
            elif len(t2_preds) > 0:
                selected_entries = t2_preds
            else:
                selected_entries = t3_preds

            predictions.extend(selected_entries)

        return predictions

    @staticmethod
    def group_trace_predictions(predictions: List[Trace], key_id: str, sort_entries: bool = False):
        """
        Groups the predictions by the property given.
        :param predictions: The predictions to group.
        :param key_id: The id of the key to access the child from the entry
        :param sort_entries: If True, sorts all predictions for each grouping.
        :return: Dictionary of keys in key_id and their associated entries.
        """
        artifact_id2entries = {}
        for entry in predictions:
            a_id = entry[key_id]
            if a_id not in artifact_id2entries:
                artifact_id2entries[a_id] = []
            artifact_id2entries[a_id].append(entry)
        if sort_entries:
            artifact_id2entries = {a_id: sorted(entries, key=lambda entry: entry[TraceKeys.SCORE], reverse=True)
                                   for a_id, entries in artifact_id2entries.items()}
        return artifact_id2entries

    @staticmethod
    def format_link(a: Dict, artifact_id_key: str):
        """
        Formats the artifact with its score and explanation if it exists.
        :param a: The artifact to format.
        :param artifact_id_key: The key to get the id of the artifact to display.
        :return: Formatted string.
        """
        a_id = a[artifact_id_key]
        a_score = a.get(TraceKeys.SCORE.value)
        return f"{a_id}: ({a_score})"

    @staticmethod
    def extract_tracing_requests(artifact_df: ArtifactDataFrame, layers: List[Tuple[str, str]],
                                 artifact_map: Dict = None) -> List[TracingRequest]:
        """
        Extracts source and target artifact names for each layer
        :param artifact_df: Artifact data frame containing ids, bodies, and types.
        :param layers: The layers being traced, containing list of (child, parent) tuples.
        :param artifact_map: Dictionary mapping artifact id to content
        :return: THe tracing requests
        """
        requests = []
        artifact_map = artifact_df.to_map() if not artifact_map else artifact_map
        for child_type, parent_type in layers:
            parent_df = artifact_df.get_artifacts_by_type(parent_type)
            child_df = artifact_df.get_artifacts_by_type(child_type)

            parent_names = list(parent_df.index)
            child_names = list(child_df.index)
            requests.append(TracingRequest(child_ids=child_names, parent_ids=parent_names, artifact_map=artifact_map))
        return requests

    @staticmethod
    def create_entry(parent: str, child: str, score: float = 0.0) -> Union[EnumDict, Trace]:
        """
        Creates a prediction entry
        :param parent: The parent artifact id
        :param child: The child artifact id
        :param score: The score representing strength of link between child + parent
        :return: a prediction entry
        """
        return EnumDict({
            TraceKeys.LINK_ID: TraceDataFrame.generate_link_id(child, parent),
            TraceKeys.parent_label(): parent,
            TraceKeys.child_label(): child,
            TraceKeys.SCORE: score
        })

    @staticmethod
    def convert_parent2rankings_to_prediction_entries(parent2rankings: Dict[str, List]) -> Dict[str, List[EnumDict]]:
        """
        Converts the parent2ranking dictionary produced by the sorters into a list of prediction entries
        :param parent2rankings: The dictionary produced by the sorter containing parent art id mapped to ordered children
        :return: A list of enum dictionaries representing a prediction entry for each parent, child pair
        """
        prediction_entries = {}
        for parent, parent_payload in parent2rankings.items():
            prediction_entries[parent] = []
            for child, score in zip(*parent_payload):
                entry = RankingUtil.create_entry(parent, child, score)
                prediction_entries[parent].append(entry)
        return prediction_entries

    @staticmethod
    def add_project_summary_prompt(prompt_builder: PromptBuilder, state: RankingState) -> None:
        """
        Creates a prompt for the project summary
        :param prompt_builder: The prompt builder to add the prompt to
        :param state: The current ranking state
        :return: A prompt containing the project summary
        """
        if state.project_summary is not None and len(state.project_summary) > 0:
            project_summary = state.project_summary.to_string()
            uses_specification = PROJECT_SUMMARY_HEADER in project_summary
            context_formatted = project_summary if uses_specification \
                else f"# Project Summary\n{project_summary}"
            prompt = Prompt(context_formatted, allow_formatting=False)
            prompt_builder.add_prompt(prompt)

    @staticmethod
    def get_input_output_counts(state: RankingState) -> Dict[str, int]:
        """
        Gets the number of selected traces for the pipeline
        :param state: The current state of the pipeline
        :return:  Gets the number of selected traces for the pipeline
        """
        try:
            n_traces = len(state.get_current_entries())
        except Exception:
            n_traces = 0
        return {"N Selected Traces": n_traces}

    @staticmethod
    def create_parent_child_ranking(children_scores: List[Tuple[str, float]], all_child_ids: Set[str],
                                    return_scores: bool = False) -> Union[Tuple[List[str], List[float]], List[str]]:
        """
        Given the children and associated scores for a parent, ranks them + fills in missing children.
        :param all_child_ids: The set of all possible children.
        :param children_scores: List of pairs of child id, score for each child related to the parent.
        :param return_scores: If True, returns the ranked scores as well.
        :return: Either just the ranked children or the ranked children with the corresponding ranked scores.
        """
        ranked_children, ranked_scores = ListUtil.unzip(list(sorted(children_scores, key=lambda item: item[1], reverse=True)))
        children_un_accounted = list(all_child_ids.difference(ranked_children))
        ranked_children += children_un_accounted
        ranked_scores += [0 for _ in children_un_accounted]
        return (ranked_children, ranked_scores) if return_scores else ranked_children

    @staticmethod
    def normalized_scores_based_on_parent(candidate_entries: List[Trace]) -> None:
        """
        Normalizes all scores based on the min and max of all scores
        :param candidate_entries: Candidate trace entries
        :return: None
        """
        scores = RankingUtil.get_scores(candidate_entries)
        min_score, max_score = min(scores), max(scores)
        for entry in candidate_entries:
            entry[TraceKeys.SCORE] = MathUtil.convert_to_new_range(entry[TraceKeys.SCORE], (0, max_score), (0, 1))

    @staticmethod
    def calculate_threshold_from_std(trace_entries: List[Trace], sigma: float = 2) -> float:
        """
        Calculates a trace link threshold based on the variability in the data.
        :param trace_entries: List of all trace entries.
        :param sigma: Number of standard deviations.
        :return: A trace threshold.
        """
        return 1 - sigma * np.std(RankingUtil.get_scores(trace_entries))

    @staticmethod
    def get_scores(trace_entries: List[Trace]) -> List[float]:
        """
        Gets all scores for the trace entries.
        :param trace_entries: List of all trace entries.
        :return: A list of scores corresponding to the trace entries.
        """
        return [entry[TraceKeys.SCORE] for entry in trace_entries]

    @staticmethod
    def normalized_scores_by_individual_artifacts(artifact2traces: Dict[str, List[Trace]],
                                                  min_score: float = None) -> List[Trace]:
        """
        Normalizes all scores based on the min and max of the parent
        :param artifact2traces: A dictionary mapping parent id to list of children entries
        :param min_score: The minimum score in the range (uses the minimum child score if none if provided.
        :return: None
        """
        for artifact, trace_entries in artifact2traces.items():
            scores = RankingUtil.get_scores(trace_entries)
            sorted_scores = sorted(scores)
            min_child_score = sorted_scores[0] if min_score is None else min_score
            max_child_score = sorted_scores[-1]
            for entry in trace_entries:
                score = MathUtil.convert_to_new_range(entry[TraceKeys.SCORE], (min_child_score, max_child_score), (0, 1))
                entry[TraceKeys.SCORE] = score

    @staticmethod
    def select_traces_by_threshold(candidate_entries: List[Trace], threshold: float) -> List[Trace]:
        """
        Filters the candidate links based on score threshold
        :param candidate_entries: Candidate trace entries
        :param threshold: The threshold to filter by
        :return: filtered list of entries
        """
        return [c for c in candidate_entries if TraceKeys.SCORE in c and c[TraceKeys.SCORE] >= threshold]

    @staticmethod
    def select_traces_by_artifact(artifact2traces: Dict[str, List[Trace]],
                                  threshold: float,
                                  threshold_based_on_dist: bool = False) -> List[Trace]:
        """
        Normalizes all scores based on the min and max of the parent
        :param artifact2traces: A dictionary mapping parent id to list of children entries
        :param threshold: The maximum threshold allowed.
        :param threshold_based_on_dist: If True, calculates a threshold based on the distribution of the data.
        :return: None
        """
        selected_entries = []
        new_threshold = threshold
        for parent, children in artifact2traces.items():
            if threshold_based_on_dist:
                new_threshold = RankingUtil.calculate_threshold_from_std(children, sigma=0.5)
                new_threshold = min(new_threshold, threshold)
            selected_entries.extend(RankingUtil.select_traces_by_threshold(children, new_threshold))
        return selected_entries<|MERGE_RESOLUTION|>--- conflicted
+++ resolved
@@ -1,9 +1,5 @@
 import json
-<<<<<<< HEAD
-from typing import Dict, List, Optional, Set, Tuple, Union
-=======
 from typing import Dict, List, Optional, Tuple, Set, Union
->>>>>>> 6a74ec23
 
 import numpy as np
 
