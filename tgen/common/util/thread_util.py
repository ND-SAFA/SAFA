<<<<<<< HEAD
import threading
import time
from queue import Queue
from typing import Any, Callable, Dict, List, Optional, Set, TypedDict
=======
from typing import Callable, List, Set
>>>>>>> a5e04728

from tqdm import tqdm

from tgen.common.constants.logging_constants import TQDM_NCOLS
from tgen.common.constants.threading_constants import THREAD_SLEEP
from tgen.common.threading.child_thread import ChildThread
from tgen.common.threading.threading_state import MultiThreadState


class ThreadUtil:
    """
    Performs distributed work using threads.
    """

    @staticmethod
    def multi_thread_process(title: str, iterable: List, thread_work: Callable, n_threads: int, max_attempts: int = 1,
                             collect_results: bool = False, thread_sleep: float = THREAD_SLEEP,
                             retries: Set = None, raise_exception: bool = True) -> MultiThreadState:
        """
        Performs distributed work over threads.
        :param title: The title of the work being done, used for logging.
        :param iterable: The iterable containing the items to batch and perform work over.
        :param thread_work: The callable performing the work on item_index.
        :param n_threads: The number of threads to use to perform work.
        :param max_attempts: The maximum number of attempts before stopping thread entirely.
        :param collect_results: Whether to collect the output of each thread
        :param thread_sleep: The amount of time to sleep after an error occurs.
        :param retries: List of indices to retry if they failed initially.
        :param raise_exception: Throws an exception if one of the threads fails.
        :return: None
        """

        global_state: MultiThreadState = MultiThreadState(iterable, title=title, retries=retries,
                                                          max_attempts=max_attempts, collect_results=collect_results,
                                                          sleep_time=thread_sleep)

        threads = []
        for i in range(n_threads):
            t1 = ChildThread(global_state, thread_work)
            threads.append(t1)
            t1.start()
        for t in threads:
            t.join()

        if not global_state.successful:
            if raise_exception:
                raise global_state.exception
        if collect_results:
            global_state.results = global_state.result_list
        return global_state<|MERGE_RESOLUTION|>--- conflicted
+++ resolved
@@ -1,11 +1,7 @@
-<<<<<<< HEAD
 import threading
 import time
 from queue import Queue
 from typing import Any, Callable, Dict, List, Optional, Set, TypedDict
-=======
-from typing import Callable, List, Set
->>>>>>> a5e04728
 
 from tqdm import tqdm
 
