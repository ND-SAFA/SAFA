--- conflicted
+++ resolved
@@ -67,31 +67,12 @@
   const targetType =
     "artifactType" in target ? target.artifactType : target.type;
 
-<<<<<<< HEAD
-  if (sourceType === targetType) {
-    return true;
-  } else if (isSourceDefaultArtifact) {
-    return !traceMatrices.find(
-      (matrix) =>
-        matrix.sourceType === targetType && matrix.targetType === sourceType
-    );
-  } else if (source.safetyCaseType) {
-    if (isTargetDefaultArtifact) return true;
-    if (target.logicType || !target.safetyCaseType) return false;
-
-    return allowedSafetyCaseTypes[source.safetyCaseType].includes(
-      target.safetyCaseType
-    );
-  } else if (source.logicType) {
-    return isTargetDefaultArtifact;
-  }
-
-  return false;
-=======
   return sourceType === targetType
     ? true
-    : !tim.artifacts[targetType]?.allowedTypes.includes(sourceType);
->>>>>>> cde5311c
+    : !traceMatrices.find(
+        (matrix) =>
+          matrix.sourceType === targetType && matrix.targetType === sourceType
+      );
 }
 
 /**
