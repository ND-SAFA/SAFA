--- conflicted
+++ resolved
@@ -1,19 +1,8 @@
 <template>
   <div class="full-width">
-<<<<<<< HEAD
-    <flex-box
-      :wrap="smallWindow"
-      align="center"
-      full-width
-      justify="between"
-      y="2"
-    >
-      <flex-box :b="smallWindow ? '1' : ''" align="center">
-=======
     <flex-box full-width justify="between" align="center" y="1">
       <nav-breadcrumbs v-if="ENABLED_FEATURES.NAV_BREADCRUMBS" />
       <flex-box v-else align="center">
->>>>>>> 936f4c06
         <project-selector />
         <version-selector />
       </flex-box>
