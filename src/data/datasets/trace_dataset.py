import os
import random
from collections import OrderedDict
from copy import deepcopy
from typing import Callable, Dict, List, Sized, Tuple

import pandas as pd

from data.datasets.abstract_dataset import AbstractDataset
from data.datasets.data_key import DataKey
<<<<<<< HEAD
from data.formats.csv_format import CSVFormat
=======
from data.datasets.formats.csv_format import CSVFormat
>>>>>>> 4c7e66b2
from data.processing.augmentation.abstract_data_augmentation_step import AbstractDataAugmentationStep
from data.processing.augmentation.data_augmenter import DataAugmenter
from data.processing.augmentation.source_target_swap_step import SourceTargetSwapStep
from data.tree.artifact import Artifact
from data.tree.trace_link import TraceLink
<<<<<<< HEAD
from models.model_generator import ModelGenerator
=======
from models.model_manager import ModelManager
>>>>>>> 4c7e66b2
from models.model_properties import ModelArchitectureType


class TraceDataset(AbstractDataset):

    def __init__(self, links: Dict[int, TraceLink]):
        """
        Represents the config format for all data used by the huggingface trainer.
        :param links: The candidate links.
        """
        self.links = OrderedDict(links)
        self.pos_link_ids = []
        self.neg_link_ids = []
        for link in links.values():
            if link.is_true_link:
                self.pos_link_ids.append(link.id)
            else:
                self.neg_link_ids.append(link.id)

        self._shuffle_link_ids(self.pos_link_ids)
        self._shuffle_link_ids(self.neg_link_ids)

    def to_trainer_dataset(self, model_generator: ModelManager) -> List[Dict]:
        """
        Converts trace links in data to feature entries used by Huggingface (HF) trainer.
        :param model_generator: The model generator determining architecture and feature function for trace links.
        :return: A data used by the HF trainer.
        """
        feature_entries = {
            link.id: self._get_feature_entry(link, model_generator.arch_type, model_generator.get_feature)
            for link in self.links.values()}
        project_links = (self.pos_link_ids + self.neg_link_ids)
        return [feature_entries[link_id] for link_id in project_links]

    def to_dataframe(self) -> pd.DataFrame:
        """
        Converts trace links in data to dataframe format.
        :return: the dataset in a dataframe
        """
        link_ids_to_rows = {}
        for link in self.links.values():
<<<<<<< HEAD
            link_ids_to_rows[link.id] = [link.source_body.id, link.source_body.token, link.target.id, link.target.token,
=======
            link_ids_to_rows[link.id] = [link.source.id, link.source.token, link.target.id, link.target.token,
>>>>>>> 4c7e66b2
                                         int(link.is_true_link)]
        data = [link_ids_to_rows[link_id] for link_id in self.pos_link_ids + self.neg_link_ids]
        return pd.DataFrame(data,
                            columns=[CSVFormat.SOURCE_ID, CSVFormat.SOURCE, CSVFormat.TARGET_ID, CSVFormat.TARGET,
                                     CSVFormat.LABEL])

    def add_link(self, source_id: str, target_id: str, source_tokens: str, target_tokens: str,
                 is_true_link: bool) -> int:
        """
        Adds a link to the dataset
        :param source_id: the id of the source artifact
        :param target_id: the id of the target artifact
        :param source_tokens: the content of the source artifact
        :param target_tokens: the content of the target artifact
        :param is_true_link: True if the artifacts are positively linked else False
        :return: the new link id
        """
        source = Artifact(source_id, source_tokens)
        target = Artifact(target_id, target_tokens)
        new_link = TraceLink(source, target, is_true_link=is_true_link)
        self.links[new_link.id] = new_link
        if is_true_link:
            self.pos_link_ids.append(new_link.id)
        else:
            self.neg_link_ids.append(new_link.id)
        return new_link.id

<<<<<<< HEAD
    def augment_pos_links(self, data_augmenter: DataAugmenter) -> None:
        """
        Augments the positive links to balance the data using the given augmentation steps
        :param data_augmenter: The augmenter responsible for generating new positive samples.
        :return: None
        """
        augmentation_runs = [lambda data: data_augmenter.run(data, n_total_expected=2 * len(data),
                                                             exclude_all_but_step_type=SourceTargetSwapStep),
                             lambda data: data_augmenter.run(data, n_total_expected=len(self.neg_link_ids),
                                                             include_all_but_step_type=SourceTargetSwapStep)]
=======
    def augment_pos_links(self, augmenter: DataAugmenter) -> None:
        """
        Augments the positive links to balance the data using the given augmentation steps
        :param augmenter: the augmentation to use for augmentation
        :return: None
        """
        augmentation_runs = [lambda data: augmenter.run(data, n_total_expected=2 * len(data),
                                                        exclude_all_but_step_type=SourceTargetSwapStep),
                             lambda data: augmenter.run(data, n_total_expected=len(self.neg_link_ids),
                                                        include_all_but_step_type=SourceTargetSwapStep)]
>>>>>>> 4c7e66b2
        for run in augmentation_runs:
            pos_links, data_entries = self._get_data_entries_for_augmentation()
            augmentation_results = run(data_entries)
            self._create_links_from_augmentation(augmentation_results, pos_links)

    def get_source_target_pairs(self) -> List[Tuple]:
        """
        Gets the list of source target pairs in the order corresponding to the trainer data
        :return: list of tuples containing source id and target id
        """
        return [(self.links[link_id].source.id, self.links[link_id].target.id) for link_id in
                self.pos_link_ids + self.neg_link_ids]

    def split(self, percent_split: float) -> Tuple["TraceDataset", "TraceDataset"]:
        """
        Splits trace data into two, with latter containing percentage of links specified.
        :param percent_split: The percent of links to include trace data.
        :return: Tuple of two trace data.
        """
        first_slice = self._create_new_dataset_from_slice(percent_split, slice_num=1)
        second_slice = self._create_new_dataset_from_slice(percent_split, slice_num=2)
        return first_slice, second_slice

    def split_multiple(self, percent_splits: List[float]) -> Tuple["TraceDataset"]:
        """
         Splits trace data into multiple data, with each part containing the corresponding percentage of links specified.
         :param percent_splits: The percent of links to include trace data for each split.
         :return: Tuple of trace data for each split specified
         """
        percent_splits = [1 - sum(percent_splits)] + percent_splits
        return self._split_multiple_helper(percent_splits, splits=[self])

<<<<<<< HEAD
    def prepare_for_training(self, data_augmenter: DataAugmenter = None) -> None:
        """
        Resamples positive links and resizes negative links to create 50-50 ratio.
        :param data_augmenter: The augmenter responsible for generating new positive samples.
=======
    def prepare_for_training(self, augmenter: DataAugmenter = None) -> None:
        """
        Resamples positive links and resizes negative links to create 50-50 ratio.
        :param augmenter: the augmenter to use for augmentation
>>>>>>> 4c7e66b2
        :return: Prepared trace data
        """
        print("# Pos:", len(self.pos_link_ids))
        print("# Neg:", len(self.neg_link_ids))
        if len(self.pos_link_ids) > 0:
<<<<<<< HEAD
            if data_augmenter:
                self.augment_pos_links(data_augmenter)
=======
            if augmenter:
                self.augment_pos_links(augmenter)
>>>>>>> 4c7e66b2
            self.resize_neg_links(len(self.pos_link_ids), include_duplicates=True)

    def prepare_for_testing(self) -> None:
        """
        Does nothing. TODO: Add resizing behavior.
        :return: None
        """
        return

    def resize_pos_links(self, new_length: int, include_duplicates: bool = False) -> None:
        """
        Extends or shrinks pos trace links to given size.
        :param new_length: The new size of the links.
        :param include_duplicates: Whether to include duplicate links if extending.
        :return:  None (links are automatically set in current instance).
        """
        self.pos_link_ids = self._resize_data(self.pos_link_ids, new_length, include_duplicates=include_duplicates)

    def resize_neg_links(self, new_length: int, include_duplicates: bool = False) -> None:
        """
        Extends or shrinks neg trace links to given size.
        :param new_length: The new size of the links.
        :param include_duplicates: Whether to include duplicate links if extending.
        :return:  None (links are automatically set in current instance).
        """
        self.neg_link_ids = self._resize_data(self.neg_link_ids, new_length, include_duplicates=include_duplicates)

    def save(self, output_dir: str, filename: str) -> str:
        """
        Saves the dataset to the output dir
        :param output_dir: directory to save to
        :param filename: name of tthe file (no ext)
        :return: location the file was saved to
        """
        output_path = os.path.join(output_dir, filename + ".csv")
        df = self.to_dataframe()
        df.to_csv(output_path)
        return output_path

    def _split_multiple_helper(self, percent_splits: List, splits: List) -> Tuple["TraceDataset"]:
        """
        Recursive method to split a dataset into multiple parts fir all percentages provided
        :param percent_splits: a list of all split percentages (should sum to 1)
        :param splits: list of already split data (the last element should be the portion remaining to split)
        :return: Tuple of trace data for each split specified
        """
        if len(percent_splits) <= 1:
            return tuple(splits)
        dataset_to_split = splits.pop()
        total_percent_to_split = 1 - percent_splits.pop(0)
        slices = dataset_to_split.split(total_percent_to_split)
        splits.extend(slices)
        updated_percent_splits = [percent_split / total_percent_to_split for percent_split in percent_splits]
        return self._split_multiple_helper(updated_percent_splits, splits)

    def _get_data_entries_for_augmentation(self) -> Tuple[List[TraceLink], List[Tuple[str, str]]]:
        """
        Gets the data entries (link source, target, token pairs) for the augmentation
        :return: all links being used for augmentation and the data entries
        """
        pos_links = [self.links[link_id] for link_id in self.pos_link_ids]
        return pos_links, [(link.source.token, link.target.token) for link in pos_links]

    def _create_links_from_augmentation(self, augmentation_results: Dict[
        str, AbstractDataAugmentationStep.AUGMENTATION_RESULT],
                                        orig_links: List[TraceLink]) -> None:
        """
        Creates new trace links from the results of an augmentation step
        :param augmentation_results: the augmentation step id mapped to its results
        :param orig_links: a list of all the original links (pre-augmentation) that the step was run on
        :return: None
        """
        for step_id, result in augmentation_results.items():
            id_ = AbstractDataAugmentationStep.extract_unique_id_from_step_id(step_id)
            i = 0
            for entry, reference_index in result:
                i += 1
                aug_source_id, aug_target_id = self._get_augmented_artifact_ids(augmented_tokens=entry,
                                                                                orig_link=orig_links[reference_index],
                                                                                aug_step_id=id_, entry_num=i)
                aug_source_tokens, aug_target_tokens = entry
                self.add_link(source_id=aug_source_id, target_id=aug_target_id,
                              source_tokens=aug_source_tokens, target_tokens=aug_target_tokens, is_true_link=True)
            print(step_id, ":", i)

    def _get_augmented_artifact_ids(self, augmented_tokens: Tuple[str, str], orig_link: TraceLink, aug_step_id: str,
                                    entry_num: int) \
            -> Tuple[str, str]:
        """
        Gets the augmented artifact ids for the new augmented source and target artifact
        :param augmented_tokens: the augmented tokens for source and target
        :param orig_link: the original link (pre-augmentation)
        :param aug_step_id: the unique id of the augmentation step
        :param entry_num: the number for the augmented data entry
        :return: the augmented source and target ids
        """
        aug_source_tokens, aug_target_tokens = augmented_tokens
        aug_source_id, aug_target_id = ("%s%s" % (link_id, aug_step_id) for link_id in
                                        [orig_link.source.id, orig_link.target.id])

        new_id = TraceLink.generate_link_id(aug_source_id, aug_target_id)
        if new_id in self.links:
            if self.links[new_id].source.token != aug_source_tokens or self.links[
                new_id].target.token != aug_target_tokens:
                aug_source_id += str(entry_num)
                aug_target_id += str(entry_num)
        return aug_source_id, aug_target_id

    @staticmethod
    def _resize_data(data: List, new_length: int, include_duplicates: bool = False) -> List:
        """
        Changes the size of the given data by using random choice or sample
        :param data: list of data
        :param new_length: desired length
        :param include_duplicates: if True, uses sampling
        :return: a list with the data of the new_length
        """
        if new_length == len(data):
            return data
        include_duplicates = True if new_length > len(
            data) else include_duplicates  # must include duplicates to make a bigger data
        reduction_func = random.choices if include_duplicates else random.sample
        return reduction_func(data, k=new_length)

    def _create_new_dataset_from_slice(self, percent_split: float, slice_num: int) -> "TraceDataset":
        """
        Creates a new trace data from the slice defined by the percent split.
        :param percent_split: The percentage of links included in second slice.
        :param slice_num: Whether to return first or second slice.
        :return:
        """
        slice_pos_link_ids = TraceDataset._get_data_split(self.pos_link_ids, percent_split, slice_num == 2)
        slice_neg_link_ids = TraceDataset._get_data_split(self.neg_link_ids, percent_split, slice_num == 2)
        slice_links = {
            link_id: self.links[link_id] for link_id in slice_pos_link_ids + slice_neg_link_ids
        }
        return TraceDataset(slice_links)

    def _get_feature_entry(self, link: TraceLink, arch_type: ModelArchitectureType, feature_func: Callable) \
            -> Dict[str, any]:
        """
        Gets a representational dictionary of the feature to be used in the data
        :param link: link to extract features from
        :param arch_type: The model architecture determining features.
        :return: feature name, value mappings
        """
        if arch_type == ModelArchitectureType.SIAMESE:
            entry = {
                **self._extract_feature_info(link.source.get_feature(feature_func), DataKey.SOURCE_PRE + DataKey.SEP),
                **self._extract_feature_info(link.target.get_feature(feature_func), DataKey.TARGET_PRE + DataKey.SEP)}
        else:
            entry = self._extract_feature_info(link.get_feature(feature_func))
        entry[DataKey.LABEL_KEY] = int(link.is_true_link)
        return entry

    @staticmethod
    def _extract_feature_info(feature: Dict[str, any], prefix: str = '') -> Dict[str, any]:
        """
        Extracts the required info from a feature for data creation
        :param feature: dictionary of features
        :param prefix: prefix to add to key (i.e. s_)
        :return: feature name, value mappings
        """
        feature_info = {}
        for key_ in DataKey.get_feature_entry_keys():
            if key_ in feature:
                feature_info[prefix + key_] = feature[key_]
        return feature_info

    @staticmethod
    def _shuffle_link_ids(link_ids: List) -> None:
        """
        Shuffles the link ids
        :param link_ids: a set of link ids
        """
        random.shuffle(link_ids)

    @staticmethod
    def _get_data_split(data: List, percent_split: float, for_second_split: bool = False) -> List:
        """
        Splits the data and returns the split
        :param data: a list of the data
        :param percent_split: The percentage of samples in second split.
        :param for_second_split: If True, returns the second portion.
        :return: the subsection of the data in the split
        """
        split_size = TraceDataset._get_first_split_size(data, percent_split)
        return data[split_size:] if for_second_split else data[:split_size]

    @staticmethod
    def _get_first_split_size(data: Sized, percent_split: float) -> int:
        """
        Gets the size of the data for the first split
        :param data: a list of the data
        :param percent_split: The percentage of samples in second split.
        :return: the size of the data split
        """
        return len(data) - round(len(data) * percent_split)

    def __len__(self):
        return len(self.pos_link_ids) + len(self.neg_link_ids)

    def __add__(self, other: "TraceDataset"):
        combined_links = deepcopy(self.links)
        combined_links.update(other.links)
        return TraceDataset(combined_links)<|MERGE_RESOLUTION|>--- conflicted
+++ resolved
@@ -8,21 +8,13 @@
 
 from data.datasets.abstract_dataset import AbstractDataset
 from data.datasets.data_key import DataKey
-<<<<<<< HEAD
-from data.formats.csv_format import CSVFormat
-=======
 from data.datasets.formats.csv_format import CSVFormat
->>>>>>> 4c7e66b2
 from data.processing.augmentation.abstract_data_augmentation_step import AbstractDataAugmentationStep
 from data.processing.augmentation.data_augmenter import DataAugmenter
 from data.processing.augmentation.source_target_swap_step import SourceTargetSwapStep
 from data.tree.artifact import Artifact
 from data.tree.trace_link import TraceLink
-<<<<<<< HEAD
-from models.model_generator import ModelGenerator
-=======
 from models.model_manager import ModelManager
->>>>>>> 4c7e66b2
 from models.model_properties import ModelArchitectureType
 
 
@@ -64,11 +56,7 @@
         """
         link_ids_to_rows = {}
         for link in self.links.values():
-<<<<<<< HEAD
-            link_ids_to_rows[link.id] = [link.source_body.id, link.source_body.token, link.target.id, link.target.token,
-=======
             link_ids_to_rows[link.id] = [link.source.id, link.source.token, link.target.id, link.target.token,
->>>>>>> 4c7e66b2
                                          int(link.is_true_link)]
         data = [link_ids_to_rows[link_id] for link_id in self.pos_link_ids + self.neg_link_ids]
         return pd.DataFrame(data,
@@ -96,18 +84,6 @@
             self.neg_link_ids.append(new_link.id)
         return new_link.id
 
-<<<<<<< HEAD
-    def augment_pos_links(self, data_augmenter: DataAugmenter) -> None:
-        """
-        Augments the positive links to balance the data using the given augmentation steps
-        :param data_augmenter: The augmenter responsible for generating new positive samples.
-        :return: None
-        """
-        augmentation_runs = [lambda data: data_augmenter.run(data, n_total_expected=2 * len(data),
-                                                             exclude_all_but_step_type=SourceTargetSwapStep),
-                             lambda data: data_augmenter.run(data, n_total_expected=len(self.neg_link_ids),
-                                                             include_all_but_step_type=SourceTargetSwapStep)]
-=======
     def augment_pos_links(self, augmenter: DataAugmenter) -> None:
         """
         Augments the positive links to balance the data using the given augmentation steps
@@ -118,7 +94,6 @@
                                                         exclude_all_but_step_type=SourceTargetSwapStep),
                              lambda data: augmenter.run(data, n_total_expected=len(self.neg_link_ids),
                                                         include_all_but_step_type=SourceTargetSwapStep)]
->>>>>>> 4c7e66b2
         for run in augmentation_runs:
             pos_links, data_entries = self._get_data_entries_for_augmentation()
             augmentation_results = run(data_entries)
@@ -151,29 +126,17 @@
         percent_splits = [1 - sum(percent_splits)] + percent_splits
         return self._split_multiple_helper(percent_splits, splits=[self])
 
-<<<<<<< HEAD
-    def prepare_for_training(self, data_augmenter: DataAugmenter = None) -> None:
-        """
-        Resamples positive links and resizes negative links to create 50-50 ratio.
-        :param data_augmenter: The augmenter responsible for generating new positive samples.
-=======
     def prepare_for_training(self, augmenter: DataAugmenter = None) -> None:
         """
         Resamples positive links and resizes negative links to create 50-50 ratio.
         :param augmenter: the augmenter to use for augmentation
->>>>>>> 4c7e66b2
         :return: Prepared trace data
         """
         print("# Pos:", len(self.pos_link_ids))
         print("# Neg:", len(self.neg_link_ids))
         if len(self.pos_link_ids) > 0:
-<<<<<<< HEAD
-            if data_augmenter:
-                self.augment_pos_links(data_augmenter)
-=======
             if augmenter:
                 self.augment_pos_links(augmenter)
->>>>>>> 4c7e66b2
             self.resize_neg_links(len(self.pos_link_ids), include_duplicates=True)
 
     def prepare_for_testing(self) -> None:
