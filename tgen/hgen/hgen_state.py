--- conflicted
+++ resolved
@@ -1,8 +1,4 @@
 from dataclasses import dataclass, field
-<<<<<<< HEAD
-=======
-
->>>>>>> 824d1cb7
 from typing import Any, Dict, List, Set, Union
 
 from tgen.clustering.base.cluster_type import ClusterIdType
