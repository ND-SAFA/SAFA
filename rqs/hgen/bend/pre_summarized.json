--- conflicted
+++ resolved
@@ -18,12 +18,7 @@
               }
             }
           },
-<<<<<<< HEAD
-          "target_types": [
-          ]
-=======
           "target_types": []
->>>>>>> 0556f331
         }
       ]
     }
