--- conflicted
+++ resolved
@@ -87,19 +87,8 @@
    * The role(s) of the member.
    */
   role: MemberRole;
-<<<<<<< HEAD
   /**
    * Whether the user is currently logged in.
    */
   active?: boolean;
-}
-
-/**
- * Represents a request for adding a member to a project.
- */
-export interface MemberRequestSchema {
-  memberEmail: string;
-  projectRole: MemberRole;
-=======
->>>>>>> 936f4c06
 }