--- conflicted
+++ resolved
@@ -397,15 +397,12 @@
      * Saves the current document
      * The document modal must be open.
      */
-<<<<<<< HEAD
+    saveDocument(): Chainable<void>;
     uploadingTraceLinks(file: string): Chainable<void>;
 
     /**
      * Opens the project settings modal.
      */
     projectSettingsSelector(): Chainable<void>;
-=======
-    saveDocument(): Chainable<void>;
->>>>>>> 70cd6876
   }
 }