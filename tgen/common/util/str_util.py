import re
import uuid

from typing import List, Union, Set, Dict

from tgen.common.constants.deliminator_constants import EMPTY_STRING, UNDERSCORE, PERIOD
from tgen.common.logging.logger_manager import logger


class StrUtil:
    FIND_FLOAT_PATTERN = r"\s+\d+\.\d+\s*$|^\s+\d+\.\d+\s+|(?<=\s)\d+\.\d+(?=\s)"

    @staticmethod
    def format_selective(string, *args: object, **kwargs: object) -> str:
        """
        A replacement for the string format to allow the formatting of only selective fields
        :param string: The string to format
        :param args: Ordered params to format the prompt with
        :param kwargs: Key, value pairs to format the prompt with
        :return: The formatted str
        """
        if not args and not kwargs:
            return string
        formatting_fields = re.findall(r'\{(\w*)\}', string)
        if not formatting_fields:
            return string
        updated_args = [arg for arg in args]
        updated_kwargs = {}
        for i, field in enumerate(formatting_fields):
            replacement = '{%s}' % field
            if field:
                if field in kwargs:
                    updated_kwargs[field] = kwargs[field]
                else:
                    updated_kwargs[field] = replacement
            if not field and i >= len(updated_args):
                updated_args.append(replacement)
        try:
            string = string.format(*updated_args, **updated_kwargs)
        except Exception:
            logger.exception(f"Unable to format {string} with args={updated_args} and kwargs={updated_kwargs}")
        return string

    @staticmethod
    def is_uuid(input_string: str) -> bool:
        """
        Returns true if given string is uuid. False otherwise.
        :param input_string: The string to analyze.
        :return: True if uuid, false otherwise.
        """
        try:
            uuid_obj = uuid.UUID(input_string)
            return str(uuid_obj) == input_string
        except ValueError:
            return False

    @staticmethod
    def snake_case_to_pascal_case(snake_case: str) -> str:
        """
        Converts a snake case string to pascal
        :param snake_case: String as snake case
        :return: The string as pascal case
        """
        return EMPTY_STRING.join([word.capitalize() for word in snake_case.split(UNDERSCORE)])

    @staticmethod
    def split_sentences_by_punctuation(string: str, punctuation: str = PERIOD) -> List[str]:
        """
        Splits sentences by punctuation
        :param string: The string to split
        :param punctuation: The type of punctuation to split on
        :return: The string split into sentences
        """
        regex = fr"(?<={re.escape(punctuation)}) "
        sentences = re.split(regex, string)
        return [sentence.strip(punctuation) for sentence in sentences]

    @staticmethod
    def remove_floats(string: str) -> str:
        """
        Remove all floats in a string if they are by themselves (not inside of a substring)
        :param string: The string to find floats
        :return: The string without floats that were found
        """
        return re.compile(StrUtil.FIND_FLOAT_PATTERN).sub(EMPTY_STRING, string)

    @staticmethod
    def find_floats(string: str) -> List[str]:
        """
        Finds all floats in a string if they are by themselves (not inside of a substring)
        :param string: The string to find floats
        :return: The floats that were found
        """
        return re.findall(StrUtil.FIND_FLOAT_PATTERN, string)

    @staticmethod
    def remove_chars(string: str, chars2remove: Union[List[str], str]) -> str:
        """
        Removes all characters from the string
        :param string: The string to remove characters from
        :param chars2remove: The characters to remove
        :return: The string without the characters
        """
        if not isinstance(chars2remove, list):
            chars2remove = [chars2remove]
        for char in chars2remove:
            string = string.replace(char, EMPTY_STRING)
        return string

    @staticmethod
    def remove_decimal_points_from_floats(string: str) -> str:
        """
        Removes all decimal points from each float in the string
        :param string: The input string
        :return: The string without decimal points
        """
        # Define a regular expression pattern to match floating-point numbers
        return re.sub(r'\d+\.\d+', lambda x: x.group().split(PERIOD)[0], string)

    @staticmethod
<<<<<<< HEAD
    def convert_all_items_to_string(iterable: Union[List, Set, Dict], keys_only: bool = False) -> Union[List, Set, Dict]:
        """
        Converts all values to string.
        :param iterable: An iterable containing values to convert.
        :return: The iterable with converted values.
        """
        if isinstance(iterable, list) or isinstance(iterable, set):
            converted = [str(item) for item in iterable]
            converted = type(iterable)(converted) if not isinstance(converted, type(iterable)) else converted
        elif isinstance(iterable, dict):
            converted = {str(k): (v if keys_only else str(v)) for k, v in iterable.items()}
        else:
            raise NotImplemented(f"Cannot perform conversion for {type(iterable)}")
        return converted
=======
    def remove_substring(string: str, str2remove: str, only_if_startswith: bool = False,
                         only_if_endswith: bool = False) -> str:
        """
        Removes a substring from a string.
        :param string: The string to remove substring from.
        :param str2remove: The sub-string to remove.
        :param only_if_startswith: If True, only removes from start of string.
        :param only_if_endswith: If True, only removes from end of string.
        :return: The string without the substring.
        """
        assert not (only_if_startswith and only_if_endswith), "Cannot be only if startswith and only if endswith."
        pattern = f"{re.escape(str2remove)}"
        if only_if_startswith:
            pattern = f"^{pattern}"
        elif only_if_endswith:
            pattern = f"{pattern}$"
        pattern = re.compile(pattern)
        result = pattern.sub(EMPTY_STRING, string)
        return result
>>>>>>> b0b8efdd
<|MERGE_RESOLUTION|>--- conflicted
+++ resolved
@@ -118,11 +118,11 @@
         return re.sub(r'\d+\.\d+', lambda x: x.group().split(PERIOD)[0], string)
 
     @staticmethod
-<<<<<<< HEAD
     def convert_all_items_to_string(iterable: Union[List, Set, Dict], keys_only: bool = False) -> Union[List, Set, Dict]:
         """
         Converts all values to string.
         :param iterable: An iterable containing values to convert.
+        :param keys_only: If True, only converts the keys in the dictionary, else values too.
         :return: The iterable with converted values.
         """
         if isinstance(iterable, list) or isinstance(iterable, set):
@@ -133,7 +133,8 @@
         else:
             raise NotImplemented(f"Cannot perform conversion for {type(iterable)}")
         return converted
-=======
+
+    @staticmethod
     def remove_substring(string: str, str2remove: str, only_if_startswith: bool = False,
                          only_if_endswith: bool = False) -> str:
         """
@@ -152,5 +153,4 @@
             pattern = f"{pattern}$"
         pattern = re.compile(pattern)
         result = pattern.sub(EMPTY_STRING, string)
-        return result
->>>>>>> b0b8efdd
+        return result