import { DataCy, testProject } from "../fixtures";

Cypress.Commands.add("setProjectIdentifier", (type) => {
  if (type === "standard") {
    cy.getCy(DataCy.creationStandardNameInput).type(testProject.name);
    cy.getCy(DataCy.creationStandardDescriptionInput).type(
      testProject.description
    );
<<<<<<< HEAD
    cy.clickButton(DataCy.stepperContinueButton);
=======
  } else if (type === "modal") {
    cy.getCy(DataCy.projectEditNameInput).type(testProject.name);
    cy.getCy(DataCy.projectEditDescriptionInput).type(testProject.description);
>>>>>>> 223533b6
  } else {
    cy.getCy(DataCy.creationBulkNameInput).type(testProject.name);
    cy.getCy(DataCy.creationBulkDescriptionInput).type(testProject.description);
  }
});

Cypress.Commands.add("createArtifactPanel", (name: string, file: string) => {
  cy.clickButton(DataCy.creationCreatePanelButton);
  cy.getCy(DataCy.creationTypeInput).type(name);
  cy.clickButton(DataCy.creationTypeButton);
  cy.uploadFiles(DataCy.creationStandardFilesInput, file);
});

Cypress.Commands.add("createTraceMatrix", (name: string, artifact: string) => {
  cy.clickButton(DataCy.stepperContinueButton);
  cy.clickButtonWithName("Create new trace matrix");
  cy.clickButtonWithName("Select source");
  cy.clickMenuOption(name);

  cy.clickButtonWithName("Select target");
  cy.clickMenuOption(artifact);
});

Cypress.Commands.add("uploadingTraceLinks", (file: string) => {
  cy.clickButtonWithName("Create trace matrix");
  cy.uploadFiles(DataCy.creationStandardFilesInput, file);
  cy.clickButton(DataCy.stepperContinueButton);
});<|MERGE_RESOLUTION|>--- conflicted
+++ resolved
@@ -6,13 +6,10 @@
     cy.getCy(DataCy.creationStandardDescriptionInput).type(
       testProject.description
     );
-<<<<<<< HEAD
     cy.clickButton(DataCy.stepperContinueButton);
-=======
   } else if (type === "modal") {
     cy.getCy(DataCy.projectEditNameInput).type(testProject.name);
     cy.getCy(DataCy.projectEditDescriptionInput).type(testProject.description);
->>>>>>> 223533b6
   } else {
     cy.getCy(DataCy.creationBulkNameInput).type(testProject.name);
     cy.getCy(DataCy.creationBulkDescriptionInput).type(testProject.description);
