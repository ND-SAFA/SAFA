--- conflicted
+++ resolved
@@ -61,13 +61,8 @@
     @Override
     public JiraProjectResponseDTO retrieveJIRAProject(JiraAccessCredentials credentials, Long jiraProjectId) {
         String uri = this.buildApiRequestURI(credentials.getCloudId(), ApiRoute.PROJECT);
-<<<<<<< HEAD
-        //TODO : Use SafaRequestBuilder to generate all our webclient requests
-        return this.blockOptional(
-=======
 
         return WebApiUtils.blockOptional(
->>>>>>> 04a9f903
             this.webClient
                 .method(ApiRoute.PROJECT.getMethod())
                 .uri(uri, jiraProjectId)
