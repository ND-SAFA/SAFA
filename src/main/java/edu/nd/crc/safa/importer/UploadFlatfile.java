--- conflicted
+++ resolved
@@ -15,7 +15,6 @@
 
 @Component
 public class UploadFlatfile {
-<<<<<<< HEAD
   public static class TimBackend {
     public List<List<String>> artifacts = new ArrayList<List<String>>();
     public List<List<String>> traces = new ArrayList<List<String>>();
@@ -24,99 +23,6 @@
   public String uploadFiles(String projId, String jsonfiles) throws Exception {
     String path = "/uploadedFlatfiles";
     createDirectory(path);
-=======
-
-  // public class ParsedFiles {
-  //   private List<String> requiredFiles;
-  //   private List<GeneratedFiles> generatedFiles;
-  //   private List<String> generatedFileNames;
-
-  //   public ParsedFiles(List<String> requiredFiles, List<GeneratedFiles> generatedFiles, List<String> generatedFileNames){
-  //     this.requiredFiles = requiredFiles;
-  //     this.generatedFiles = generatedFiles;
-  //     this.generatedFileNames = generatedFileNames;
-  //   }
-
-  //   public List<String> getRequired(){
-  //     return requiredFiles;
-  //   }
-
-  //   public List<GeneratedFiles> getGenerated() {
-  //     return generatedFiles;
-  //   }
-
-  //   public List<String> getGeneratedNames() {
-  //     return generatedFileNames;
-  //   }
-  // }
-
-  // public class GeneratedFiles {
-  //   private final String filename;
-  //   private final String source;
-  //   private final String target;
-
-  //   public GeneratedFiles(String filename, String source, String target) {
-  //     this.filename = filename;
-  //     this.source = source;
-  //     this.target = target;
-  //   }
-
-  //   public String getName(){
-  //     return filename;
-  //   }
-
-  //   public String getSource(){
-  //     return source;
-  //   }
-
-  //   public String getTarget(){
-  //     return target;
-  //   }
-  // }
-
-  // public String uploadFiles(String projId, String jsonfiles) throws Exception {
-  //   String path = "/uploadedFlatfiles";
-  //   createDirectory(path);
-
-  //   // String generatedDir = "/generatedFilesDir";
-  //   // createDirectory(flatfileDir);
-  //   // createDirectory(generatedDir);
-    
-  //   JsonIterator iterator = JsonIterator.parse(jsonfiles);
-  //   for (String filename = iterator.readObject(); filename != null; filename = iterator.readObject()) {
-  //     String encodedData = iterator.readString();
-  //     byte[] bytes = Base64.getDecoder().decode(encodedData);
-  //     String fullPath = path + "/" + filename; 
-  //     Files.write(Paths.get(fullPath), bytes);
-      
-  //     if (filename.equals("tim.json")) {
-  //       MySQL.clearTimTables();
-  //       parseTimFile(fullPath);
-  //     } else {
-  //       parseRegFile(filename, fullPath);
-  //     }
-  //   }
-
-  //   deleteDirectory(path);
-
-  //   MySQL.missingTraceArtifactsCheck();
-  //   MySQL.FileInfo fileInfo = MySQL.getFileInfo();
-
-  //   String data = "{\"uploadedFiles\":" + fileInfo.uploadedFiles.toString() + ",\"expectedFiles\":" +
-  //                 fileInfo.expectedFiles.toString() + ",\"generatedFiles\":" + fileInfo.generatedFiles.toString() +
-  //                 ",\"expectedGeneratedFiles\":" + fileInfo.expectedGeneratedFiles.toString() + "}";
-    
-  //   System.out.println(data);
-  //   return String.format("{ \"success\": true, \"message\": \"Checking missing files successful.\", \"data\": %s }", data);
-  // }
-  public String uploadFiles(String projId, String jsonfiles) throws Exception {
-    String path = "/uploadedFlatfiles";
-    createDirectory(path);
-
-    // String generatedDir = "/generatedFilesDir";
-    // createDirectory(flatfileDir);
-    // createDirectory(generatedDir);
->>>>>>> 6b777e4c
     
     JsonIterator iterator = JsonIterator.parse(jsonfiles);
     for (String filename = iterator.readObject(); filename != null; filename = iterator.readObject()) {
@@ -177,10 +83,6 @@
     }
   }
 
-<<<<<<< HEAD
-=======
-
->>>>>>> 6b777e4c
   public void parseRegFile(String filename, String fullPath) throws Exception {
     try (BufferedReader uploadedFileReader = new BufferedReader(new FileReader(fullPath))) {
       String[] headers = uploadedFileReader.readLine().split(",");
@@ -286,19 +188,11 @@
 
     if (generated) {
       String traceMatrixTableName = tracename.toLowerCase();
-<<<<<<< HEAD
       MySQL.createTimTraceMatrixTable(tracename, traceMatrixTableName, source, target, generated, tracename);
     }
     else {
       String traceMatrixTableName = filename.replaceAll("(?i)\\.csv","").toLowerCase();
       MySQL.createTimTraceMatrixTable(tracename, traceMatrixTableName, source, target, generated, filename);
-=======
-      MySQL.createTimTraceMatrixTable(tracename, traceMatrixTableName, source, target, generated);
-    }
-    else {
-      String traceMatrixTableName = filename.replaceAll("(?i)\\.csv","").toLowerCase();
-      MySQL.createTimTraceMatrixTable(tracename, traceMatrixTableName, source, target, generated);
->>>>>>> 6b777e4c
     }
   }
 
@@ -340,7 +234,6 @@
     }
     return dir.delete();
   }
-<<<<<<< HEAD
 
   public TimBackend getTimFile() throws Exception {
     TimBackend timBackend = new TimBackend();
@@ -380,186 +273,4 @@
 
     return timBackend;
   }
-}
-=======
-}
-
-//   public String getMissingFiles(String projId) throws Exception {
-//     String flatfileDir = "/uploadedFlatfiles";
-//     String generatedDir = "/generatedFilesDir";
-
-//     File flatDir = createDirectory(flatfileDir);
-//     File genDir = createDirectory(generatedDir);
-
-//     ParsedFiles parsedfiles = parseTim(flatfileDir);
-//     List<String> uploadedFiles = Arrays.asList(flatDir.list());
-//     List<String> generatedFiles = Arrays.asList(genDir.list());
-    
-//     String requiredJSONPath = flatfileDir + "/requiredData.json";
-//     String generatedJSONPath = generatedDir + "/generatedData.json";
-    
-    
-//     String data = storeFilesAsJSON(uploadedFiles, parsedfiles, generatedFiles, requiredJSONPath, generatedJSONPath);
-    
-//     System.out.println(data);
-//     return String.format("{ \"success\": true, \"message\": \"Checking missing files successful.\", \"data\": %s }", data);
-//   }
-
-  
-//   // Modified file from Flatfile.java
-//   public ParsedFiles parseTim(String dirName) throws Exception {
-//     String fileName = dirName + '/' + "tim.json";
-//     File tim = new File(fileName);
-//     if (!tim.exists()){
-//       throw new Exception("Please upload a tim.json file");
-//     }
-
-//     String data = new String(Files.readAllBytes(Paths.get(fileName)));
-//     JsonIterator iterator = JsonIterator.parse(data);
-
-//     List<String> requiredFiles = new ArrayList<String>();
-//     List<String> generatedFileNames = new ArrayList<String>();
-//     List<GeneratedFiles> generatedFiles = new ArrayList<GeneratedFiles>();
-
-//     requiredFiles.add("tim.json");
-//     for (String field = iterator.readObject(); field != null; field = iterator.readObject()){
-//       if (field.toLowerCase().equals("datafiles")) {
-//         for (String artifact = iterator.readObject(); artifact != null; artifact = iterator.readObject()){
-//           Boolean fileCheck = false;
-
-//           for (String file = iterator.readObject(); file != null; file = iterator.readObject()){
-//             if (!file.toLowerCase().equals("file")){
-//               throw new Exception(String.format("Artifact: %s. Expected File attribute. The File attribute should appear as 'File': 'FileName'", artifact));
-//             }
-//             fileCheck = true;
-//             requiredFiles.add(iterator.readString());
-//           }
-
-//           if (!fileCheck) {
-//             throw new Exception(String.format("Did not provide a File attribute for Artifact: %s. The File attribute should appear as 'File': 'FileName'", artifact));
-//           }
-//         }
-//       }
-//       else {
-//         addLinkFile(field, iterator, requiredFiles, generatedFiles, generatedFileNames);
-//       }
-//     }
-//     return new ParsedFiles(requiredFiles, generatedFiles, generatedFileNames);
-//   }
-
-//   public void addLinkFile(String field, JsonIterator iterator, List<String> requiredFiles, List<GeneratedFiles> generatedFiles, List<String> generatedFileNames) throws Exception {
-//     String filename = "";
-//     String source = "";
-//     String target = "";
-//     Boolean generated = false;
-
-//     for (String attr = iterator.readObject(); attr != null; attr = iterator.readObject()) {
-//       if (!attr.toLowerCase().matches("file|source|target|generatelinks")) {
-//         throw new Exception(String.format("LinkFile: %s Attribute: %s does not match expected: 'File', 'Source', 'Target', or 'generateLinks'", field, attr));
-//       }
-
-//       if (attr.toLowerCase().equals("file")){
-//         filename = iterator.readString();
-//       }
-
-//       if (attr.toLowerCase().equals("source")){
-//         source = iterator.readString();
-//       }
-
-//       if (attr.toLowerCase().equals("target")){
-//         target = iterator.readString();
-//       }
-
-//       if (attr.toLowerCase().equals("generatelinks")){
-//         generated = iterator.readString().toLowerCase().equals("true") ? true : false;
-//       }
-//     }
-
-//     if (source.isEmpty()) {
-//       throw new Exception(String.format("Missing attribute for: '%s'. Missing: 'Source' Required attributes are 'File', 'Source', 'Target'", field));
-//     }
-
-//     if (target.isEmpty()) {
-//       throw new Exception(String.format("Missing attribute for: '%s'. Missing: 'Target' Required attributes are 'File', 'Source', 'Target'", field));
-//     }
-
-//     if (filename.isEmpty()) {
-//       throw new Exception(String.format("Missing attribute for: '%s'. Missing: 'File' Required attributes are 'File', 'Source', 'Target'", field));
-//     }
-
-//     if (generated){
-//       generatedFileNames.add(filename);
-//       generatedFiles.add(new GeneratedFiles(filename,source,target));
-//     }
-//     else {
-//       requiredFiles.add(filename);
-//     }
-//   }
-  
-//   public static String createJsonArray(List<String> files) {
-//     String jsonArr = "";
-
-//     if (files.size() == 0){
-//       return "[]";
-//     }
-
-//     else if (files.size() == 1){
-//       return String.format("[\"%s\"]", files.get(0));
-//     }
-    
-//     else {
-//       for (int i = 0; i < files.size(); i++){
-//         if (i == 0){
-//           jsonArr += "[\"" + files.get(i) + "\"";
-//         } 
-//         else if (i == files.size() - 1){
-//           jsonArr += ",\"" + files.get(i) + "\"]";
-//         }
-//         else {
-//           jsonArr += ",\"" + files.get(i) + "\"";
-//         }
-//       }
-//     }
-
-//     return jsonArr;
-//   }
-
-//   public String createGeneratedFileObj(List<GeneratedFiles> generatedFiles) {
-//     String data = "";
-
-//     if (generatedFiles.size() == 0){
-//       return "[]";
-//     }
-
-//     else if (generatedFiles.size() == 1){
-//       return "[{\"filename\":" + "\"" + generatedFiles.get(0).getName() + "\"" + ",\"source\":" + "\"" + generatedFiles.get(0).getSource() + "\"" + ",\"target\":" + "\"" + generatedFiles.get(0).getTarget() + "\"" + "}]";
-//     }
-    
-//     else {
-//       for (int i = 0; i < generatedFiles.size(); i++){
-//         if (i == 0){
-//           data += "[{\"filename\":" + "\"" + generatedFiles.get(i).getName() + "\"" + ",\"source\":" + "\"" + generatedFiles.get(i).getSource() + "\"" + ",\"target\":" + "\"" + generatedFiles.get(i).getTarget() + "\"" + "}";
-//         } 
-//         else if (i == generatedFiles.size() - 1){
-//           data += ",{\"filename\":" + "\"" + generatedFiles.get(i).getName() + "\"" + ",\"source\":" + "\"" + generatedFiles.get(i).getSource() + "\"" + ",\"target\":" + "\"" + generatedFiles.get(i).getTarget() + "\"" + "}]";
-//         }
-//         else {
-//           data += ",{\"filename\":" + "\"" + generatedFiles.get(i).getName() + "\"" + ",\"source\":" + "\"" + generatedFiles.get(i).getSource() + "\"" + ",\"target\":" + "\"" + generatedFiles.get(i).getTarget() + "\"" + "}";
-//         }
-//       }
-//     }
-
-//     return data;
-//   }
-    
-  
-//   public String storeFilesAsJSON(List<String> uploadedFiles, ParsedFiles timFiles, List<String> generatedFiles, String requiredJSONPath, String generatedJSONPath) throws Exception {
-//     String requiredData = "{\"uploadedFiles\":" + createJsonArray(uploadedFiles) + ",\"expectedFiles\":" + createJsonArray(timFiles.getRequired()) + ",\"generatedFiles\":" + createJsonArray(generatedFiles) + ",\"expectedGeneratedFiles\":" + createJsonArray(timFiles.getGeneratedNames()) + "}";
-//     Files.write(Paths.get(requiredJSONPath), requiredData.getBytes());
-    
-//     String generatedData = createGeneratedFileObj(timFiles.getGenerated());
-//     Files.write(Paths.get(generatedJSONPath), generatedData.getBytes());
-
-//     return requiredData;
-//   }
->>>>>>> 6b777e4c
+}