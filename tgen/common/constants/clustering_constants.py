from tgen.clustering.methods.supported_clustering_methods import SupportedClusteringMethods

CLUSTER_ARTIFACT_TYPE = "Cluster"
DEFAULT_REDUCTION_FACTOR = 0.50  # # clusters =  # of artifacts * reduction_factor
DEFAULT_CLUSTER_SIMILARITY_THRESHOLD = 0.5  # Similarity equal or greater will be considered as same clusters
DEFAULT_CLUSTERING_MIN_NEW_ARTIFACTS_RATION = 0.75
DEFAULT_MIN_ORPHAN_SIMILARITY = 0.75  # Minimum similarity score for an oprhan to be placed in a cluster.
DEFAULT_N_NEW_ALLOWED_ARTIFACTS = 2
DEFAULT_RANDOM_STATE = 0
DEFAULT_TESTING_CLUSTERING_METHODS = ["KMEANS", "AGGLOMERATIVE"]
DEFAULT_CLUSTERING_METHODS = ["OPTICS", "SPECTRAL", "AGGLOMERATIVE", "AFFINITY", "KMEANS"]
DEFAULT_ADD_CLUSTERS_TO_DATASET = False
DEFAULT_CLUSTER_MIN_VOTES = 1
<<<<<<< HEAD
MAX_CLUSTER_SIZE = 6
MIN_CLUSTER_SIZE = 2
=======
DEFAULT_MAX_CLUSTER_SIZE = 10
DEFAULT_MIN_CLUSTER_SIZE = 2
>>>>>>> ac4f574f
NO_CLUSTER_LABEL = -1
MIN_PAIRWISE_SIMILARITY_FOR_CLUSTERING = 0.5
MIN_PAIRWISE_AVG_PERCENTILE = 75
ADD_ORPHAN_TO_CLUSTER_THRESHOLD  = 0.75

RANDOM_STATE_PARAM = "random_state"
N_CLUSTERS_PARAM = "n_clusters"
CLUSTER_METHOD_INIT_PARAMS = {
    SupportedClusteringMethods.BIRCH: {
        "branching_factor": MAX_CLUSTER_SIZE
    },
    SupportedClusteringMethods.OPTICS: {
        "metric": "cosine",
<<<<<<< HEAD
        "min_samples": MIN_CLUSTER_SIZE
    },
    SupportedClusteringMethods.HB_SCAN: {
        "min_cluster_size": MIN_CLUSTER_SIZE,
        "max_cluster_size": MAX_CLUSTER_SIZE
=======
        "min_samples": "[MIN_CLUSTER_SIZE]"
    },
    SupportedClusteringMethods.HB_SCAN: {
        "min_cluster_size": "[MIN_CLUSTER_SIZE]",
        "max_cluster_size": "[MAX_CLUSTER_SIZE]"
>>>>>>> ac4f574f
    },
    SupportedClusteringMethods.MEANSHIFT: {
        "bandwidth": 2
    },
    SupportedClusteringMethods.SPECTRAL: {
        "assign_labels": "discretize"
    }
}<|MERGE_RESOLUTION|>--- conflicted
+++ resolved
@@ -11,13 +11,8 @@
 DEFAULT_CLUSTERING_METHODS = ["OPTICS", "SPECTRAL", "AGGLOMERATIVE", "AFFINITY", "KMEANS"]
 DEFAULT_ADD_CLUSTERS_TO_DATASET = False
 DEFAULT_CLUSTER_MIN_VOTES = 1
-<<<<<<< HEAD
-MAX_CLUSTER_SIZE = 6
-MIN_CLUSTER_SIZE = 2
-=======
 DEFAULT_MAX_CLUSTER_SIZE = 10
 DEFAULT_MIN_CLUSTER_SIZE = 2
->>>>>>> ac4f574f
 NO_CLUSTER_LABEL = -1
 MIN_PAIRWISE_SIMILARITY_FOR_CLUSTERING = 0.5
 MIN_PAIRWISE_AVG_PERCENTILE = 75
@@ -31,19 +26,11 @@
     },
     SupportedClusteringMethods.OPTICS: {
         "metric": "cosine",
-<<<<<<< HEAD
-        "min_samples": MIN_CLUSTER_SIZE
-    },
-    SupportedClusteringMethods.HB_SCAN: {
-        "min_cluster_size": MIN_CLUSTER_SIZE,
-        "max_cluster_size": MAX_CLUSTER_SIZE
-=======
         "min_samples": "[MIN_CLUSTER_SIZE]"
     },
     SupportedClusteringMethods.HB_SCAN: {
         "min_cluster_size": "[MIN_CLUSTER_SIZE]",
         "max_cluster_size": "[MAX_CLUSTER_SIZE]"
->>>>>>> ac4f574f
     },
     SupportedClusteringMethods.MEANSHIFT: {
         "bandwidth": 2
