package edu.nd.crc.safa.features.users.entities.db;

import java.io.Serializable;
import java.util.UUID;

import edu.nd.crc.safa.features.users.entities.IUser;

import jakarta.persistence.Column;
import jakarta.persistence.Entity;
import jakarta.persistence.GeneratedValue;
import jakarta.persistence.Id;
import jakarta.persistence.Table;
import lombok.AllArgsConstructor;
import lombok.Data;
import lombok.NoArgsConstructor;
import org.hibernate.annotations.JdbcTypeCode;
import org.hibernate.type.SqlTypes;

/**
 * The model for our users.
 */
@Entity
@Table(name = "safa_user")
@Data
@NoArgsConstructor
@AllArgsConstructor
public class SafaUser implements Serializable, IUser {

    public static final String ID_COLUMN = "user_id";

    @Id
    @GeneratedValue
    @JdbcTypeCode(SqlTypes.VARCHAR)
    @Column(name = ID_COLUMN)
    private UUID userId;

    @Column(name = "email", nullable = false, unique = true)
    private String email;

    @Column(name = "password", nullable = false)
    private String password;

    @JdbcTypeCode(SqlTypes.BINARY)
    @Column
    private UUID personalOrgId;

    @JdbcTypeCode(SqlTypes.BINARY)
    @Column
    private UUID defaultOrgId;

    @Column
    private boolean superuser;

    @Column
<<<<<<< HEAD
    private boolean superuserActive;
=======
    private boolean verified;
>>>>>>> 1e0e695a

    public SafaUser(String email, String password) {
        this.email = email;
        this.password = password;
        this.superuser = false;
        this.verified = false;
    }

    @Override
    public boolean equals(Object object) {
        if (object instanceof SafaUser user) {
            return user.getUserId().equals(this.userId);
        }
        return false;
    }

    @Override
    public int hashCode() {
        return this.userId.hashCode();
    }
}<|MERGE_RESOLUTION|>--- conflicted
+++ resolved
@@ -52,11 +52,10 @@
     private boolean superuser;
 
     @Column
-<<<<<<< HEAD
     private boolean superuserActive;
-=======
+
+    @Column
     private boolean verified;
->>>>>>> 1e0e695a
 
     public SafaUser(String email, String password) {
         this.email = email;
