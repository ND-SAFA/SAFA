from abc import abstractmethod
from typing import Type

from tgen.constants.deliminator_constants import EMPTY_STRING
from tgen.data.keys.prompt_keys import PromptKeys
from tgen.data.prompts.prompt_args import PromptArgs
from tgen.data.prompts.supported_prompts import SupportedPrompts
from tgen.util.base_object import BaseObject
from tgen.util.enum_util import EnumDict
from tgen.util.override import overrides


class AbstractPromptCreator(BaseObject):
    """
    Responsible for formatting and creating prompts and completions for Language Models
    """

    def __init__(self, prompt_args: PromptArgs, base_prompt: SupportedPrompts):
        """
        Constructs prompt creator with prompt arguments as configuration.
        :param prompt_args: The arguments customizing prompt generation.
        """
<<<<<<< HEAD
        return f"{base_prompt}{self._PROMPT_SEPARATOR}"

    def format_completion(self, base_completion: str) -> str:
        """
        Formats the completion with expected prefix + suffix tokens
        :param base_completion: The base completion
        :return: The formatted completion
        """
        if not base_completion:
            return EMPTY_STRING
        return f"{self.COMPLETION_START}{base_completion}{self._COMPLETION_SEPARATOR}"
=======
        self.args = prompt_args
        self.base_prompt = base_prompt
>>>>>>> 619d84a2

    def generate_base(self, base_prompt: str, base_completion: str) -> EnumDict[str, str]:
        """
        Generates the prompt and response
        :return: Dictionary containing the prompt and completion
        """
        prompt = self.format_prompt(base_prompt)
        completion = self.format_completion(base_completion)
        return EnumDict({
            PromptKeys.PROMPT: prompt,
            PromptKeys.COMPLETION: completion
        })

    def format_prompt(self, base_prompt: str) -> str:
        """
        Formats the prompt with expected prefix + suffix tokens
        :param base_prompt: The base prompt
        :return: The formatted prompt
        """
        return f"{base_prompt}{self.args.prompt_separator}"

    def format_completion(self, base_completion: str) -> str:
        """
        Formats the completion with expected prefix + suffix tokens
        :param base_completion: The base completion
        :return: The formatted completion
        """
        return f"{self.args.completion_prefix}{base_completion}{self.args.completion_suffix}"

    @abstractmethod
    def create(self, source_content: str, target_content: str, **kwargs) -> EnumDict[str, str]:
        """
        Generates the prompt and response
        :param source_content: The content of the source artifact
        :param target_content: The content of the target artifact
        :param kwargs: Additional params for the generation
        :return: Dictionary containing the prompt and completion
        """

    @classmethod
    @overrides(BaseObject)
    def _get_enum_class(cls, child_class_name: str) -> Type:
        """
        Returns the correct enum class mapping name to class given the abstract parent class type and name of child class
        :param child_class_name: the name of the child class
        :return: the enum class mapping name to class
        """
        from tgen.data.prompts.supported_prompt_creator import SupportedPromptCreator
        return SupportedPromptCreator<|MERGE_RESOLUTION|>--- conflicted
+++ resolved
@@ -20,22 +20,8 @@
         Constructs prompt creator with prompt arguments as configuration.
         :param prompt_args: The arguments customizing prompt generation.
         """
-<<<<<<< HEAD
-        return f"{base_prompt}{self._PROMPT_SEPARATOR}"
-
-    def format_completion(self, base_completion: str) -> str:
-        """
-        Formats the completion with expected prefix + suffix tokens
-        :param base_completion: The base completion
-        :return: The formatted completion
-        """
-        if not base_completion:
-            return EMPTY_STRING
-        return f"{self.COMPLETION_START}{base_completion}{self._COMPLETION_SEPARATOR}"
-=======
         self.args = prompt_args
         self.base_prompt = base_prompt
->>>>>>> 619d84a2
 
     def generate_base(self, base_prompt: str, base_completion: str) -> EnumDict[str, str]:
         """
@@ -63,6 +49,8 @@
         :param base_completion: The base completion
         :return: The formatted completion
         """
+        if not base_completion:
+            return EMPTY_STRING
         return f"{self.args.completion_prefix}{base_completion}{self.args.completion_suffix}"
 
     @abstractmethod
