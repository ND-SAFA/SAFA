import argparse
import os
import subprocess
import sys

from dotenv import load_dotenv

load_dotenv()

ROOT_PATH = os.path.expanduser(os.environ["ROOT_PATH"])
assert os.path.exists(ROOT_PATH), ROOT_PATH
sys.path.append(ROOT_PATH)
# TODO: Create entry per epoch (make stage a setting param)
# TODO: Test that thing look okay with bert model

IGNORE = ["job_args", "trainer_args", "model_manager", "val_dataset_creator", "trainer_dataset_manager",
          "train_dataset", "eval_dataset_creator", "job_args"]
METRICS = ["map", "map@1", "map@2", "map@3", "ap", "f1", "f2", "precision@1", "precision@2", "precision@3", "recall@1",
           "recall@2", "recall@3"]

METRIC_PATHS = ["val_metrics", "metrics", METRICS]
COPY_PATHS = [["experimental_vars"]] + [METRIC_PATHS]
RQ_PATH = os.path.expanduser(os.environ["RQ_PATH"])

if __name__ == "__main__":
    #
    # Imports
    #
    from data.results.experiment_definition import ExperimentDefinition
    from data.results.experiment_reader import ExperimentReader

    parser = argparse.ArgumentParser(
        prog='Results reader',
        description='Reads experiment results.')
    parser.add_argument("experiment")
    args = parser.parse_args()
    file_path = os.path.join(RQ_PATH, args.experiment)
    export_file_name = args.experiment.split(".")[0]
    output_file = export_file_name + ".csv"
    job_definition = ExperimentDefinition.read_experiment_definition(file_path)

    OUTPUT_DIR = job_definition["output_dir"]
<<<<<<< HEAD
    experiments = ls_jobs(OUTPUT_DIR, add_base=True)
    experiment_steps = [ls_filter(os.path.join(OUTPUT_DIR, experiment_id), ignore=IGNORE, add_base=True) for experiment_id in
                        experiments]
    step_jobs = [ls_jobs(step, add_base=True) for steps in experiment_steps for step in steps]
    METRICS = ["map", "f2"]
    IGNORE = ["job_args", "model_manager"]
    val_entries = []
    eval_entries = []
    for job in ls_jobs(OUTPUT_DIR):
        job_path = os.path.join(OUTPUT_DIR, job)
        for step in ls_filter(job_path, ignore=[".DS_Store"]):
            step_path = os.path.join(job_path, step)
            for step_job in ls_jobs(step_path):
                step_job_path = os.path.join(step_path, step_job)
                output_path = os.path.join(step_job_path, "output.json")
                output_json = FileUtil.read_json_file(output_path)
                base_entry = {k: v for k, v in output_json["experimental_vars"].items() if k not in IGNORE}

                for epoch_index, metrics in output_json["val_metrics"].items():
                    # print(metrics.keys())
                    entry = {**base_entry, **read_params(metrics, METRICS), "epoch": epoch_index}
                    val_entries.append(entry)
                if len(output_json["eval_metrics"]) > 0:
                    eval_entries.append({**base_entry, **read_params(output_json["eval_metrics"], METRICS)})
    print("Validation:", len(val_entries))
    print("Evaluation:", len(eval_entries))
=======

    result_reader = ExperimentReader(OUTPUT_DIR)
    val_df, eval_df = result_reader.read()
    print("Validation:", len(val_df))
    print("Evaluation:", len(eval_df))
>>>>>>> 3d465f08

    """
    Export Results
    """
    val_output_path = os.path.join(OUTPUT_DIR, "results-val.csv")
    eval_output_path = os.path.join(OUTPUT_DIR, "results-eval.csv")
    val_df.to_csv(val_output_path, index=False)
    eval_df.to_csv(eval_output_path, index=False)
    print(f"Exported files: {eval_output_path} & {val_output_path}")
    """
    Push to bucket and tensorboard (TODO)
    """
    bucket_name = os.environ.get("BUCKET", None)
    if bucket_name:
        bucket_path = os.path.join(bucket_name, output_file)
        for output_path in [val_output_path, eval_output_path]:
            subprocess.run(["aws", "s3", "cp", output_path, bucket_path])
    """
    Print eval
    """
    result_reader.print_val()
    result_reader.print_eval()<|MERGE_RESOLUTION|>--- conflicted
+++ resolved
@@ -40,40 +40,11 @@
     job_definition = ExperimentDefinition.read_experiment_definition(file_path)
 
     OUTPUT_DIR = job_definition["output_dir"]
-<<<<<<< HEAD
-    experiments = ls_jobs(OUTPUT_DIR, add_base=True)
-    experiment_steps = [ls_filter(os.path.join(OUTPUT_DIR, experiment_id), ignore=IGNORE, add_base=True) for experiment_id in
-                        experiments]
-    step_jobs = [ls_jobs(step, add_base=True) for steps in experiment_steps for step in steps]
-    METRICS = ["map", "f2"]
-    IGNORE = ["job_args", "model_manager"]
-    val_entries = []
-    eval_entries = []
-    for job in ls_jobs(OUTPUT_DIR):
-        job_path = os.path.join(OUTPUT_DIR, job)
-        for step in ls_filter(job_path, ignore=[".DS_Store"]):
-            step_path = os.path.join(job_path, step)
-            for step_job in ls_jobs(step_path):
-                step_job_path = os.path.join(step_path, step_job)
-                output_path = os.path.join(step_job_path, "output.json")
-                output_json = FileUtil.read_json_file(output_path)
-                base_entry = {k: v for k, v in output_json["experimental_vars"].items() if k not in IGNORE}
-
-                for epoch_index, metrics in output_json["val_metrics"].items():
-                    # print(metrics.keys())
-                    entry = {**base_entry, **read_params(metrics, METRICS), "epoch": epoch_index}
-                    val_entries.append(entry)
-                if len(output_json["eval_metrics"]) > 0:
-                    eval_entries.append({**base_entry, **read_params(output_json["eval_metrics"], METRICS)})
-    print("Validation:", len(val_entries))
-    print("Evaluation:", len(eval_entries))
-=======
 
     result_reader = ExperimentReader(OUTPUT_DIR)
     val_df, eval_df = result_reader.read()
     print("Validation:", len(val_df))
     print("Evaluation:", len(eval_df))
->>>>>>> 3d465f08
 
     """
     Export Results
