--- conflicted
+++ resolved
@@ -57,26 +57,30 @@
                                      if entry[TraceKeys.child_label()] in id2text_scores}
             # Question: are the scores different trace traces to those in parent2traces?
             parent_composite_scores = {}
-<<<<<<< HEAD
-            for c_id, chunk_scores in id2chunk_scores.items():
-                child_scores = {CompositeScoreComponent.FULL_TEXT: a_id2full_text_scores[c_id],
-                                # Question: id2text_scores is used to filters keys so isn't it the same/
-                                CompositeScoreComponent.FULL_TEXT_FILTERED: id2text_scores[c_id],
-=======
             for c_id, full_text_score in a_id2full_text_scores.items():
                 full_text_score_filtered = a_id2full_text_scores_filtered[c_id]
                 chunk_scores = a_id2chunk_scores.get(c_id, [full_text_score])
                 child_scores = {CompositeScoreComponent.FULL_TEXT: full_text_score,
                                 CompositeScoreComponent.FULL_TEXT_FILTERED: full_text_score_filtered,
->>>>>>> 6a74ec23
                                 CompositeScoreComponent.MAX_CHUNK: max(chunk_scores)}
 
-                composite_score = CalculateCompositeScoreStep.calculate_composite_score(child_scores, chunk_scores, weights)
-                parent_composite_scores[c_id] = composite_score
+                # No chunks selected but the full text was
+                if not child_scores[CompositeScoreComponent.MAX_CHUNK] and child_scores[CompositeScoreComponent.FULL_TEXT_FILTERED]:
+                    child_scores[CompositeScoreComponent.MAX_CHUNK] = child_scores[CompositeScoreComponent.FULL_TEXT]
+                composite_score = sum([child_scores[e] * weights.get(e, 0) for e in CompositeScoreComponent if e in child_scores])
+
+                regular_vote = int(child_scores[CompositeScoreComponent.FULL_TEXT_FILTERED] is 0)
+                if c_id in a_id2chunk_scores:
+                    votes = 1 - ((chunk_scores.count(0) + regular_vote) / (len(chunk_scores) + 1))  # number of chunks above 0
+
+                else:
+                    votes = 1 - regular_vote  # no chunks so only use regular text
+                votes = MathUtil.convert_to_new_range(votes, (0, 1), (composite_score, 1))  # scale so only helps the composite score
+
+                parent_composite_scores[c_id] = composite_score + votes * weights[CompositeScoreComponent.CHUNK_VOTES]
             composite_scores[p_id] = list(parent_composite_scores.keys()), list(parent_composite_scores.values())
         return composite_scores
 
-<<<<<<< HEAD
     @staticmethod
     def calculate_composite_score(child_scores: Dict[CompositeScoreComponent, float],
                                   weights: Dict[CompositeScoreComponent, float],
@@ -98,15 +102,6 @@
                                               (composite_score, 1))  # scale so can only help the composite score
         composite_score += votes * weights[CompositeScoreComponent.CHUNK_VOTES]
         return composite_score
-=======
-                regular_vote = int(child_scores[CompositeScoreComponent.FULL_TEXT_FILTERED] is 0)
-                if c_id in a_id2chunk_scores:
-                    votes = 1 - ((chunk_scores.count(0) + regular_vote) / (len(chunk_scores) + 1))  # number of chunks above 0
-
-                else:
-                    votes = 1 - regular_vote  # no chunks so only use regular text
-                votes = MathUtil.convert_to_new_range(votes, (0, 1), (composite_score, 1))  # scale so only helps the composite score
->>>>>>> 6a74ec23
 
     @staticmethod
     def extract_similarity_scores(artifact_df: ArtifactDataFrame, traces: List[Trace]) -> Tuple[
