--- conflicted
+++ resolved
@@ -11,12 +11,8 @@
 import edu.nd.crc.safa.features.organizations.entities.db.Organization;
 import edu.nd.crc.safa.features.organizations.services.OrganizationService;
 import edu.nd.crc.safa.features.projects.entities.app.SafaError;
-<<<<<<< HEAD
-import edu.nd.crc.safa.features.users.entities.app.UserAppEntity;
-=======
 import edu.nd.crc.safa.features.projects.entities.app.SafaItemNotFoundError;
 import edu.nd.crc.safa.features.users.entities.app.UserIdentifierDTO;
->>>>>>> d300e3df
 import edu.nd.crc.safa.features.users.entities.db.SafaUser;
 import edu.nd.crc.safa.features.users.repositories.SafaUserRepository;
 
@@ -117,9 +113,6 @@
     public SafaUser getUserByEmail(String email) {
         return this.safaUserRepository
             .findByEmail(email)
-<<<<<<< HEAD
-            .orElseThrow(() -> new SafaError("No user exists with given email: %s.", email));
-=======
             .orElseThrow(() ->  new SafaItemNotFoundError("No user exists with given email: %s.", email));
     }
 
@@ -147,6 +140,5 @@
 
         user.setDefaultOrgId(newDefaultOrgId);
         safaUserRepository.save(user);
->>>>>>> d300e3df
     }
 }