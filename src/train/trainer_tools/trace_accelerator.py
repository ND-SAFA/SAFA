import os.path
from copy import deepcopy
from typing import Any

from accelerate import Accelerator
from accelerate.utils import LoggerType

from util.reflection_util import ReflectionUtil


class AcceleratorSingleton:
    """
    Singleton of the Accelerator
    """
<<<<<<< HEAD

    INIT_DEFAULTS = {"split_batches": True, "step_scheduler_with_optimizer": True}
=======
    LOG_DIR_DEFAULT = os.path.expanduser("~/projects/safa/tgen/tensorboard")
    INIT_DEFAULTS = {"split_batches": True, "step_scheduler_with_optimizer": False, "log_with": [LoggerType.TENSORBOARD],
                     "logging_dir": LOG_DIR_DEFAULT}
>>>>>>> abd95d9d
    __accelerator: Accelerator = None

    @staticmethod
    def get() -> Accelerator:
        """
        Gets the instance of the __accelerator
        :return: The current __accelerator instance
        """
        if not AcceleratorSingleton.exists():
            AcceleratorSingleton.__initialize(**AcceleratorSingleton.INIT_DEFAULTS)
        return AcceleratorSingleton.__accelerator

    @staticmethod
    def update(**kwargs) -> Accelerator:
        """
        Updates the internal instance of the __accelerator
        :param kwargs:
        :return:
        """
        if AcceleratorSingleton.exists():
            AcceleratorSingleton.clear()
            AcceleratorSingleton.__update_attrs(**kwargs)
        else:
            AcceleratorSingleton.__initialize(**kwargs)
        return AcceleratorSingleton.get()

    @staticmethod
    def exists() -> bool:
        """
        Returns True if the internal __accelerator exists, else False
        :return: True if the internal __accelerator exists, else False
        """
        return AcceleratorSingleton.__accelerator is not None

    @staticmethod
    def clear():
        if AcceleratorSingleton.exists():
            AcceleratorSingleton.__accelerator.clear()

    @staticmethod
    def __update_attrs(**attrs) -> None:
        """
        Updates the attributes of the accelerator
        :param attrs: A dictionary containing the attributes to set
        :return: None
        """
        AcceleratorSingleton.__accelerator = ReflectionUtil.set_attributes(AcceleratorSingleton.get(), attrs)

    @staticmethod
    def __initialize(**kwargs) -> None:
        """
        Initializes the accelerator
        :param kwargs: any additional arguments to pass to the accelerator
        :return:
        """
        params = deepcopy(AcceleratorSingleton.INIT_DEFAULTS)
        params.update(kwargs)
        AcceleratorSingleton.__accelerator = Accelerator(**params)

    @classmethod
    def __getattr__(cls, attr: str) -> Any:
        """
        Gets attribute from self if exists, otherwise will get from the accelerator
        :param attr: The attribute to get
        :return: The attribute value
        """
        if hasattr(cls, attr):
            return super().__getattribute__(cls, attr)
        return getattr(AcceleratorSingleton.get(), attr)

    def __bool__(self) -> bool:
        """
        Returns True if the internal __accelerator exists, else False
        :return: True if the internal __accelerator exists, else False
        """
        return self.exists()


TraceAccelerator = AcceleratorSingleton()<|MERGE_RESOLUTION|>--- conflicted
+++ resolved
@@ -12,14 +12,7 @@
     """
     Singleton of the Accelerator
     """
-<<<<<<< HEAD
-
     INIT_DEFAULTS = {"split_batches": True, "step_scheduler_with_optimizer": True}
-=======
-    LOG_DIR_DEFAULT = os.path.expanduser("~/projects/safa/tgen/tensorboard")
-    INIT_DEFAULTS = {"split_batches": True, "step_scheduler_with_optimizer": False, "log_with": [LoggerType.TENSORBOARD],
-                     "logging_dir": LOG_DIR_DEFAULT}
->>>>>>> abd95d9d
     __accelerator: Accelerator = None
 
     @staticmethod
