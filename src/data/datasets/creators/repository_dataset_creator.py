--- conflicted
+++ resolved
@@ -17,13 +17,8 @@
         """
         Responsible for creating a data from a repository
         :param repo_paths: list of paths to all repositories
-<<<<<<< HEAD
         :param data_cleaning_steps: tuple containing the desired pre-processing steps and related params
         :param data_keys: keys to use to access data
-=======
-        :param data_cleaner: the data cleaner to use on the data
-        :param data_keys: data_keys to use to access data
->>>>>>> 93e7946f
         :param use_linked_targets_only: if True, uses only the targets that make up at least one true link
         """
         super().__init__(data_cleaner, use_linked_targets_only)
@@ -37,14 +32,9 @@
         """
         dataset = None
         for repo_path in self.repo_paths:
-<<<<<<< HEAD
             repo_dataset = SafaDatasetCreator(project_path=repo_path,
                                               data_cleaner=self.data_cleaner,
                                               use_linked_targets_only=self._use_linked_targets_only).create()
-=======
-            repo_dataset = SafaDatasetCreator(repo_path, data_cleaner=self.data_cleaner, data_keys=self.data_keys,
-                                              use_linked_targets_only=self.use_linked_targets_only).create()
->>>>>>> 93e7946f
 
             dataset = dataset + repo_dataset if dataset else repo_dataset
         return dataset