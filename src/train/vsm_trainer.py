--- conflicted
+++ resolved
@@ -91,7 +91,6 @@
         :return: The output from the prediction
         """
         raw_sources, raw_targets, all_source_target_pairs = self.get_raw_sources_and_targets(eval_dataset)
-<<<<<<< HEAD
         set_source, set_target = self.create_term_frequency_matrices(raw_sources, raw_targets)
         similarity_matrix = self.calculate_similarity_matrix_from_term_frequencies(set_source, set_target)
         predictions, label_ids, source_target_pairs, links = [], [], [], []
@@ -108,27 +107,6 @@
             if self.metrics else None
         prediction_output = PredictionOutput(predictions=predictions, label_ids=label_ids, metrics=metrics)
         trace_prediction_output = TracePredictionOutput(prediction_output=prediction_output, source_target_pairs=source_target_pairs)
-=======
-        predicted_scores = self.calculate_similarity_matrix_from_term_frequencies(eval_dataset)
-        scores, labels, links = [], [], []
-        for i, link in enumerate(eval_dataset.get_ordered_links()):
-            link_id = TraceLink.generate_link_id(source_id=link.source.id, target_id=link.target.id)
-            if link_id not in eval_dataset.links:  # source, target pair between layers that should not be linked
-                continue
-            score = predicted_scores[i]
-            link = eval_dataset.links[link_id]
-            label = 1 if link.is_true_link else 0
-
-            scores.append(score)
-            labels.append(label)
-            links.append(link)
-
-        metrics, metrics_manager = self.eval(links, scores, self.metrics) if self.metrics else None
-        trace_prediction_output = TracePredictionOutput(predictions=scores,
-                                                        label_ids=labels,
-                                                        metrics=metrics,
-                                                        prediction_entries=metrics_manager.get_trace_predictions())
->>>>>>> 794d76a9
         return trace_prediction_output
 
     def create_term_frequency_matrices(self, raw_sources: pd.Series, raw_targets: pd.Series) -> Tuple[csr_matrix, csr_matrix]:
@@ -165,7 +143,6 @@
         :param dataset: The dataset to use for sources and targets
         :return: The raw source and target tokens as a tuple of pd.Series and a list containing the ids of each source target pair
         """
-<<<<<<< HEAD
         sources, targets = dict(), dict()
         for index, link in dataset.trace_df.iterrows():
             sources[link[TraceKeys.SOURCE.value]] = dataset.artifact_df.get_artifact(link[TraceKeys.SOURCE.value])
@@ -177,19 +154,6 @@
 
     @staticmethod
     def eval(trace_df: TraceDataFrame, predictions: List[float], link_ids: List[int], metrics: List[str]) -> Metrics:
-=======
-        sources, targets = set(), set()
-        for link in dataset.get_ordered_links():
-            sources.add(link.source)
-            targets.add(link.target)
-        source_target_pairs = [(source.id, target.id) for source in sources for target in targets]
-        raw_sources = pd.Series([source.token for source in sources])
-        raw_targets = pd.Series([target.token for target in targets])
-        return raw_sources, raw_targets, source_target_pairs
-
-    @staticmethod
-    def eval(links: List[TraceLink], predictions: List[float], metrics: List[str]) -> Tuple[Metrics, MetricsManager]:
->>>>>>> 794d76a9
         """
         Evaluates the prediction results using the metrics
         :param trace_df: The dataframe containing the trace links
@@ -198,13 +162,8 @@
         :param metrics: The list of metric names to use for evaluation
         :return: A mapping between metric name and the result
         """
-<<<<<<< HEAD
         metrics_manager = MetricsManager(trace_df=trace_df, predicted_similarities=predictions, link_ids=link_ids)
         return metrics_manager.eval(metrics)
-=======
-        metrics_manager = MetricsManager(trace_links=links, predicted_similarities=predictions)
-        return metrics_manager.eval(metrics), metrics_manager
->>>>>>> 794d76a9
 
     def cleanup(self) -> None:
         """
