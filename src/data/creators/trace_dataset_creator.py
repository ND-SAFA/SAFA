--- conflicted
+++ resolved
@@ -179,13 +179,8 @@
         return self.linked_artifact_ids
 
     @staticmethod
-<<<<<<< HEAD
-    def _generate_negative_links(layer_mapping_df: pd.DataFrame, artifact_type_2_id: ArtifactType2Id, id_2_artifact: Id2Artifact,
-                                 trace_dataset: TraceDataset, n_threads=1) -> None:
-=======
     def _generate_negative_links(layer_mapping_df: LayerDataFrame, artifact_df: ArtifactDataFrame,
                                  trace_df: TraceDataFrame, n_threads=10) -> TraceDataFrame:
->>>>>>> bc5e7b75
         """
         Compares source and target artifacts for each entry in layer mapping and generates negative links between them.
         :param layer_mapping_df: DataFrame containing the comparisons between artifact types present in project.
