from typing import Any

from tgen.constants.deliminator_constants import EMPTY_STRING, NEW_LINE, SPACE, TAB


class PromptUtil:
    """
    Contains utility methods for creating prompts.
    """

    @staticmethod
    def create_xml(tag_name: str, tag_content: str = EMPTY_STRING) -> str:
        """
        Creates xml as follows: <[tag_name]>tag_content</[tag_name]>
        :param tag_name: The name of the tag
        :param tag_content: The content inside of the tag
        :return: The formatted xml
        """
        return f"<{tag_name}>{tag_content}</{tag_name}>"

    @staticmethod
<<<<<<< HEAD
    def format_as_markdown_header(original_string: str, level: int = 1) -> str:
=======
    def format_as_markdown_italics(original_string: str) -> str:
        """
        Formats the string as markdown italics
        :param original_string: The string to format
        :return: The string formatted as markdown
        """
        return f"*{original_string}*"

    @staticmethod
    def format_as_markdown(original_string: str, level: int = 1) -> str:
>>>>>>> 69ccea0f
        """
        Formats the string as markdown header
        :param original_string: The string to format
        :param level: The level of the header
        :return: The string formatted as markdown
        """
        return f"{'#' * level} {original_string}"

    @staticmethod
    def format_as_bullet_point(original_string: str, level: int = 1) -> str:
        """
        Formats the string as markdown header
        :param original_string: The string to format
        :param level: The level of the bullet point
        :return: The string formatted as markdown
        """
        bullets = ['*', '-', '+']
        level -= 1
        return f"{TAB * level}{bullets[level % 3]} {original_string}"

    @staticmethod
    def strip_new_lines_and_extra_space(original_string) -> str:
        """
        Removes new lines and extra leading or trailing spaces from the string
        :param original_string: The original string
        :return: The string without new lines or leading or trailing spaces
        """
        return original_string.replace(NEW_LINE, SPACE).strip()<|MERGE_RESOLUTION|>--- conflicted
+++ resolved
@@ -19,9 +19,6 @@
         return f"<{tag_name}>{tag_content}</{tag_name}>"
 
     @staticmethod
-<<<<<<< HEAD
-    def format_as_markdown_header(original_string: str, level: int = 1) -> str:
-=======
     def format_as_markdown_italics(original_string: str) -> str:
         """
         Formats the string as markdown italics
@@ -31,8 +28,7 @@
         return f"*{original_string}*"
 
     @staticmethod
-    def format_as_markdown(original_string: str, level: int = 1) -> str:
->>>>>>> 69ccea0f
+    def format_as_markdown_header(original_string: str, level: int = 1) -> str:
         """
         Formats the string as markdown header
         :param original_string: The string to format
