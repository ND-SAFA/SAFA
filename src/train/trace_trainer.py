import os
from typing import Any, Dict, Union

import torch
from transformers.trainer import Trainer

from data.datasets.dataset_role import DatasetRole
from data.managers.trainer_dataset_manager import TrainerDatasetManager
from models.model_manager import ModelManager
from train.metrics.metrics_manager import MetricsManager
from train.save_strategy.abstract_save_strategy import AbstractSaveStrategy
from train.save_strategy.comparison_criteria import ComparisonCriterion
from train.save_strategy.metric_save_strategy import MetricSaveStrategy
from train.trace_output.trace_prediction_output import TracePredictionOutput
from train.trace_output.trace_train_output import TraceTrainOutput
from train.trainer_args import TrainerArgs
from train.trainer_tools.trace_accelerator import TraceAccelerator
from util.base_object import BaseObject
from util.logging.logger_manager import logger

os.environ["CUBLAS_WORKSPACE_CONFIG"] = ":16:8"
torch.use_deterministic_algorithms(True)

<<<<<<< HEAD
class TraceTrainer(BaseTrainer):
    """
    Trace trainer for training for trace link prediction.
    """
    BEST_MODEL_NAME = "best"
    CURRENT_MODEL_NAME = "current"
    RANDOM_MODEL_BASE_NAME = "random_epoch_{}"
    OPTIMIZER_FILE_NAME = "optimizer.bin"
    SCHEDULER_FILE_NAME = "scheduler.bin"

    def __init__(self, trainer_args: TrainerArgs, model_manager: ModelManager, trainer_dataset_manager: TrainerDatasetManager,
                 **kwargs):
        super().__init__(trainer_args, model_manager, trainer_dataset_manager, **kwargs)
        TraceAccelerator.update(gradient_accumulation_steps=self.trainer_args.gradient_accumulation_steps)
        self.__should_prepare_accumulator = True
        self.random_epoch, self.random_model_name = self._select_random_epoch()

    def train(self, resume_from_checkpoint: str = None, **kwargs) -> TraceTrainOutput:
        """
        Train model on data with optimal batch size.
        :param resume_from_checkpoint: The checkpoint to resume from.
        :return: Output of training session.
        """
        config = {"test_param": 0.42}
        TraceAccelerator.init_trackers("example_project", config=config)
        self.model = self.model_manager.get_model()
        self.model.train()
        inner_training_loop = find_executable_batch_size(
            self.inner_training_loop) if self.trainer_args.per_device_train_batch_size is None else self.inner_training_loop
        trace_train_output = inner_training_loop(resume_from_checkpoint=resume_from_checkpoint)
        self.__should_prepare_accumulator = True
        if self.trainer_args.load_best_model_at_end:
            if not self.trainer_args.should_save:
                logger.warning("Unable to load best model because configuration defined `should_save` to False.")
            else:
                best_model_path = self.get_output_path(self.BEST_MODEL_NAME)
                self.model = self.model_manager.update_model(best_model_path)
        return trace_train_output

    def inner_training_loop(self, batch_size: int = None,
                            resume_from_checkpoint: Optional[str] = None, **kwargs) -> TraceTrainOutput:
        """
        Trains model for the epochs specified in training arguments.
        :param batch_size: The batch size of the training step.
        :param kwargs: Any additional arguments. Currently, ignored but necessary for finding optimal batch size.
        :return: The output of the training session.
        """
        if batch_size is None:
            batch_size = self.args.per_device_train_batch_size
        self.args.per_device_train_batch_size = self._train_batch_size = batch_size
        self.model, self.train_data_loader, self.optimizer, self.scheduler = self.create_or_load_state(self.model,
                                                                                                       self.get_train_dataloader(),
                                                                                                       resume_from_checkpoint)
        training_state = TrainingState(self.save_strategy)
        training_state.on_start()

        accelerate_tqdm = partial(tqdm, disable=not TraceAccelerator.is_main_process, position=0)
        for epoch_index in range(self.trainer_args.num_train_epochs):
            for batch_index, batch in enumerate(accelerate_tqdm(self.train_data_loader)):
                with TraceAccelerator.accumulate(self.model):
                    batch = batch.to(TraceAccelerator.device)

                    labels = batch.pop(DataKey.LABELS_KEY)
                    output: SequenceClassifierOutput = self.model(**batch)
                    loss = self.trainer_args.loss_function(output.logits, labels)
=======
TRIAL = Union["optuna.Trial", Dict[str, Any]]
>>>>>>> 1e8eec8d


class TraceTrainer(Trainer, BaseObject):
    """
    Trains model on data for generic task.
    """

    def __init__(self, trainer_args: TrainerArgs, model_manager: ModelManager,
                 trainer_dataset_manager: TrainerDatasetManager, save_strategy: AbstractSaveStrategy = None, **kwargs):
        """
        Handles the training and evaluation of learning models
        :param args: the learning model arguments
        """
        self.trainer_args = trainer_args
        self.trainer_dataset_manager = trainer_dataset_manager
        self.model_manager = model_manager
        self.model_manager.set_max_seq_length(self.trainer_args.max_seq_length)
        model_init = lambda: self.model_manager.get_model()
        tokenizer = self.model_manager.get_tokenizer()
        if save_strategy is None:
            self.save_strategy = MetricSaveStrategy(ComparisonCriterion(["map", "f2"]))
        super().__init__(model_init=model_init, args=trainer_args, tokenizer=tokenizer,
                         callbacks=trainer_args.callbacks,
                         **kwargs)

    def perform_training(self, checkpoint: str = None) -> TraceTrainOutput:
        """
        Performs the model training.
        :param checkpoint: path to checkpoint.
        :return: a dictionary containing the results
        """
        self.model = self.model_manager.get_model()
        self.train_dataset = self.trainer_dataset_manager[DatasetRole.TRAIN].to_trainer_dataset(self.model_manager)
        train_output = self.train(resume_from_checkpoint=checkpoint)
        return TraceTrainOutput(train_output=train_output)

    def perform_prediction(self, dataset_role: DatasetRole = DatasetRole.EVAL) -> TracePredictionOutput:
        """
        Performs the prediction and (optionally) evaluation for the model
        :return: A dictionary containing the results.
        """
        dataset = self.trainer_dataset_manager[dataset_role]
        self.eval_dataset = dataset.to_trainer_dataset(self.model_manager)
        output = self.predict(self.eval_dataset)
        n_predictions, n_expected = len(output.predictions), len(dataset)
        assert n_predictions == n_expected, f"Expected {n_expected} samples but received {n_predictions} predictions."
        metrics_manager = MetricsManager(dataset.get_ordered_links(), output.predictions)
        eval_metrics = metrics_manager.eval(self.trainer_args.metrics) if self.trainer_args.metrics else {}
        logger.log_with_title(f"{dataset_role.name} Metrics", repr(eval_metrics))
        output.metrics.update(eval_metrics)
        return TracePredictionOutput(predictions=metrics_manager.get_scores(), label_ids=output.label_ids, metrics=output.metrics,
                                     source_target_pairs=dataset.get_source_target_pairs())

    def cleanup(self) -> None:
        """
        Free memory associated with trainer.
        :return: None
        """
        TraceAccelerator.clear()
        if self.model:
            del self.model<|MERGE_RESOLUTION|>--- conflicted
+++ resolved
@@ -21,75 +21,7 @@
 os.environ["CUBLAS_WORKSPACE_CONFIG"] = ":16:8"
 torch.use_deterministic_algorithms(True)
 
-<<<<<<< HEAD
-class TraceTrainer(BaseTrainer):
-    """
-    Trace trainer for training for trace link prediction.
-    """
-    BEST_MODEL_NAME = "best"
-    CURRENT_MODEL_NAME = "current"
-    RANDOM_MODEL_BASE_NAME = "random_epoch_{}"
-    OPTIMIZER_FILE_NAME = "optimizer.bin"
-    SCHEDULER_FILE_NAME = "scheduler.bin"
-
-    def __init__(self, trainer_args: TrainerArgs, model_manager: ModelManager, trainer_dataset_manager: TrainerDatasetManager,
-                 **kwargs):
-        super().__init__(trainer_args, model_manager, trainer_dataset_manager, **kwargs)
-        TraceAccelerator.update(gradient_accumulation_steps=self.trainer_args.gradient_accumulation_steps)
-        self.__should_prepare_accumulator = True
-        self.random_epoch, self.random_model_name = self._select_random_epoch()
-
-    def train(self, resume_from_checkpoint: str = None, **kwargs) -> TraceTrainOutput:
-        """
-        Train model on data with optimal batch size.
-        :param resume_from_checkpoint: The checkpoint to resume from.
-        :return: Output of training session.
-        """
-        config = {"test_param": 0.42}
-        TraceAccelerator.init_trackers("example_project", config=config)
-        self.model = self.model_manager.get_model()
-        self.model.train()
-        inner_training_loop = find_executable_batch_size(
-            self.inner_training_loop) if self.trainer_args.per_device_train_batch_size is None else self.inner_training_loop
-        trace_train_output = inner_training_loop(resume_from_checkpoint=resume_from_checkpoint)
-        self.__should_prepare_accumulator = True
-        if self.trainer_args.load_best_model_at_end:
-            if not self.trainer_args.should_save:
-                logger.warning("Unable to load best model because configuration defined `should_save` to False.")
-            else:
-                best_model_path = self.get_output_path(self.BEST_MODEL_NAME)
-                self.model = self.model_manager.update_model(best_model_path)
-        return trace_train_output
-
-    def inner_training_loop(self, batch_size: int = None,
-                            resume_from_checkpoint: Optional[str] = None, **kwargs) -> TraceTrainOutput:
-        """
-        Trains model for the epochs specified in training arguments.
-        :param batch_size: The batch size of the training step.
-        :param kwargs: Any additional arguments. Currently, ignored but necessary for finding optimal batch size.
-        :return: The output of the training session.
-        """
-        if batch_size is None:
-            batch_size = self.args.per_device_train_batch_size
-        self.args.per_device_train_batch_size = self._train_batch_size = batch_size
-        self.model, self.train_data_loader, self.optimizer, self.scheduler = self.create_or_load_state(self.model,
-                                                                                                       self.get_train_dataloader(),
-                                                                                                       resume_from_checkpoint)
-        training_state = TrainingState(self.save_strategy)
-        training_state.on_start()
-
-        accelerate_tqdm = partial(tqdm, disable=not TraceAccelerator.is_main_process, position=0)
-        for epoch_index in range(self.trainer_args.num_train_epochs):
-            for batch_index, batch in enumerate(accelerate_tqdm(self.train_data_loader)):
-                with TraceAccelerator.accumulate(self.model):
-                    batch = batch.to(TraceAccelerator.device)
-
-                    labels = batch.pop(DataKey.LABELS_KEY)
-                    output: SequenceClassifierOutput = self.model(**batch)
-                    loss = self.trainer_args.loss_function(output.logits, labels)
-=======
 TRIAL = Union["optuna.Trial", Dict[str, Any]]
->>>>>>> 1e8eec8d
 
 
 class TraceTrainer(Trainer, BaseObject):
@@ -121,6 +53,8 @@
         :param checkpoint: path to checkpoint.
         :return: a dictionary containing the results
         """
+        config = {"test_param": 0.42}
+        TraceAccelerator.init_trackers("example_project", config=config)
         self.model = self.model_manager.get_model()
         self.train_dataset = self.trainer_dataset_manager[DatasetRole.TRAIN].to_trainer_dataset(self.model_manager)
         train_output = self.train(resume_from_checkpoint=checkpoint)
