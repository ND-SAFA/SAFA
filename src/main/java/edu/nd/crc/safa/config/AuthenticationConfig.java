--- conflicted
+++ resolved
@@ -65,7 +65,6 @@
                 cors.setAllowedHeaders(Collections.singletonList("*"));
                 cors.setAllowCredentials(true);
                 return cors;
-<<<<<<< HEAD
             })
             .and()
                 .csrf()
@@ -75,6 +74,8 @@
                 .antMatchers(
                     AppRoutes.Accounts.LOGIN,
                     AppRoutes.Accounts.CREATE_ACCOUNT,
+                    AppRoutes.Accounts.FORGOT_PASSWORD,
+                    AppRoutes.Accounts.RESET_PASSWORD,
                     "/websocket/**",
                     "/swagger-ui/**", // Needed to get config
                     "/v3/api-docs/**",
@@ -85,25 +86,6 @@
                 // Close authentication settings
                 .anyRequest()
                 .authenticated()
-=======
-            }).and()
-            .csrf().disable()
-            // Endpoint Settings
-            .authorizeRequests()
-            .antMatchers(
-                AppRoutes.Accounts.LOGIN,
-                AppRoutes.Accounts.CREATE_ACCOUNT,
-                AppRoutes.Accounts.FORGOT_PASSWORD,
-                AppRoutes.Accounts.RESET_PASSWORD,
-                "/websocket/**").permitAll()
-            // API Generation
-            .antMatchers(
-                "/swagger-ui/**", // Needed to get configuration
-                "/v3/api-docs/**",
-                "/docs").permitAll()
-            // Close authentication settings
-            .anyRequest().authenticated()
->>>>>>> 5af3c5b5
             // Authentication Filters
             .and()
                 .addFilter(new AuthenticationFilter(authenticationManager(), tokenService))
