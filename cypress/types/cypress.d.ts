--- conflicted
+++ resolved
@@ -552,8 +552,6 @@
      * @param customAttribute - The custom attribute definition to create.
      */
     createCustomAttribute(customAttribute): Chainable<void>;
-<<<<<<< HEAD
-=======
 
     /**
      * Creates a new custom Layout.
@@ -563,6 +561,5 @@
      * @param customLayout - The custom layout definition to create.
      */
     createCustomLayout(customLayout): Chainable<void>;
->>>>>>> 4360f4ab
   }
 }