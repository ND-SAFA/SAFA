<template>
  <generic-modal
    size="xs"
    :isOpen="isMessageDefined"
    :title="title"
    @close="handleClose"
  >
    <template v-slot:body>
      <typography y="2" el="p" :value="body" />
    </template>
    <template v-slot:actions>
      <v-spacer />
<<<<<<< HEAD
      <v-btn color="primary" @click="handleConfirm" data-cy="button-i-accept">
=======
      <v-btn
        color="primary"
        data-cy="button-confirm-modal"
        @click="handleConfirm"
      >
>>>>>>> 901075ee
        I accept
      </v-btn>
    </template>
  </generic-modal>
</template>

<script lang="ts">
import Vue, { PropType } from "vue";
import { ConfirmationType, ConfirmDialogueMessage } from "@/types";
import { logStore } from "@/hooks";
import Typography from "@/components/common/display/Typography.vue";
import GenericModal from "./GenericModal.vue";

/**
 * Displays a modal for confirming sensitive actions.
 */
export default Vue.extend({
  name: "AppConfirmModal",
  components: { Typography, GenericModal },
  props: {
    message: {
      type: Object as PropType<ConfirmDialogueMessage>,
      required: false,
    },
    width: {
      type: String,
      required: false,
      default: "500",
    },
  },
  data() {
    return {
      dialog: false,
    };
  },
  computed: {
    /**
     * @return Whether the current message exists.
     */
    isMessageDefined(): boolean {
      return !!this.message && this.message.type !== ConfirmationType.CLEAR;
    },
    /**
     * @return The message title.
     */
    title(): string {
      return this.message?.title || "";
    },
    /**
     * @return The message body.
     */
    body(): string {
      return this.message?.body || "";
    },
  },
  methods: {
    /**
     * Confirms the confirmation message.
     */
    handleConfirm(): void {
      if (!this.message) return;

      logStore.clearConfirmation();
      this.message.statusCallback(true);
    },
    /**
     * Closes the confirmation message.
     */
    handleClose(): void {
      if (!this.message) return;

      logStore.clearConfirmation();
      this.message.statusCallback(false);
    },
  },
});
</script><|MERGE_RESOLUTION|>--- conflicted
+++ resolved
@@ -10,15 +10,11 @@
     </template>
     <template v-slot:actions>
       <v-spacer />
-<<<<<<< HEAD
-      <v-btn color="primary" @click="handleConfirm" data-cy="button-i-accept">
-=======
       <v-btn
         color="primary"
         data-cy="button-confirm-modal"
         @click="handleConfirm"
       >
->>>>>>> 901075ee
         I accept
       </v-btn>
     </template>
