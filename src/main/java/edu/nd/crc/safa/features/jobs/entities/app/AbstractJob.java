package edu.nd.crc.safa.features.jobs.entities.app;

import java.lang.reflect.InvocationTargetException;
import java.lang.reflect.Method;
import java.util.ArrayList;
import java.util.List;
import java.util.Objects;
import java.util.UUID;

import edu.nd.crc.safa.features.common.ServiceProvider;
import edu.nd.crc.safa.features.jobs.JobExecutionUtilities;
import edu.nd.crc.safa.features.jobs.entities.IJobStep;
import edu.nd.crc.safa.features.jobs.entities.db.JobDbEntity;
import edu.nd.crc.safa.features.jobs.logging.JobLogger;
import edu.nd.crc.safa.features.jobs.services.JobService;
import edu.nd.crc.safa.features.notifications.services.NotificationService;
import edu.nd.crc.safa.features.projects.entities.app.SafaError;

import com.google.errorprone.annotations.ForOverride;
import lombok.Getter;
import lombok.NonNull;
import lombok.Setter;
import org.slf4j.Logger;
import org.slf4j.LoggerFactory;
import org.springframework.batch.core.Job;
import org.springframework.batch.core.JobExecution;
import org.springframework.batch.core.JobParameters;
import org.springframework.batch.core.JobParametersIncrementer;
import org.springframework.batch.core.JobParametersValidator;
import org.springframework.security.core.Authentication;
import org.springframework.security.core.context.SecurityContextHolder;

/**
 * <p>Responsible for finding methods corresponding to steps in job and running them
 * by providing a default execution method.</p>
 *
 * <p>Subclasses of this class should implement job steps by annotating them with
 * the {@link IJobStep} annotation. See the docs for the annotation for more information
 * on implementing job steps.</p>
 *
 * <p>Callback methods are provided that can be overridden to receive notifications
 * about the progression of the job for the purposes of logging, etc.:<br>
 * {@link #beforeJob()}<br>
 * {@link #afterJob(boolean)}<br>
 * {@link #jobFailed(Exception)}<br>
 * {@link #beforeStep(int, String)}<br>
 * {@link #afterStep(int, String, boolean)}<br>
 * {@link #stepFailed(int, String, Exception)}<br>
 * </p>
 */
@Getter
@Setter
public abstract class AbstractJob implements Job {

    private static final Logger log = LoggerFactory.getLogger(AbstractJob.class);

    private JobLogger dbLogger;

    /**
     * The job identifying information that is being performed.
     */
    protected JobDbEntity jobDbEntity;

    /**
     * Service used to send job updates.
     */
    protected ServiceProvider serviceProvider;
    protected JobService jobService;
    protected NotificationService notificationService;

    /**
     * List of step indices to skip.
     */
    List<Integer> skipSteps = new ArrayList<>();
    /**
     * The authentication to execute job with.
     */
    Authentication authentication;

    protected AbstractJob(JobDbEntity jobDbEntity, ServiceProvider serviceProvider) {
        this.jobDbEntity = jobDbEntity;
        this.serviceProvider = serviceProvider;
<<<<<<< HEAD
        this.authentication = null;
    }
=======
>>>>>>> 42763fbe

        this.jobService = this.serviceProvider.getJobService();
        this.notificationService = this.serviceProvider.getNotificationService();

        this.dbLogger = new JobLogger(serviceProvider.getJobLoggingService(), jobDbEntity, 0);
    }

    /**
     * Execute all job steps.
     *
     * @param execution JobExecution used for restarting jobs (WIP).
     */
    @Override
    public void execute(@NonNull JobExecution execution) {
        List<JobStepImplementation> jobSteps = JobExecutionUtilities.getSteps(this.getClass());
        int nSteps = jobSteps.size();
        boolean success = true;

        try {
            notifyBeforeJob();
            for (JobStepImplementation stepImplementation : jobSteps) {
                executeJobStep(stepImplementation, nSteps);
            }
        } catch (Exception e) {
            success = false;
            notifyJobFailed(e);
        } finally {
            notifyAfterJob(success);
        }
    }

    /**
<<<<<<< HEAD
     * Sets the authentication to perform the job with.
     *
     * @param authentication The authentication used to perform job.
     */
    public void setAuthentication(Authentication authentication) {
        this.authentication = authentication;
    }

    /**
     * For job steps updating the job status as the steps progress.
=======
     * Execute a single job step.
>>>>>>> 42763fbe
     *
     * @param stepImplementation Object containing information about the step to be performed
     * @param nSteps Total number of steps for this job
     * @throws InvocationTargetException When the job step throws an exception
     * @throws IllegalAccessException When the job step cannot be accessed
     */
<<<<<<< HEAD
    @Override
    public void execute(@NonNull JobExecution execution) {
        if (this.authentication != null) {
            SecurityContextHolder.getContext().setAuthentication(this.authentication);
            log.info("Security context has been set in thread.");
        }

        JobService jobService = this.serviceProvider.getJobService();
        NotificationService notificationService = this.serviceProvider.getNotificationService();
=======
    private void executeJobStep(JobStepImplementation stepImplementation, int nSteps) throws Exception {
>>>>>>> 42763fbe

        int position = stepImplementation.getAnnotation().position();
        String stepName = stepImplementation.getAnnotation().value();
        boolean success = true;

        if (this.skipSteps.contains(position)) {
            return;
        }

        try {
<<<<<<< HEAD
            for (JobStepImplementation stepImplementation : jobSteps) {
                if (this.skipSteps.contains(stepImplementation.annotation.position())) {
                    continue;
                }
                // Pre-step
                logger.setStepNum(getStepIndex(stepImplementation.annotation.position(), nSteps));
                jobService.startStep(jobDbEntity, nSteps);
                notificationService.broadcastJob(JobAppEntity.createFromJob(jobDbEntity));

                // Pre-step
                log.info(String.format("Running job step %s.", stepImplementation.method.getName()));
                invokeStep(stepImplementation, logger);

                // Post-step
                jobService.endStep(jobDbEntity);
                notificationService.broadcastJob(JobAppEntity.createFromJob(jobDbEntity));
            }
=======
            notifyBeforeStep(position, stepName, nSteps);
            invokeStep(stepImplementation);
>>>>>>> 42763fbe
        } catch (Exception e) {
            success = false;
            notifyStepFailed(position, stepName, e);
            throw e;
        } finally {
            notifyAfterStep(position, stepName, success);
        }
    }

    /**
     * Runs a step, giving it the job logger if necessary.
     *
     * @param stepImplementation The step to run
<<<<<<< HEAD
     * @param logger             The logger to give to the step if it wants it
     * @throws InvocationTargetException If there is a problem invoking the method
     * @throws IllegalAccessException    If there is a problem invoking the method
     */
    private void invokeStep(JobStepImplementation stepImplementation, JobLogger logger)
        throws InvocationTargetException, IllegalAccessException {
=======
     * @throws InvocationTargetException If there is a problem invoking the method
     * @throws IllegalAccessException    If there is a problem invoking the method
     */
    private void invokeStep(JobStepImplementation stepImplementation)
            throws InvocationTargetException, IllegalAccessException {
>>>>>>> 42763fbe

        Method method = stepImplementation.getMethod();

        // TODO this is fine now, but if the possible method signatures
        //      ever get more complex this will need to be refactored
        if (method.getParameterCount() == 0) {
            method.invoke(this);
        } else if (method.getParameterCount() == 1) {
            if (method.getParameterTypes()[0].equals(JobLogger.class)) {
                method.invoke(this, dbLogger);
            } else {
                throw new SafaError("Unsure how to invoke method %s of %s. Parameter 1 is not a JobLogger",
                    method.getName(), method.getDeclaringClass().getName());
            }
        } else {
            throw new SafaError("Unsure how to invoke method %s of %s. Too many parameters found",
                method.getName(), method.getDeclaringClass().getName());
<<<<<<< HEAD
        }
    }

    /**
     * Returns the method responsible for running step with given name.
     * Name is matches step if lower case versions of each match.
     *
     * @param stepName The name of the step to retrieve method for.
     * @return The method matching given step name.
     */
    public Method getMethodForStepByName(String stepName) {
        String query = stepName.replace(" ", "").toLowerCase();
        List<Method> methodQuery = Arrays
            .stream(this.getClass().getMethods())
            .filter(m -> m.getName().toLowerCase().contains(query))
            .collect(Collectors.toList());
        int methodQuerySize = methodQuery.size();

        if (methodQuerySize == 0) {
            throw new SafaError("Could not find implementation for step: " + stepName);
        } else if (methodQuery.size() == 1) {
            return methodQuery.get(0);
        } else {
            List<String> methodNames = methodQuery.stream().map(Method::getName).collect(Collectors.toList());
            String error = String.format("Found more than one implementation for step: %s%n%s", stepName, methodNames);
            throw new SafaError(error);
=======
>>>>>>> 42763fbe
        }
    }

    protected abstract UUID getCompletedEntityId();

    @IJobStep(value = "Done", position = -1)
    public void done() {
        this.jobDbEntity.setCompletedEntityId(this.getCompletedEntityId());
        this.serviceProvider.getJobService().completeJob(jobDbEntity);
    }

    /**
     * Broadcast that the job is about to start.
     */
    private void notifyBeforeJob() throws Exception {
        try {
            beforeJob();
        } catch (Exception e) {
            dbLogger.log("Error in reporting job starting");
            throw e;
        }
    }

    /**
     * Broadcast that the job has finished.
     *
     * @param success Whether the job finished successfully or not.
     */
    private void notifyAfterJob(boolean success) {
        try {
            afterJob(success);
        } catch (Exception e) {
            dbLogger.log("Error in reporting job finishing:");
            dbLogger.logException(e);
        }
    }

    /**
     * Broadcast that a step is about to be executed.
     *
     * @param stepPosition The position of the step as defined by its annotation.
     * @param stepName The name of the step as defined by its annotation.
     * @param nSteps The number of steps in this job.
     */
    private void notifyBeforeStep(int stepPosition, String stepName, int nSteps) throws Exception {
        try {
            int stepNum = JobExecutionUtilities.getStepIndex(stepPosition, nSteps);
            dbLogger.setStepNum(stepNum);
            jobService.startStep(jobDbEntity, stepNum, nSteps);
            notifyStateChange();

            log.info("Running job step \"{}\"", stepName);

            beforeStep(stepPosition, stepName);
        } catch (Exception e) {
            dbLogger.log("Error in reporting step starting");
            throw e;
        }
    }

    /**
     * Broadcast that a step has completed.
     *
     * @param stepPosition The position of the step as defined by its annotation.
     * @param stepName The name of the step as defined by its annotation.
     * @param success Whether the step finished successfully or not.
     */
    private void notifyAfterStep(int stepPosition, String stepName, boolean success) throws Exception {
        try {
            jobService.endStep(jobDbEntity);
            notifyStateChange();

            afterStep(stepPosition, stepName, success);
        } catch (Exception e) {
            dbLogger.log("Error in reporting step finishing");
            throw e;
        }
    }

    /**
     * Broadcast that a step failed.
     *
     * @param stepPosition The position of the step as defined by its annotation.
     * @param stepName The name of the step as defined by its annotation.
     * @param error The error that caused the failure.
     */
    private void notifyStepFailed(int stepPosition, String stepName, Exception error) {
        try {
            stepFailed(stepPosition, stepName, error);
        } catch (Exception e) {
            dbLogger.log("Error in reporting step failure:");
            dbLogger.logException(e);
        }
    }

    /**
     * Broadcast that a job failed.
     *
     * @param error The error that caused the failure.
     */
    private void notifyJobFailed(Exception error) {
        try {
            dbLogger.log("Error executing job:");
            dbLogger.logException(error);

            jobService.failJob(jobDbEntity);
            notifyStateChange();

            jobFailed(error);
        } catch (Exception e) {
            dbLogger.log("Additional error in reporting the previous error:");
            dbLogger.logException(e);
        }
    }

    /**
     * Broadcast a change in this job to any clients that are listening for it.
     */
    private void notifyStateChange() {
        notificationService.broadcastJob(JobAppEntity.createFromJob(jobDbEntity));
    }

    /**
     * <p>Override this method to be notified when this job is about to start.</p>
     *
     * <p>This method is guaranteed to be called before any steps start executing.</p>
     *
     * @throws Exception In case of an error
     */
    @ForOverride
    protected void beforeJob() throws Exception {
    }

    /**
     * <p>Override this method to be notified when this job is finished.</p>
     *
     * <p>This method is guaranteed to be called after all steps are finished executing, or
     * immediately after {@link #jobFailed(Exception)} if the job fails.</p>
     *
     * @param success Whether the job completed successfully or not.
     * @throws Exception In case of an error
     */
    @ForOverride
    protected void afterJob(boolean success) throws Exception {
    }

    /**
     * <p>Override this method to be notified when a step is about to start.</p>
     * 
     * @param stepPosition The position of the step as defined by its {@link IJobStep} annotation.
     * @param stepName The name of the step as defined by its {@link IJobStep} annotation.
     * @throws Exception In case of an error
     */
    @ForOverride
    protected void beforeStep(int stepPosition, String stepName) throws Exception {
    }

    /**
     * <p>Override this method to be notified when a step has completed.</p>
     * 
     * <p>In the case of a step failing, this method will always be called after
     * {@link #stepFailed(int, String, Exception)}, but before {@link #jobFailed(Exception)}.</p>
     *
     * @param stepPosition The position of the step as defined by its {@link IJobStep} annotation.
     * @param stepName The name of the step as defined by its {@link IJobStep} annotation.
     * @param success Whether the step completed successfully or not.
     * @throws Exception In case of an error
     */
    @ForOverride
    protected void afterStep(int stepPosition, String stepName, boolean success) throws Exception {
    }

    /**
     * <p>Override this method to be notified when a step fails.</p>
     * 
     * <p>This will be called before {@link #afterStep(int, String, boolean)} as well
     * as before {@link #jobFailed(Exception)} and {@link #afterJob(boolean)}</p>
     *
     * @param stepPosition The position of the step as defined by its {@link IJobStep} annotation.
     * @param stepName The name of the step as defined by its {@link IJobStep} annotation.
     * @param error The error that caused the step to fail.
     * @throws Exception In case of an error
     */
    @ForOverride
    protected void stepFailed(int stepPosition, String stepName, Exception error) throws Exception {
    }

    /**
     * <p>Override this method to be notified when a job fails.</p>
     * 
     * <p>This is called after {@link #afterStep(int, String, boolean)} but before {@link #afterJob(boolean)}.</p>
     *
     * @param error The error that caused the job to fail.
     * @throws Exception In case of an error
     */
    @ForOverride
    protected void jobFailed(Exception error) throws Exception {
    }

    @Override
    @NonNull
    public String getName() {
        return this.jobDbEntity.getName();
    }

    @Override
    public boolean isRestartable() {
        return false;
    }

    @Override
    public JobParametersIncrementer getJobParametersIncrementer() {
        return params -> Objects.requireNonNullElseGet(params, JobParameters::new);
    }

    @Override
    @NonNull
    public JobParametersValidator getJobParametersValidator() {
        return params -> {
        };
    }
}<|MERGE_RESOLUTION|>--- conflicted
+++ resolved
@@ -80,11 +80,6 @@
     protected AbstractJob(JobDbEntity jobDbEntity, ServiceProvider serviceProvider) {
         this.jobDbEntity = jobDbEntity;
         this.serviceProvider = serviceProvider;
-<<<<<<< HEAD
-        this.authentication = null;
-    }
-=======
->>>>>>> 42763fbe
 
         this.jobService = this.serviceProvider.getJobService();
         this.notificationService = this.serviceProvider.getNotificationService();
@@ -117,39 +112,14 @@
     }
 
     /**
-<<<<<<< HEAD
-     * Sets the authentication to perform the job with.
-     *
-     * @param authentication The authentication used to perform job.
-     */
-    public void setAuthentication(Authentication authentication) {
-        this.authentication = authentication;
-    }
-
-    /**
-     * For job steps updating the job status as the steps progress.
-=======
      * Execute a single job step.
->>>>>>> 42763fbe
      *
      * @param stepImplementation Object containing information about the step to be performed
      * @param nSteps Total number of steps for this job
      * @throws InvocationTargetException When the job step throws an exception
      * @throws IllegalAccessException When the job step cannot be accessed
      */
-<<<<<<< HEAD
-    @Override
-    public void execute(@NonNull JobExecution execution) {
-        if (this.authentication != null) {
-            SecurityContextHolder.getContext().setAuthentication(this.authentication);
-            log.info("Security context has been set in thread.");
-        }
-
-        JobService jobService = this.serviceProvider.getJobService();
-        NotificationService notificationService = this.serviceProvider.getNotificationService();
-=======
     private void executeJobStep(JobStepImplementation stepImplementation, int nSteps) throws Exception {
->>>>>>> 42763fbe
 
         int position = stepImplementation.getAnnotation().position();
         String stepName = stepImplementation.getAnnotation().value();
@@ -160,28 +130,8 @@
         }
 
         try {
-<<<<<<< HEAD
-            for (JobStepImplementation stepImplementation : jobSteps) {
-                if (this.skipSteps.contains(stepImplementation.annotation.position())) {
-                    continue;
-                }
-                // Pre-step
-                logger.setStepNum(getStepIndex(stepImplementation.annotation.position(), nSteps));
-                jobService.startStep(jobDbEntity, nSteps);
-                notificationService.broadcastJob(JobAppEntity.createFromJob(jobDbEntity));
-
-                // Pre-step
-                log.info(String.format("Running job step %s.", stepImplementation.method.getName()));
-                invokeStep(stepImplementation, logger);
-
-                // Post-step
-                jobService.endStep(jobDbEntity);
-                notificationService.broadcastJob(JobAppEntity.createFromJob(jobDbEntity));
-            }
-=======
             notifyBeforeStep(position, stepName, nSteps);
             invokeStep(stepImplementation);
->>>>>>> 42763fbe
         } catch (Exception e) {
             success = false;
             notifyStepFailed(position, stepName, e);
@@ -195,20 +145,11 @@
      * Runs a step, giving it the job logger if necessary.
      *
      * @param stepImplementation The step to run
-<<<<<<< HEAD
-     * @param logger             The logger to give to the step if it wants it
      * @throws InvocationTargetException If there is a problem invoking the method
      * @throws IllegalAccessException    If there is a problem invoking the method
      */
-    private void invokeStep(JobStepImplementation stepImplementation, JobLogger logger)
-        throws InvocationTargetException, IllegalAccessException {
-=======
-     * @throws InvocationTargetException If there is a problem invoking the method
-     * @throws IllegalAccessException    If there is a problem invoking the method
-     */
     private void invokeStep(JobStepImplementation stepImplementation)
             throws InvocationTargetException, IllegalAccessException {
->>>>>>> 42763fbe
 
         Method method = stepImplementation.getMethod();
 
@@ -226,35 +167,6 @@
         } else {
             throw new SafaError("Unsure how to invoke method %s of %s. Too many parameters found",
                 method.getName(), method.getDeclaringClass().getName());
-<<<<<<< HEAD
-        }
-    }
-
-    /**
-     * Returns the method responsible for running step with given name.
-     * Name is matches step if lower case versions of each match.
-     *
-     * @param stepName The name of the step to retrieve method for.
-     * @return The method matching given step name.
-     */
-    public Method getMethodForStepByName(String stepName) {
-        String query = stepName.replace(" ", "").toLowerCase();
-        List<Method> methodQuery = Arrays
-            .stream(this.getClass().getMethods())
-            .filter(m -> m.getName().toLowerCase().contains(query))
-            .collect(Collectors.toList());
-        int methodQuerySize = methodQuery.size();
-
-        if (methodQuerySize == 0) {
-            throw new SafaError("Could not find implementation for step: " + stepName);
-        } else if (methodQuery.size() == 1) {
-            return methodQuery.get(0);
-        } else {
-            List<String> methodNames = methodQuery.stream().map(Method::getName).collect(Collectors.toList());
-            String error = String.format("Found more than one implementation for step: %s%n%s", stepName, methodNames);
-            throw new SafaError(error);
-=======
->>>>>>> 42763fbe
         }
     }
 
