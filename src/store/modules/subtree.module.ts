import { Action, Module, Mutation, VuexModule } from "vuex-module-decorators";
import type { SubtreeLink, SubtreeMap, Project } from "@/types";
import { projectModule } from "@/store";
import {
  artifactTreeCyPromise,
  createSubtreeMap,
  cyDisplayAll,
  cySetDisplay,
} from "@/cytoscape";

@Module({ namespaced: true, name: "subtree" })
/**
 * This module defines the functions used to hide and show subtrees.
 */
export default class SubtreeModule extends VuexModule {
  /**
   * A map containing root artifact names as keys and children names are values.
   */
  private subtreeMap: SubtreeMap = {};

  /**
   * List of phantom links used when hiding subtrees.
   */
  private subtreeLinks: SubtreeLink[] = [];

  /**
   * List of nodes currently hidden within subtrees
   */
  private hiddenSubtreeNodes: string[] = [];

  /**
   * List of nodes whose children are currently hidden.
   */
  private collapsedParentNodes: string[] = [];

  /**
   * The amount of child nodes that a node must have greater than or equal to
   * for the node to have its children automatically hidden.
   */
  private autoCollapseSubtreeSize = 5;

  @Action
  /**
   * Recalculates the subtree map of project artifacts and updates store.
   */
  async updateSubtreeMap(): Promise<void> {
    artifactTreeCyPromise.then(async (cy) => {
      const subtreeMap = await createSubtreeMap(cy, projectModule.artifacts);

      this.SET_SUBTREE_MAP(subtreeMap);
    });
  }

  @Action
  /**
   * Resets hidden nodes.
   */
  async resetHiddenNodes(): Promise<void> {
    this.SET_COLLAPSED_PARENT_NODES([]);
    this.SET_HIDDEN_SUBTREE_NODES([]);
    cyDisplayAll();
  }

  @Action
  /**
   * Clears all data.
   */
  async clearSubtrees(): Promise<void> {
    this.SET_SUBTREE_MAP({});
    this.SET_SUBTREE_LINKS([]);
    await this.resetHiddenNodes();
  }

  @Action
  /**
   * Updates the subtree map, and hides all subtrees greater than the set threshold.
   */
  async initializeProject(project: Project): Promise<void> {
    const artifactIds = project.artifacts.map(({ id }) => id).reverse();
    const childrenPerArtifact = project.traces
      .map(({ targetId }) => targetId)
      .reduce(
        (acc, id) => ({ ...acc, [id]: (acc[id] || 0) + 1 }),
        {} as Record<string, number>
      );

    await this.updateSubtreeMap();

    for (const id of artifactIds) {
      if (this.hiddenSubtreeNodes.includes(id)) continue;

      const childCount = childrenPerArtifact[id] || 0;

      if (childCount >= this.autoCollapseSubtreeSize) {
        await this.hideSubtree(id);
      }
    }
  }

  @Action
  /**
   * Hides the given artifact's subtree and add replaces child links with
   * phantom links. For any child link leaving a node, a phantom link is added
   * between the target and root node. Similarly, for any linking incoming to a
   * child node, a phantom link is added from the link source to the root node.
   *
   * @param rootId Id of the root artifact whose subtree is being hidden.
   */
  async hideSubtree(rootId: string): Promise<void> {
    const childrenInSubtree = this.getSubtreeByArtifactId(rootId);
    const nodesInSubtree = [...childrenInSubtree, rootId];

    for (const childId of childrenInSubtree) {
      const hiddenNodes = [...this.hiddenSubtreeNodes, ...childrenInSubtree];
      const newSubtreeLinks = this.createSubtreeLinks(
        nodesInSubtree,
        rootId,
        childId
      );

      this.SET_SUBTREE_LINKS(newSubtreeLinks);
<<<<<<< HEAD
=======
      this.SET_HIDDEN_SUBTREE_NODES(hiddenNodes);
      this.SET_COLLAPSED_PARENT_NODES([...this.collapsedParentNodes, rootId]);
      cySetDisplay(hiddenNodes, false);
>>>>>>> f0e2cfff
    }

    this.SET_HIDDEN_SUBTREE_NODES([
      ...this.hiddenSubtreeNodes,
      ...childrenInSubtree,
    ]);
    this.SET_COLLAPSED_PARENT_NODES([...this.collapsedParentNodes, rootId]);
    cySetDisplay({
      targetArtifactIds: this.hiddenSubtreeNodes,
      visible: false,
    });
  }

  @Action
  /**
   * Un-hides the given artifact's subtree if hidden.
   *
   * @param rootId Id of artifact whose subtree showed by un-hidden.
   */
  async showSubtree(rootId: string): Promise<void> {
    this.SET_SUBTREE_LINKS(
      this.subtreeLinks.filter((link) => link.rootNode !== rootId)
    );

    const subtreeNodes = this.getSubtreeByArtifactId(rootId);

    this.SET_HIDDEN_SUBTREE_NODES(
      this.hiddenSubtreeNodes.filter((n) => !subtreeNodes.includes(n))
    );
    this.SET_COLLAPSED_PARENT_NODES(
      this.collapsedParentNodes.filter((n) => n !== rootId)
    );
    cySetDisplay(subtreeNodes, true);
  }

  @Mutation
  /**
   * Sets current subtree map.
   *
   * @param subtreeMap The map of all the subtrees in project.
   */
  SET_SUBTREE_MAP(subtreeMap: SubtreeMap): void {
    this.subtreeMap = subtreeMap;
  }

  @Mutation
  /**
   * Sets the current subtree links.
   *
   * @param subtreeLinks The list of phantom links used for hiding subtrees.
   */
  SET_SUBTREE_LINKS(subtreeLinks: SubtreeLink[]): void {
    this.subtreeLinks = subtreeLinks;
  }

  @Mutation
  /**
   * Sets the current nodes hidden by subtrees.
   *
   * @param hiddenSubtreeNodes The list of nodes currently being hidden in a subtree.
   */
  SET_HIDDEN_SUBTREE_NODES(hiddenSubtreeNodes: string[]): void {
    this.hiddenSubtreeNodes = hiddenSubtreeNodes;
  }

  @Mutation
  /**
   * Sets the current nodes with hidden subtrees.
   *
   * @param collapsedParentNodes The list of nodes currently having their children hidden.
   */
  SET_COLLAPSED_PARENT_NODES(collapsedParentNodes: string[]): void {
    this.collapsedParentNodes = collapsedParentNodes;
  }

  /**
    * A map between a root node id and it's children.
\   */
  get getSubtreeMap(): SubtreeMap {
    return this.subtreeMap;
  }

  /**
   * @returns the pre-computed artifacts in the subtree of root specified.
   */
  get getSubtreeByArtifactId(): (n: string) => string[] {
    return (artifactId: string) => this.getSubtreeMap[artifactId] || [];
  }

  /**
   * @returns list of phantom links used for hiding subtrees.
   */
  get getSubtreeLinks(): SubtreeLink[] {
    return this.subtreeLinks;
  }

  /**
   * @returns list of artifact ids currently hidden in a subtree.
   */
  get getHiddenSubtreeIds(): string[] {
    return this.hiddenSubtreeNodes;
  }

  /**
   * @returns a constructor for creating phantom links from artifacts.
   */
  get createSubtreeLinks(): (
    n: string[],
    r: string,
    c: string
  ) => SubtreeLink[] {
    return (nodesInSubtree: string[], rootId: string, childId: string) => {
      const traceLinks = projectModule.traceLinks;

      const subtreeLinkCreator: (f: boolean) => SubtreeLink[] = (
        isIncoming: boolean
      ) => {
        return traceLinks
          .filter((link) => {
            const value = isIncoming ? link.targetId : link.sourceId;
            const oppoValue = isIncoming ? link.sourceId : link.targetId;
            return value === childId && !nodesInSubtree.includes(oppoValue);
          })
          .map((link) => {
            const base: SubtreeLink = {
              ...link,
              traceLinkId: link.traceLinkId + "-phantom",
              type: "SUBTREE",
              rootNode: rootId,
            };

            return isIncoming
              ? { ...base, target: rootId }
              : { ...base, source: rootId };
          });
      };

      const incomingPhantom = subtreeLinkCreator(true);
      const outgoingPhantom = subtreeLinkCreator(false);

      return [...this.subtreeLinks, ...incomingPhantom, ...outgoingPhantom];
    };
  }

  /**
   * @return The ids of all hidden children below the given node.
   */
  get getHiddenChildrenByParentId(): (parentId: string) => string[] {
    return (parentId) => {
      if (!this.collapsedParentNodes.includes(parentId)) {
        return [];
      }

      const childNodes = this.getSubtreeByArtifactId(parentId);
      const hiddenNodes = this.getHiddenSubtreeIds;

      return childNodes.filter((id) => hiddenNodes.includes(id));
    };
  }
}<|MERGE_RESOLUTION|>--- conflicted
+++ resolved
@@ -111,7 +111,6 @@
     const nodesInSubtree = [...childrenInSubtree, rootId];
 
     for (const childId of childrenInSubtree) {
-      const hiddenNodes = [...this.hiddenSubtreeNodes, ...childrenInSubtree];
       const newSubtreeLinks = this.createSubtreeLinks(
         nodesInSubtree,
         rootId,
@@ -119,23 +118,13 @@
       );
 
       this.SET_SUBTREE_LINKS(newSubtreeLinks);
-<<<<<<< HEAD
-=======
-      this.SET_HIDDEN_SUBTREE_NODES(hiddenNodes);
-      this.SET_COLLAPSED_PARENT_NODES([...this.collapsedParentNodes, rootId]);
-      cySetDisplay(hiddenNodes, false);
->>>>>>> f0e2cfff
     }
 
-    this.SET_HIDDEN_SUBTREE_NODES([
-      ...this.hiddenSubtreeNodes,
-      ...childrenInSubtree,
-    ]);
+    const hiddenNodes = [...this.hiddenSubtreeNodes, ...childrenInSubtree];
+
+    this.SET_HIDDEN_SUBTREE_NODES(hiddenNodes);
     this.SET_COLLAPSED_PARENT_NODES([...this.collapsedParentNodes, rootId]);
-    cySetDisplay({
-      targetArtifactIds: this.hiddenSubtreeNodes,
-      visible: false,
-    });
+    cySetDisplay(hiddenNodes, false);
   }
 
   @Action
