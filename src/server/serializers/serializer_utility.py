from typing import Dict, List, OrderedDict, Tuple

from rest_framework import serializers
from rest_framework.exceptions import ValidationError

<<<<<<< HEAD
from data.creators.abstract_dataset_creator import AbstractDatasetCreator
from data.datasets.trainer_datasets_container import TrainerDatasetsContainer
from data.processing.augmentation.data_augmenter import DataAugmenter
=======
from data.datasets.creators.abstract_dataset_creator import AbstractDatasetCreator
from data.datasets.trainer_dataset_manager import TrainerDatasetManager
>>>>>>> 4c7e66b2
from data.processing.cleaning.separate_joined_words_step import SeparateJoinedWordsStep


class SerializerUtility:
    """
    Helper class for generalizing serializer logic and job factory construction.
    """

    @staticmethod
    def serialize_trainer_dataset_container(kwargs: Dict,
                                            dataset_params: List[Tuple[str, str]],
                                            export_param: str = "trainer_dataset_container",
                                            data_augmenter: DataAugmenter = None,
                                            **addition_kwargs):
        """
        Reads dataset from kwargs and wraps it in a trainer dataset container.
        :param kwargs: The kwargs to extract dataset from.
        :param dataset_params: List of parameter conversions from validated data to trainer dataset container.
        :param export_param: The name of the parameter to export trainer dataset container to in kwargs.
        :param data_augmenter: The augmenter responsible for generating new positive samples.
        :return: None
        """
<<<<<<< HEAD
        container_kwargs = {}
        for dataset_param, container_param in dataset_params:
            if dataset_param in kwargs:
                dataset_creator: AbstractDatasetCreator = kwargs.pop(dataset_param)
                container_kwargs[container_param] = dataset_creator
        trainer_datasets_container = TrainerDatasetsContainer(data_augmenter=data_augmenter,
                                                              **container_kwargs,
                                                              **addition_kwargs)
=======
        dataset_creator: AbstractDatasetCreator = kwargs.pop(dataset_param)
        container_kwargs = {container_param: dataset_creator}
        trainer_datasets_container = TrainerDatasetManager(**container_kwargs)
>>>>>>> 4c7e66b2
        kwargs[export_param] = trainer_datasets_container

    @staticmethod
    def update_error():
        """
        Throws a not implemented error with a consistent message.
        :return: None
        """
        raise NotImplementedError("Update has not implemented for serializers. Please create new serialier.")

    @staticmethod
    def assert_no_unknown_fields(initial_data: Dict, fields: OrderedDict):
        """
        Asserts that all fields in initial data have a corresponding field.
        :param initial_data: The data used to initialize a serializer.
        :param fields: The fields of the serializer.
        :return: None
        """
        if initial_data:
            unknown_keys = set(initial_data.keys()) - set(fields.keys())
            if unknown_keys:
                raise ValidationError("Got unknown fields: {}".format(unknown_keys))

    @staticmethod
    def create_children_serializers(validated_data: Dict, fields: OrderedDict) -> Dict:
        """
        Creates each field in serializer of type serializer.
        :param validated_data: The validated request data.
        :param fields: The fields of the serializer.
        :return: Dictionary containing created field values.
        """
        kwargs = {}
        for field in fields.values():
            field_name = field.source_body
            if field_name not in validated_data:
                continue
            is_serializer = isinstance(field, serializers.Serializer)
            has_child_serializer = hasattr(field, "child") and isinstance(field.child, serializers.Serializer)
            if is_serializer or has_child_serializer:
                kwargs[field_name] = field.create(validated_data[field_name])
            else:
                kwargs[field_name] = validated_data[field_name]
        return kwargs

    @staticmethod
    def to_camel_case(word: str):
        words = word.lower().split("_")
        words = words[:1] + [w.title() for w in words[1:]]
        return "".join(words)

    @staticmethod
    def to_snake_case(word: str):
        """
        Wrapper for performing snake case conversion to single word.
        :param word: The string to convert.
        :return: word in snake_case.
        """
        return "_".join(list(map(lambda w: w.lower(), SeparateJoinedWordsStep.separate_camel_case_word(word))))<|MERGE_RESOLUTION|>--- conflicted
+++ resolved
@@ -3,14 +3,8 @@
 from rest_framework import serializers
 from rest_framework.exceptions import ValidationError
 
-<<<<<<< HEAD
-from data.creators.abstract_dataset_creator import AbstractDatasetCreator
-from data.datasets.trainer_datasets_container import TrainerDatasetsContainer
-from data.processing.augmentation.data_augmenter import DataAugmenter
-=======
 from data.datasets.creators.abstract_dataset_creator import AbstractDatasetCreator
 from data.datasets.trainer_dataset_manager import TrainerDatasetManager
->>>>>>> 4c7e66b2
 from data.processing.cleaning.separate_joined_words_step import SeparateJoinedWordsStep
 
 
@@ -33,20 +27,9 @@
         :param data_augmenter: The augmenter responsible for generating new positive samples.
         :return: None
         """
-<<<<<<< HEAD
-        container_kwargs = {}
-        for dataset_param, container_param in dataset_params:
-            if dataset_param in kwargs:
-                dataset_creator: AbstractDatasetCreator = kwargs.pop(dataset_param)
-                container_kwargs[container_param] = dataset_creator
-        trainer_datasets_container = TrainerDatasetsContainer(data_augmenter=data_augmenter,
-                                                              **container_kwargs,
-                                                              **addition_kwargs)
-=======
         dataset_creator: AbstractDatasetCreator = kwargs.pop(dataset_param)
         container_kwargs = {container_param: dataset_creator}
         trainer_datasets_container = TrainerDatasetManager(**container_kwargs)
->>>>>>> 4c7e66b2
         kwargs[export_param] = trainer_datasets_container
 
     @staticmethod
