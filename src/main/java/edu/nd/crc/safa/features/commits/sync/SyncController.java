package edu.nd.crc.safa.features.commits.sync;

import java.util.List;
import java.util.Map;
import java.util.UUID;

import edu.nd.crc.safa.authentication.builders.ResourceBuilder;
import edu.nd.crc.safa.config.AppRoutes;
import edu.nd.crc.safa.features.artifacts.entities.ArtifactAppEntity;
import edu.nd.crc.safa.features.common.BaseController;
import edu.nd.crc.safa.features.common.ServiceProvider;
import edu.nd.crc.safa.features.documents.entities.app.DocumentAppEntity;
import edu.nd.crc.safa.features.layout.entities.app.LayoutPosition;
import edu.nd.crc.safa.features.memberships.entities.app.ProjectMemberAppEntity;
import edu.nd.crc.safa.features.notifications.entities.Change;
import edu.nd.crc.safa.features.notifications.entities.EntityChangeMessage;
import edu.nd.crc.safa.features.projects.entities.app.ProjectAppEntity;
import edu.nd.crc.safa.features.projects.entities.db.Project;
import edu.nd.crc.safa.features.rules.parser.RuleName;
import edu.nd.crc.safa.features.traces.entities.app.TraceAppEntity;
<<<<<<< HEAD
import edu.nd.crc.safa.features.traces.entities.app.TraceMatrixAppEntity;
import edu.nd.crc.safa.features.traces.entities.db.ApprovalStatus;
import edu.nd.crc.safa.features.types.entities.TypeAppEntity;
=======
import edu.nd.crc.safa.features.types.TypeAppEntity;
>>>>>>> bdb79078
import edu.nd.crc.safa.features.users.entities.db.SafaUser;
import edu.nd.crc.safa.features.versions.entities.ProjectVersion;

import org.springframework.web.bind.annotation.PathVariable;
import org.springframework.web.bind.annotation.PostMapping;
import org.springframework.web.bind.annotation.RequestBody;
import org.springframework.web.bind.annotation.RestController;

/**
 * Responsible for
 */
@RestController
public class SyncController extends BaseController {

    public SyncController(ResourceBuilder resourceBuilder,
                          ServiceProvider serviceProvider) {
        super(resourceBuilder, serviceProvider);
    }

    @PostMapping(AppRoutes.Sync.GET_CHANGES)
    public ProjectAppEntity getChanges(@PathVariable UUID versionId,
                                       @RequestBody EntityChangeMessage message) {
        ProjectAppEntity projectAppEntity = new ProjectAppEntity();
        ProjectVersion projectVersion = this.resourceBuilder.fetchVersion(versionId).withViewVersion();
        for (Change change : message.getChanges()) {
            projectAppEntity = updateProjectAppEntity(projectAppEntity, projectVersion, change);
        }

        if (message.isUpdateLayout()) {
            Map<UUID, LayoutPosition> defaultDocumentLayout = this.serviceProvider
                .getArtifactPositionService().retrieveDocumentLayout(projectVersion, null);
            projectAppEntity.setLayout(defaultDocumentLayout);
        }
        return projectAppEntity;
    }

    private ProjectAppEntity updateProjectAppEntity(ProjectAppEntity projectAppEntity,
                                                    ProjectVersion projectVersion,
                                                    Change change) {
        Project project = projectVersion.getProject();
        List<UUID> entityIds = change.getEntityIds();
        SafaUser user = serviceProvider.getSafaUserService().getCurrentUser();
        switch (change.getEntity()) {
            case PROJECT:
                projectAppEntity.setName(project.getName());
                projectAppEntity.setDescription(project.getDescription());
                break;
            case MEMBERS:
                List<ProjectMemberAppEntity> projectMemberAppEntities =
                    this.serviceProvider.getMemberService().getAppEntitiesByIds(projectVersion, user, entityIds);
                projectAppEntity.setMembers(projectMemberAppEntities);
                break;
            case TYPES:
                List<TypeAppEntity> artifactTypes = this.serviceProvider
                    .getTypeService()
                    .getAppEntities(projectVersion, user);
                projectAppEntity.setArtifactTypes(artifactTypes);
                break;
            case ARTIFACTS:
                List<ArtifactAppEntity> artifacts = this.serviceProvider
                    .getArtifactService()
                    .getAppEntitiesByIds(projectVersion, user, entityIds);
                projectAppEntity.setArtifacts(artifacts);
                break;
            case TRACES:
                List<TraceAppEntity> traces = this.serviceProvider
                    .getTraceService()
                    .getAppEntities(projectVersion, user, TraceAppEntity::isVisible);
                projectAppEntity.setTraces(traces);
                break;
            case DOCUMENT:
                List<DocumentAppEntity> documents = this.serviceProvider
                    .getDocumentService()
                    .getAppEntitiesByIds(projectVersion, user, entityIds);
                projectAppEntity.setDocuments(documents);
                break;
            case VERSION:
                return this.serviceProvider
                    .getProjectRetrievalService()
                    .getProjectAppEntity(projectVersion);
            case WARNINGS:
                Map<UUID, List<RuleName>> warnings = this.serviceProvider
                    .getWarningService()
                    .retrieveWarningsInProjectVersion(projectVersion);
                projectAppEntity.setWarnings(warnings);
                break;
<<<<<<< HEAD
            case MODELS:
                List<ModelAppEntity> models = this.serviceProvider
                    .getModelService()
                    .getUserModels(user);
                projectAppEntity.setModels(models);
                break;
            case TRACE_MATRICES:
                List<TraceMatrixAppEntity> traceMatrixAppEntities = this.serviceProvider
                    .getTraceMatrixService()
                    .getAppEntities(projectVersion, null);
                projectAppEntity.setTraceMatrices(traceMatrixAppEntities);
                break;
=======
>>>>>>> bdb79078
            default:
                throw new UnsupportedOperationException("Could not identify entity: " + change.getEntity());
        }
        return projectAppEntity;
    }
}<|MERGE_RESOLUTION|>--- conflicted
+++ resolved
@@ -18,13 +18,8 @@
 import edu.nd.crc.safa.features.projects.entities.db.Project;
 import edu.nd.crc.safa.features.rules.parser.RuleName;
 import edu.nd.crc.safa.features.traces.entities.app.TraceAppEntity;
-<<<<<<< HEAD
 import edu.nd.crc.safa.features.traces.entities.app.TraceMatrixAppEntity;
-import edu.nd.crc.safa.features.traces.entities.db.ApprovalStatus;
 import edu.nd.crc.safa.features.types.entities.TypeAppEntity;
-=======
-import edu.nd.crc.safa.features.types.TypeAppEntity;
->>>>>>> bdb79078
 import edu.nd.crc.safa.features.users.entities.db.SafaUser;
 import edu.nd.crc.safa.features.versions.entities.ProjectVersion;
 
@@ -111,21 +106,12 @@
                     .retrieveWarningsInProjectVersion(projectVersion);
                 projectAppEntity.setWarnings(warnings);
                 break;
-<<<<<<< HEAD
-            case MODELS:
-                List<ModelAppEntity> models = this.serviceProvider
-                    .getModelService()
-                    .getUserModels(user);
-                projectAppEntity.setModels(models);
-                break;
             case TRACE_MATRICES:
                 List<TraceMatrixAppEntity> traceMatrixAppEntities = this.serviceProvider
                     .getTraceMatrixService()
                     .getAppEntities(projectVersion, null);
                 projectAppEntity.setTraceMatrices(traceMatrixAppEntities);
                 break;
-=======
->>>>>>> bdb79078
             default:
                 throw new UnsupportedOperationException("Could not identify entity: " + change.getEntity());
         }
