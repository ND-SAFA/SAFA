<<<<<<< HEAD
import { DataCy } from "@/fixtures";
=======
import { DataCy, customAttribute } from "@/fixtures";
>>>>>>> 4360f4ab
describe("Custom Attributes", () => {
  before(() => {
    cy.initProject();
  });

  beforeEach(() => {
<<<<<<< HEAD
    cy.dbResetProjects().initProject();
    cy.initProjectVersion();
=======
    cy.initEmptyProject();
  });

  describe("I can add a custom attribute to my project", () => {
    it("Adds a custom attribute to the project", () => {
      cy.clickButton(DataCy.navSettingsButton);
      cy.clickButtonWithName("Custom Attributes");
      cy.clickButton(DataCy.addAttributeButton);

      // Fill in the form for the attribute
      cy.inputText(DataCy.attributeKeyInput, customAttribute.key);
      cy.inputText(DataCy.attributeLabelInput, customAttribute.label);
      cy.inputText(DataCy.attributeMinInput, customAttribute.min);
      cy.inputText(DataCy.attributeMaxInput, customAttribute.max);
      cy.clickButton(DataCy.attributeSaveButton);

      // Verify that the attribute was added
      cy.getCy(DataCy.snackbarSuccess).should("be.visible");
      cy.getCy(DataCy.attributeTableItem).should("be.visible");
    });
  });

  describe("I can edit a custom attribute on my project", () => {
    it("Creates a custom attribute and edits it", () => {
      cy.clickButton(DataCy.navSettingsButton);
      cy.clickButtonWithName("Custom Attributes");
      cy.createCustomAttribute(customAttribute);
      cy.clickButtonWithName(customAttribute.label);
      cy.inputText(DataCy.attributeLabelInput, "New Label", true);
      cy.clickButton(DataCy.attributeSaveButton);
      cy.getCy(DataCy.snackbarSuccess).should("be.visible");
      cy.getCy(DataCy.attributeTableItem)
        .should("be.visible")
        .and("contain", "New Label");
    });
  });

  describe("I can delete a custom attribute on my project", () => {
    it("Creates a custom attribute and deletes it", () => {
      cy.clickButton(DataCy.navSettingsButton);
      cy.clickButtonWithName("Custom Attributes");
      cy.createCustomAttribute(customAttribute);
      cy.clickButtonWithName(customAttribute.label);
      cy.clickButton(DataCy.attributeDeleteButton);
      cy.clickButton(DataCy.confirmModalButton);
      cy.getCy(DataCy.snackbarSuccess).should("be.visible");
      cy.getCy(DataCy.attributeTableItem).should("not.exist");
    });
  });

  describe.skip("I can generate FMEA attributes for traced artifact children", () => {});

  describe("I cannot change the key or data type of a custom attribute", () => {
    it("Creates a custom attribute and checks that the key and data type are disabled", () => {
      cy.clickButton(DataCy.navSettingsButton);
      cy.clickButtonWithName("Custom Attributes");
      cy.createCustomAttribute(customAttribute);
      cy.clickButtonWithName(customAttribute.label);

      // Let's make sure that the key and data input fields are disabled
      cy.getCy(DataCy.attributeKeyInput)
        .should("be.disabled")
        .and("have.value", customAttribute.key);
      cy.getCy(DataCy.attributeTypeInput).should("be.disabled");
    });
>>>>>>> 4360f4ab
  });

  const customAttribute = {
    Key: "Test Key",
    Label: "Test Label",
    Min: "0",
    Max: "1000",
  };

  describe("I can add a custom attribute to my project", () => {
    // TODO: Add a custom attribute to the project
    it("Adds a custom attribute to the project", () => {
      cy.clickButton(DataCy.navSettingsButton);
      cy.clickButtonWithName("Custom Attributes");
      cy.clickButton(DataCy.addAttributeButton);

      // Fill in the form for the attribute
      cy.getCy(DataCy.attributeKeyInput).type(customAttribute.Key);
      cy.getCy(DataCy.attributeLabelInput).type(customAttribute.Label);

      // This selector is disabled in the css from any key or mouse input
      // cy.getCy(DataCy.attributeTypeInput).click().type("{downArrow}{enter}");

      cy.getCy(DataCy.attributeMinInput).type(customAttribute.Min);
      cy.getCy(DataCy.attributeMaxInput).type(customAttribute.Max);
      cy.clickButton(DataCy.attributeSaveButton);

      // Verify that the attribute was added
      cy.getCy(DataCy.snackbarSuccess).should("be.visible");
      cy.getCy(DataCy.attributeTableItem).should("be.visible");
    });
  });

  describe("I can edit a custom attribute on my project", () => {
    it("Creates a custom attribute and edits it", () => {
      cy.clickButton(DataCy.navSettingsButton);
      cy.clickButtonWithName("Custom Attributes");
      cy.createCustomAttribute(customAttribute);
      cy.clickButtonWithName("Test Label");
      cy.getCy(DataCy.attributeLabelInput).clear().type("New Label");
      cy.clickButton(DataCy.attributeSaveButton);
      cy.getCy(DataCy.snackbarSuccess).should("be.visible");
      cy.getCy(DataCy.attributeTableItem)
        .should("be.visible")
        .and("contain", "New Label");
    });
  });

  describe("I can delete a custom attribute on my project", () => {
    it("Creates a custom attribute and deletes it", () => {
      cy.clickButton(DataCy.navSettingsButton);
      cy.clickButtonWithName("Custom Attributes");
      cy.createCustomAttribute(customAttribute);
      cy.clickButtonWithName("Test Label");
      cy.clickButton(DataCy.attributeDeleteButton);
      cy.clickButton(DataCy.confirmModalButton);
      cy.getCy(DataCy.snackbarSuccess).should("be.visible");
      cy.getCy(DataCy.attributeTableItem).should("not.exist");
    });
  });

  describe.skip("I can generate FMEA attributes for traced artifact children", () => {
    // TODO: Add this test once FMEA attributes are implemented
  });

  describe.skip("I cannot change the key or data type of a custom attribute", () => {
    // TODO: Add this test one this feature is stable to implement
  });
});<|MERGE_RESOLUTION|>--- conflicted
+++ resolved
@@ -1,18 +1,10 @@
-<<<<<<< HEAD
-import { DataCy } from "@/fixtures";
-=======
 import { DataCy, customAttribute } from "@/fixtures";
->>>>>>> 4360f4ab
 describe("Custom Attributes", () => {
   before(() => {
     cy.initProject();
   });
 
   beforeEach(() => {
-<<<<<<< HEAD
-    cy.dbResetProjects().initProject();
-    cy.initProjectVersion();
-=======
     cy.initEmptyProject();
   });
 
@@ -78,73 +70,5 @@
         .and("have.value", customAttribute.key);
       cy.getCy(DataCy.attributeTypeInput).should("be.disabled");
     });
->>>>>>> 4360f4ab
-  });
-
-  const customAttribute = {
-    Key: "Test Key",
-    Label: "Test Label",
-    Min: "0",
-    Max: "1000",
-  };
-
-  describe("I can add a custom attribute to my project", () => {
-    // TODO: Add a custom attribute to the project
-    it("Adds a custom attribute to the project", () => {
-      cy.clickButton(DataCy.navSettingsButton);
-      cy.clickButtonWithName("Custom Attributes");
-      cy.clickButton(DataCy.addAttributeButton);
-
-      // Fill in the form for the attribute
-      cy.getCy(DataCy.attributeKeyInput).type(customAttribute.Key);
-      cy.getCy(DataCy.attributeLabelInput).type(customAttribute.Label);
-
-      // This selector is disabled in the css from any key or mouse input
-      // cy.getCy(DataCy.attributeTypeInput).click().type("{downArrow}{enter}");
-
-      cy.getCy(DataCy.attributeMinInput).type(customAttribute.Min);
-      cy.getCy(DataCy.attributeMaxInput).type(customAttribute.Max);
-      cy.clickButton(DataCy.attributeSaveButton);
-
-      // Verify that the attribute was added
-      cy.getCy(DataCy.snackbarSuccess).should("be.visible");
-      cy.getCy(DataCy.attributeTableItem).should("be.visible");
-    });
-  });
-
-  describe("I can edit a custom attribute on my project", () => {
-    it("Creates a custom attribute and edits it", () => {
-      cy.clickButton(DataCy.navSettingsButton);
-      cy.clickButtonWithName("Custom Attributes");
-      cy.createCustomAttribute(customAttribute);
-      cy.clickButtonWithName("Test Label");
-      cy.getCy(DataCy.attributeLabelInput).clear().type("New Label");
-      cy.clickButton(DataCy.attributeSaveButton);
-      cy.getCy(DataCy.snackbarSuccess).should("be.visible");
-      cy.getCy(DataCy.attributeTableItem)
-        .should("be.visible")
-        .and("contain", "New Label");
-    });
-  });
-
-  describe("I can delete a custom attribute on my project", () => {
-    it("Creates a custom attribute and deletes it", () => {
-      cy.clickButton(DataCy.navSettingsButton);
-      cy.clickButtonWithName("Custom Attributes");
-      cy.createCustomAttribute(customAttribute);
-      cy.clickButtonWithName("Test Label");
-      cy.clickButton(DataCy.attributeDeleteButton);
-      cy.clickButton(DataCy.confirmModalButton);
-      cy.getCy(DataCy.snackbarSuccess).should("be.visible");
-      cy.getCy(DataCy.attributeTableItem).should("not.exist");
-    });
-  });
-
-  describe.skip("I can generate FMEA attributes for traced artifact children", () => {
-    // TODO: Add this test once FMEA attributes are implemented
-  });
-
-  describe.skip("I cannot change the key or data type of a custom attribute", () => {
-    // TODO: Add this test one this feature is stable to implement
   });
 });