/**
 * All types of artifacts that can be generated.
 */
export const ARTIFACT_GENERATION_TYPES = {
  USER_STORY: "User Story",
  FUNCTIONAL_REQ: "Functional Requirement",
  FEATURE: "Feature",
  EPIC: "Epic",
  SUB_SYSTEM: "Sub-System",
  GRAPH_QL: "GraphQL API Documentation",
  BUS_LOGIC: "Business Logic",
};

/**
 * The types of artifacts allowed to be generated.
 */
export const ARTIFACT_GENERATION_OPTIONS =
  process.env.NODE_ENV === "production"
    ? [
        ARTIFACT_GENERATION_TYPES.USER_STORY,
        ARTIFACT_GENERATION_TYPES.FUNCTIONAL_REQ,
        ARTIFACT_GENERATION_TYPES.FEATURE,
        ARTIFACT_GENERATION_TYPES.EPIC,
        ARTIFACT_GENERATION_TYPES.SUB_SYSTEM,
      ]
    : [
        ARTIFACT_GENERATION_TYPES.USER_STORY,
        ARTIFACT_GENERATION_TYPES.FUNCTIONAL_REQ,
        ARTIFACT_GENERATION_TYPES.FEATURE,
        ARTIFACT_GENERATION_TYPES.EPIC,
        ARTIFACT_GENERATION_TYPES.SUB_SYSTEM,
        ARTIFACT_GENERATION_TYPES.GRAPH_QL,
        ARTIFACT_GENERATION_TYPES.BUS_LOGIC,
      ];

/**
<<<<<<< HEAD
 * The types of artifacts that will be generated during onboarding.
 */
export const ARTIFACT_GENERATION_ONBOARDING = [
  ARTIFACT_GENERATION_TYPES.FUNCTIONAL_REQ,
  ARTIFACT_GENERATION_TYPES.FEATURE,
];

/**
 * The maximum number of artifacts that can be generated on.
 */
export const MAX_GENERATED_BASE_ARTIFACTS = 1000;
=======
 * The values between 0 and 1 that correspond to the confidence score,
 * broken into three categories.
 */
export const GENERATION_SCORE_VALUES = {
  HIGH: 0.8,
  MEDIUM: 0.5,
  LOW: 0.3,
};
>>>>>>> 33dda3e4
<|MERGE_RESOLUTION|>--- conflicted
+++ resolved
@@ -34,7 +34,6 @@
       ];
 
 /**
-<<<<<<< HEAD
  * The types of artifacts that will be generated during onboarding.
  */
 export const ARTIFACT_GENERATION_ONBOARDING = [
@@ -46,7 +45,8 @@
  * The maximum number of artifacts that can be generated on.
  */
 export const MAX_GENERATED_BASE_ARTIFACTS = 1000;
-=======
+
+/**
  * The values between 0 and 1 that correspond to the confidence score,
  * broken into three categories.
  */
@@ -54,5 +54,4 @@
   HIGH: 0.8,
   MEDIUM: 0.5,
   LOW: 0.3,
-};
->>>>>>> 33dda3e4
+};