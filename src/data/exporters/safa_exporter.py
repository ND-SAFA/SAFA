import os
from typing import Dict, List, TypedDict

import pandas as pd
from tqdm import tqdm

from data.creators.trace_dataset_creator import TraceDatasetCreator
from data.dataframes.artifact_dataframe import ArtifactKeys, ArtifactDataFrame
from data.datasets.trace_dataset import TraceDataset
from data.exporters.abstract_dataset_exporter import AbstractDatasetExporter
from data.keys.safa_format import SafaKeys
from data.keys.structure_keys import StructuredKeys
from data.dataframes.trace_dataframe import TraceDataFrame, TraceKeys
from util.dataframe_util import DataFrameUtil
from util.enum_util import EnumDict
from util.file_util import FileUtil
<<<<<<< HEAD
from util.override import overrides
=======
from util.logging.logger_manager import logger


class ProjectData(TypedDict):
    """
    The project data necessary to export it.
    """
    artifact_df: pd.DataFrame
    layer_mapping_df: pd.DataFrame
    traces: Dict[int, TraceLink]
>>>>>>> 794d76a9


class SafaExporter(AbstractDatasetExporter):
    """
    Exports trace dataset as a SAFA one.
    """

    def __init__(self, export_path: str, dataset_creator: TraceDatasetCreator = None, dataset: TraceDataset = None):
        """
<<<<<<< HEAD
        Initializes exporter for given trace dataset.
        :param export_path: Path to export project to.
        :param dataset_creator: The creator in charge of making the dataset to export
=======
        Initializes empty exporter.
>>>>>>> 794d76a9
        """
        super().__init__(export_path, dataset_creator, dataset)
        self.artifact_definitions = {}
        self.trace_definitions = {}
        self.artifact_type_to_artifacts = None

    @staticmethod
    def include_filename() -> bool:
        """
        Returns True if the dataset exporter expects the export path to include the filename, else False
        :return: True if the dataset exporter expects the export path to include the filename, else False
        """
        return False

<<<<<<< HEAD
    @overrides(AbstractDatasetExporter)
    def export(self) -> None:
        """
        Exports entities as a project in the safa format.
        :return: None
        """
        self.artifact_type_to_artifacts = self.create_artifact_definitions()
        self.create_trace_definitions()
        self.create_tim()
=======
    @staticmethod
    def export(export_path, project_data: ProjectData):
        """
        Exports entities as a project in the safa format.
        :param export_path: Path to export project to.
        :param project_data: Data containing trace queries, artifacts, and traces between them.
        :return: None
        """
        exporter = SafaExporter()
        exporter.artifact_type_2_id, exporter.id_2_artifact = TraceDatasetCreator.create_artifact_maps(project_data["artifact_df"])
        exporter.create_artifact_definitions(project_data["layer_mapping_df"], export_path)
        exporter.create_trace_definitions(project_data["traces"], project_data["layer_mapping_df"], export_path)
        exporter.create_tim(export_path)
>>>>>>> 794d76a9

    def create_artifact_definitions(self) -> Dict[str, ArtifactDataFrame]:
        """
        Creates dataframe for each artifact grouped by type.
        :return: None
        """
        artifact_types = set()
        for _, row in self.get_dataset().layer_mapping_df.iterrows():
            source_type = row[StructuredKeys.LayerMapping.SOURCE_TYPE.value]
            target_type = row[StructuredKeys.LayerMapping.TARGET_TYPE.value]
            artifact_types.update({source_type, target_type})

        artifact_type_to_artifacts = {}
        for artifact_type in artifact_types:
            entries: List[Dict] = []
            artifact_type_to_artifacts[artifact_type] = self.get_artifacts_of_type(artifact_type)
            for id_, artifact in artifact_type_to_artifacts[artifact_type].iterrows():
                entries.append(EnumDict({
                    StructuredKeys.Artifact.ID: id_,
                    StructuredKeys.Artifact.CONTENT: artifact[ArtifactKeys.CONTENT.value],
                }))
            file_name = artifact_type + ".csv"
<<<<<<< HEAD
            local_export_path = os.path.join(self.export_path, file_name)
            pd.DataFrame(entries).to_csv(local_export_path, index=False)
=======
            local_export_path = os.path.join(export_path, file_name)
            pd.DataFrame(entries).to_csv(local_export_path, index=False, encoding="utf-8")
>>>>>>> 794d76a9
            self.artifact_definitions[artifact_type] = {
                SafaKeys.FILE: file_name
            }
        return artifact_type_to_artifacts

    def create_trace_definitions(self) -> None:
        """
        Create trace definition between each layer in trace creator.
        :return: None
        """
        for _, row in self.get_dataset().layer_mapping_df.iterrows():
            source_type = row[StructuredKeys.LayerMapping.SOURCE_TYPE.value]
            target_type = row[StructuredKeys.LayerMapping.TARGET_TYPE.value]
            matrix_name = f"{source_type}2{target_type}"
            file_name = matrix_name + ".csv"
            export_file_path = os.path.join(self.export_path, file_name)
            trace_df = self.create_trace_df_for_layer(source_type, target_type)
            self.trace_definitions[matrix_name] = {
                "File": file_name,
                "Source": source_type,
                "Target": target_type
            }
            trace_df.to_csv(export_file_path, index=False, encoding="utf-8")

    def create_trace_df_for_layer(self, source_type, target_type) -> pd.DataFrame:
        """
        Creates data frame containing positive traces between source and target types.
        :param source_type: The name of the source type.
        :param target_type: The name of the target type.
        :return: DataFrame with positive links.
        """
<<<<<<< HEAD
        source_artifacts = self.artifact_type_to_artifacts[source_type]
        target_artifacts = self.artifact_type_to_artifacts[target_type]
        entries = []
        for source_id in source_artifacts.index:
            for target_id in target_artifacts.index:
                trace_link_id = TraceDataFrame.generate_link_id(source_id, target_id)
                trace_link: EnumDict = self.get_dataset().trace_df.get_link(trace_link_id)
                assert trace_link is not None, f"Expected trace (source: {source_id}, target: {target_id}) to exist but it does not"
                if trace_link[TraceKeys.LABEL] == 1:
                    entries.append(EnumDict({
                        StructuredKeys.Trace.TARGET: target_id,
                        StructuredKeys.Trace.SOURCE: source_id
                    }))
=======
        source_artifact_ids = self.artifact_type_2_id[source_type]
        target_artifact_ids = self.artifact_type_2_id[target_type]

        source_cache = {}
        target_cache = {}

        def check_source(source_id, ids, cache):
            if source_id not in cache:
                cache[source_id] = source_id in ids
            return cache[source_id]

        entries = []
        for trace_link in tqdm(links.values(), desc="Creating split trace DF.", total=len(links)):
            source = trace_link.source.id
            target = trace_link.target.id

            has_sources = check_source(source, source_artifact_ids, source_cache)
            has_targets = check_source(target, target_artifact_ids, target_cache)
            if has_sources and has_targets and trace_link.is_true_link:
                entries.append({
                    StructuredKeys.Trace.SOURCE: source,
                    StructuredKeys.Trace.TARGET: target
                })

>>>>>>> 794d76a9
        return pd.DataFrame(entries)

    def create_tim(self) -> None:
        """
        Writes TIM file to export path.
        :return: None
        """
        tim_definition = {
            "DataFiles": {
                **self.artifact_definitions
            },
            **self.trace_definitions
        }
<<<<<<< HEAD
        tim_export_path = os.path.join(self.export_path, "tim.json")
        FileUtil.write(tim_definition, tim_export_path)

    def get_artifacts_of_type(self, artifact_type: str) -> ArtifactDataFrame:
        """
        Gets a dataframe of artifacts of a given type
        :param artifact_type: The artifact type
        :return: A dataframe of artifacts of a given type
        """
        return DataFrameUtil.query_df(self.get_dataset().artifact_df, {ArtifactKeys.LAYER_ID: artifact_type})
=======
        export_path = os.path.join(export_path, "tim.json")
        FileUtil.write(tim_definition, export_path)
        logger.info(f"Exported: {export_path}")
>>>>>>> 794d76a9
<|MERGE_RESOLUTION|>--- conflicted
+++ resolved
@@ -14,20 +14,7 @@
 from util.dataframe_util import DataFrameUtil
 from util.enum_util import EnumDict
 from util.file_util import FileUtil
-<<<<<<< HEAD
 from util.override import overrides
-=======
-from util.logging.logger_manager import logger
-
-
-class ProjectData(TypedDict):
-    """
-    The project data necessary to export it.
-    """
-    artifact_df: pd.DataFrame
-    layer_mapping_df: pd.DataFrame
-    traces: Dict[int, TraceLink]
->>>>>>> 794d76a9
 
 
 class SafaExporter(AbstractDatasetExporter):
@@ -37,13 +24,9 @@
 
     def __init__(self, export_path: str, dataset_creator: TraceDatasetCreator = None, dataset: TraceDataset = None):
         """
-<<<<<<< HEAD
         Initializes exporter for given trace dataset.
         :param export_path: Path to export project to.
         :param dataset_creator: The creator in charge of making the dataset to export
-=======
-        Initializes empty exporter.
->>>>>>> 794d76a9
         """
         super().__init__(export_path, dataset_creator, dataset)
         self.artifact_definitions = {}
@@ -58,7 +41,6 @@
         """
         return False
 
-<<<<<<< HEAD
     @overrides(AbstractDatasetExporter)
     def export(self) -> None:
         """
@@ -68,21 +50,6 @@
         self.artifact_type_to_artifacts = self.create_artifact_definitions()
         self.create_trace_definitions()
         self.create_tim()
-=======
-    @staticmethod
-    def export(export_path, project_data: ProjectData):
-        """
-        Exports entities as a project in the safa format.
-        :param export_path: Path to export project to.
-        :param project_data: Data containing trace queries, artifacts, and traces between them.
-        :return: None
-        """
-        exporter = SafaExporter()
-        exporter.artifact_type_2_id, exporter.id_2_artifact = TraceDatasetCreator.create_artifact_maps(project_data["artifact_df"])
-        exporter.create_artifact_definitions(project_data["layer_mapping_df"], export_path)
-        exporter.create_trace_definitions(project_data["traces"], project_data["layer_mapping_df"], export_path)
-        exporter.create_tim(export_path)
->>>>>>> 794d76a9
 
     def create_artifact_definitions(self) -> Dict[str, ArtifactDataFrame]:
         """
@@ -105,13 +72,8 @@
                     StructuredKeys.Artifact.CONTENT: artifact[ArtifactKeys.CONTENT.value],
                 }))
             file_name = artifact_type + ".csv"
-<<<<<<< HEAD
             local_export_path = os.path.join(self.export_path, file_name)
             pd.DataFrame(entries).to_csv(local_export_path, index=False)
-=======
-            local_export_path = os.path.join(export_path, file_name)
-            pd.DataFrame(entries).to_csv(local_export_path, index=False, encoding="utf-8")
->>>>>>> 794d76a9
             self.artifact_definitions[artifact_type] = {
                 SafaKeys.FILE: file_name
             }
@@ -143,7 +105,6 @@
         :param target_type: The name of the target type.
         :return: DataFrame with positive links.
         """
-<<<<<<< HEAD
         source_artifacts = self.artifact_type_to_artifacts[source_type]
         target_artifacts = self.artifact_type_to_artifacts[target_type]
         entries = []
@@ -157,32 +118,6 @@
                         StructuredKeys.Trace.TARGET: target_id,
                         StructuredKeys.Trace.SOURCE: source_id
                     }))
-=======
-        source_artifact_ids = self.artifact_type_2_id[source_type]
-        target_artifact_ids = self.artifact_type_2_id[target_type]
-
-        source_cache = {}
-        target_cache = {}
-
-        def check_source(source_id, ids, cache):
-            if source_id not in cache:
-                cache[source_id] = source_id in ids
-            return cache[source_id]
-
-        entries = []
-        for trace_link in tqdm(links.values(), desc="Creating split trace DF.", total=len(links)):
-            source = trace_link.source.id
-            target = trace_link.target.id
-
-            has_sources = check_source(source, source_artifact_ids, source_cache)
-            has_targets = check_source(target, target_artifact_ids, target_cache)
-            if has_sources and has_targets and trace_link.is_true_link:
-                entries.append({
-                    StructuredKeys.Trace.SOURCE: source,
-                    StructuredKeys.Trace.TARGET: target
-                })
-
->>>>>>> 794d76a9
         return pd.DataFrame(entries)
 
     def create_tim(self) -> None:
@@ -196,7 +131,6 @@
             },
             **self.trace_definitions
         }
-<<<<<<< HEAD
         tim_export_path = os.path.join(self.export_path, "tim.json")
         FileUtil.write(tim_definition, tim_export_path)
 
@@ -206,9 +140,4 @@
         :param artifact_type: The artifact type
         :return: A dataframe of artifacts of a given type
         """
-        return DataFrameUtil.query_df(self.get_dataset().artifact_df, {ArtifactKeys.LAYER_ID: artifact_type})
-=======
-        export_path = os.path.join(export_path, "tim.json")
-        FileUtil.write(tim_definition, export_path)
-        logger.info(f"Exported: {export_path}")
->>>>>>> 794d76a9
+        return DataFrameUtil.query_df(self.get_dataset().artifact_df, {ArtifactKeys.LAYER_ID: artifact_type})