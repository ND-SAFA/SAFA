--- conflicted
+++ resolved
@@ -6,15 +6,9 @@
 from tgen.clustering.base.clustering_args import ClusteringArgs
 from tgen.clustering.base.clustering_state import ClusteringState
 from tgen.clustering.methods.clustering_algorithm_manager import ClusteringAlgorithmManager
-<<<<<<< HEAD
-from tgen.common.constants.logging_constants import TQDM_NCOLS
-from tgen.embeddings.embeddings_manager import EmbeddingsManager
-from tgen.pipeline.abstract_pipeline import AbstractPipelineStep
-=======
 from tgen.common.constants.clustering_constants import DEFAULT_MIN_CLUSTER_SIZE
 from tgen.common.constants.logging_constants import TQDM_NCOLS
 from tgen.pipeline.abstract_pipeline_step import AbstractPipelineStep
->>>>>>> ac4f574f
 
 
 class CreateClustersFromEmbeddings(AbstractPipelineStep):
@@ -46,13 +40,9 @@
         # TODO: Add description including batch index
         for clustering_method in tqdm(args.cluster_methods, desc="Running Clustering Algorithms...", ncols=TQDM_NCOLS):
             cluster_manager = ClusteringAlgorithmManager(clustering_method)
-<<<<<<< HEAD
-            clusters = cluster_manager.cluster(embeddings_manager, args.cluster_reduction_factor, subset_ids=batch_artifact_ids,
-=======
             clusters = cluster_manager.cluster(state.embedding_manager, reduction_factor=args.cluster_reduction_factor,
                                                min_cluster_size=args.cluster_min_size, max_cluster_size=args.cluster_max_size,
                                                subset_ids=args.subset_ids,
->>>>>>> ac4f574f
                                                **args.clustering_method_args)
             clustering_method_name = cluster_manager.get_method_name()
             clusters = {f"{clustering_method_name}{k}": v for k, v in clusters.items()}
