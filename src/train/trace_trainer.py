--- conflicted
+++ resolved
@@ -1,9 +1,5 @@
 import os
-<<<<<<< HEAD
 from typing import Any, Dict, Optional, Union
-=======
-from typing import Any, Dict, Union, Optional
->>>>>>> 01f1f55b
 
 import torch
 from datasets import Dataset
@@ -94,7 +90,6 @@
         if self.model:
             del self.model
 
-<<<<<<< HEAD
     def _get_dataset(self, dataset_role: DatasetRole) -> Optional[Dataset]:
         """
         Returns dataset set in role if it exists, otherwise none is returned.
@@ -103,7 +98,7 @@
         """
         return self.trainer_dataset_manager[dataset_role].to_trainer_dataset(
             self.model_manager) if dataset_role in self.trainer_dataset_manager else None
-=======
+
     @overrides(Trainer)
     def _get_train_sampler(self) -> Optional[torch.utils.data.Sampler]:
         """
@@ -112,5 +107,4 @@
         """
         if self.trainer_args.use_balanced_batches and self.train_dataset is not None and DataKey.LABEL_KEY in self.train_dataset:
             return BalancedBatchSampler(data_source=self.train_dataset, batch_size=self._train_batch_size)
-        return super()._get_train_sampler()
->>>>>>> 01f1f55b
+        return super()._get_train_sampler()