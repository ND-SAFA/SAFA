{
  "steps": [
    {
      "jobs": [
        {
          "object_type": "TRAIN",
          "job_args": {
            "random_seed": 914
          },
          "model_manager": {
            "model_path": "bert-base-uncased"
          },
          "trainer_args": {
            "output_dir": "[OUTPUT_PATH]/test/models",
<<<<<<< HEAD
            "num_train_epochs": 3,
            "per_device_train_batch_size": 4,
            "per_device_eval_batch_size": 4,
            "metrics": [
              "map",
              "map_at_k",
              "f",
              "precision"
            ],
=======
            "num_train_epochs": 25,
            "per_device_train_batch_size": 8,
            "per_device_eval_batch_size": 8,
            "gradient_accumulation_steps": 8,
            "learning_rate": 1e-5,
            "metrics": [
              "map",
              "f"
            ],
            "skip_save": true,
>>>>>>> b5bb44e0
            "load_best_model_at_end": true
          },
          "trainer_dataset_manager": {
            "train_dataset_creator": {
              "object_type": "TRACE",
              "project_reader": {
                "object_type": "STRUCTURE",
                "project_path": "[DATA_PATH]/cm1"
<<<<<<< HEAD
              }
            },
            "val_dataset_creator": {
              "object_type": "SPLIT",
=======
              },
              "filter_unlinked_artifacts": true
            },
            "val_dataset_creator": {
              "object_type": "SPLIT",
              "split_strategy": "SPLIT_BY_SOURCE",
>>>>>>> b5bb44e0
              "val_percentage": 0.25
            },
            "eval_dataset_creator": {
              "object_type": "SPLIT",
<<<<<<< HEAD
=======
              "split_strategy": "SPLIT_BY_LINK",
>>>>>>> b5bb44e0
              "val_percentage": 0.25
            },
            "augmenter": {
              "steps": [
                {
                  "object_type": "RESAMPLE"
                }
              ]
            }
          }
        }
      ]
    }
  ],
  "output_dir": "[OUTPUT_PATH]/test/jobs"
}<|MERGE_RESOLUTION|>--- conflicted
+++ resolved
@@ -12,17 +12,6 @@
           },
           "trainer_args": {
             "output_dir": "[OUTPUT_PATH]/test/models",
-<<<<<<< HEAD
-            "num_train_epochs": 3,
-            "per_device_train_batch_size": 4,
-            "per_device_eval_batch_size": 4,
-            "metrics": [
-              "map",
-              "map_at_k",
-              "f",
-              "precision"
-            ],
-=======
             "num_train_epochs": 25,
             "per_device_train_batch_size": 8,
             "per_device_eval_batch_size": 8,
@@ -33,7 +22,6 @@
               "f"
             ],
             "skip_save": true,
->>>>>>> b5bb44e0
             "load_best_model_at_end": true
           },
           "trainer_dataset_manager": {
@@ -42,27 +30,17 @@
               "project_reader": {
                 "object_type": "STRUCTURE",
                 "project_path": "[DATA_PATH]/cm1"
-<<<<<<< HEAD
-              }
-            },
-            "val_dataset_creator": {
-              "object_type": "SPLIT",
-=======
               },
               "filter_unlinked_artifacts": true
             },
             "val_dataset_creator": {
               "object_type": "SPLIT",
               "split_strategy": "SPLIT_BY_SOURCE",
->>>>>>> b5bb44e0
               "val_percentage": 0.25
             },
             "eval_dataset_creator": {
               "object_type": "SPLIT",
-<<<<<<< HEAD
-=======
               "split_strategy": "SPLIT_BY_LINK",
->>>>>>> b5bb44e0
               "val_percentage": 0.25
             },
             "augmenter": {
