--- conflicted
+++ resolved
@@ -66,22 +66,7 @@
         :param state: The current hgen state
         :return: The questionnaire prompt that is used to generate the new artifacts
         """
-<<<<<<< HEAD
-
-        instructions_prompt: Prompt = SupportedPrompts.HGEN_INSTRUCTIONS.value
-        instructions_prompt.response_manager.formatter = lambda tag, val: parse_generated_artifacts(val)
-        format_questionnaire: QuestionnairePrompt = SupportedPrompts.HGEN_FORMAT_QUESTIONNAIRE.value
-        questionnaire_content = GenerateArtifactContent._get_content_for_summary_prompt(hgen_args, format_questionnaire,
-                                                                                        instructions_prompt)
-        question_id = instructions_prompt.response_manager.response_tag
-        questions = questionnaire_content[question_id][0]
-        question_prompts = [QuestionPrompt(question) for i, question in enumerate(questions)]
-        artifact_description_tag = format_questionnaire.get_response_tags_for_question(0)
-        artifact_description = questionnaire_content[artifact_description_tag][0]
-        format_of_artifacts = questionnaire_content[format_questionnaire.get_response_tags_for_question(-1)][0]
-=======
         question_prompts = [QuestionPrompt(question) for i, question in enumerate(state.questions)]
->>>>>>> 69ccea0f
         response_manager = PromptResponseManager(response_tag="summary")
         questionnaire_prompt = QuestionnairePrompt(question_prompts=question_prompts,
                                                    enumeration_chars=["-"],
