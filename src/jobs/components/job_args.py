from dataclasses import dataclass
from typing import Any, Dict

<<<<<<< HEAD
from config.constants import SAVE_OUTPUT_DEFAULT, SAVE_DATASET_SPLITS_DEFAULT
=======
from constants import SAVE_OUTPUT_DEFAULT
>>>>>>> 83d2db3f
from util.base_object import BaseObject


@dataclass
class JobArgs(BaseObject):
    """
    Where model and logs will be saved to.
    """
    output_dir: str = None
    """
    If True, saves the output to the output_dir
    """
    save_job_output: bool = SAVE_OUTPUT_DEFAULT
    """
    If True, saves the dataset splits to the output_dir
    """
    save_dataset_splits: bool = SAVE_DATASET_SPLITS_DEFAULT
    """
    Sets the random seed for a job
    """
    random_seed: int = None

    def as_kwargs(self) -> Dict[str, Any]:
        """
        Gets the job args as kwargs
        :return: the job args as kwargs
        """
        return {attr_name: getattr(self, attr_name) for attr_name in dir(self) if not attr_name.startswith("__")}<|MERGE_RESOLUTION|>--- conflicted
+++ resolved
@@ -1,11 +1,8 @@
 from dataclasses import dataclass
 from typing import Any, Dict
 
-<<<<<<< HEAD
 from config.constants import SAVE_OUTPUT_DEFAULT, SAVE_DATASET_SPLITS_DEFAULT
-=======
 from constants import SAVE_OUTPUT_DEFAULT
->>>>>>> 83d2db3f
 from util.base_object import BaseObject
 
 
