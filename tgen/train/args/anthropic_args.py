from typing import Dict

from tgen.constants.anthropic_constants import ANTHROPIC_MODEL_DEFAULT
from tgen.constants.open_ai_constants import MAX_TOKENS_DEFAULT
from tgen.data.prompts.prompt_args import PromptArgs
from tgen.models.llm.llm_task import LLMCompletionType
from tgen.train.args.abstract_llm_args import AbstractLLMArgs
from tgen.train.trainers.trainer_task import TrainerTask


class AnthropicParams:
    """
    Contains allowed parameters to anthropic API.
    """
    PROMPT = "prompt"
    MODEL = "model"  # claude-v1, claude-v1.2, claude-v1.3, claude-instant-v1, claude-instant-v1.0
    MAX_TOKENS_TO_SAMPLE = "max_tokens_to_sample"
    STOP_SEQUENCES = "stop_sequences"  # List of strings that will stop prediction when encountered.
    STREAM = "stream"  # NOT SUPPORTED.
    TEMPERATURE = "temperature"
    TOP_K = "top_k"
    top_p = "top_p"  # Nucleus sampling selects top probability tokens, alter temperature or top_p.


class AnthropicArgs(AbstractLLMArgs):
    """
    Defines allowable arguments to anthropic API.
    """
    max_tokens_to_sample = MAX_TOKENS_DEFAULT
    prompt_args = PromptArgs(prompt_prefix="\n\nHuman:", prompt_suffix="\n\nAssistant:", completion_prefix=" ",
                             completion_suffix="###")

<<<<<<< HEAD
    def __init__(self, model: str, **kwargs):
        self.expected_task_params = {LLMCompletionType.CLASSIFICATION: [],
=======
    def __init__(self, model: str = ANTHROPIC_MODEL_DEFAULT, **kwargs):
        self.prompt_args = self.prompt_args
        self.expected_task_params = {TrainerTask.CLASSIFICATION: [],
>>>>>>> d1f22508
                                     TrainerTask.TRAIN: [AnthropicParams.MODEL],
                                     TrainerTask.PREDICT: [AnthropicParams.TEMPERATURE, AnthropicParams.MAX_TOKENS_TO_SAMPLE]}
        super().__init__(self.expected_task_params, model, **kwargs)

    def _add_library_params(self, task: TrainerTask, params: Dict, instructions: Dict) -> Dict:
        """
        Adds any custom parameters.
        :param task: The task being performed.
        :param params: The base parameters
        :param instructions: Any additional instructions passed to param construction.
        :return: Params with customizations.
        """
        # TODO: Create better solution for mapping common attributes to custom names
        if "max_tokens" in params:
            max_tokens = params.pop("max_tokens")
            params[AnthropicParams.MAX_TOKENS_TO_SAMPLE] = max_tokens
        return params<|MERGE_RESOLUTION|>--- conflicted
+++ resolved
@@ -30,14 +30,9 @@
     prompt_args = PromptArgs(prompt_prefix="\n\nHuman:", prompt_suffix="\n\nAssistant:", completion_prefix=" ",
                              completion_suffix="###")
 
-<<<<<<< HEAD
-    def __init__(self, model: str, **kwargs):
-        self.expected_task_params = {LLMCompletionType.CLASSIFICATION: [],
-=======
     def __init__(self, model: str = ANTHROPIC_MODEL_DEFAULT, **kwargs):
         self.prompt_args = self.prompt_args
-        self.expected_task_params = {TrainerTask.CLASSIFICATION: [],
->>>>>>> d1f22508
+        self.expected_task_params = {LLMCompletionType.CLASSIFICATION: [],
                                      TrainerTask.TRAIN: [AnthropicParams.MODEL],
                                      TrainerTask.PREDICT: [AnthropicParams.TEMPERATURE, AnthropicParams.MAX_TOKENS_TO_SAMPLE]}
         super().__init__(self.expected_task_params, model, **kwargs)
