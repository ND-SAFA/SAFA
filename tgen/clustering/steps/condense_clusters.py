from typing import List, Optional

import numpy as np

from tgen.clustering.base.cluster import Cluster
from tgen.clustering.base.cluster_condenser import ClusterCondenser
from tgen.clustering.base.cluster_type import MethodClusterMapType
from tgen.clustering.base.clustering_args import ClusteringArgs
from tgen.clustering.base.clustering_state import ClusteringState
<<<<<<< HEAD
from tgen.common.constants.clustering_constants import MAX_CLUSTER_SIZE, MIN_CLUSTER_SIZE, MIN_PAIRWISE_AVG_PERCENTILE, \
    MIN_PAIRWISE_SIMILARITY_FOR_CLUSTERING
from tgen.pipeline.abstract_pipeline import AbstractPipelineStep
=======
from tgen.common.constants.clustering_constants import MIN_PAIRWISE_SIMILARITY_FOR_CLUSTERING, DEFAULT_MAX_CLUSTER_SIZE, DEFAULT_MIN_CLUSTER_SIZE, \
    MIN_PAIRWISE_AVG_PERCENTILE
from tgen.pipeline.abstract_pipeline_step import AbstractPipelineStep
>>>>>>> ac4f574f


class CondenseClusters(AbstractPipelineStep[ClusteringArgs, ClusteringState]):

    def _run(self, args: ClusteringArgs, state: ClusteringState) -> None:
        """
        Condenses clusters into a unique set of clusters.
        :param args: The arguments to the clustering pipeline.
        :param state: Current state of the clustering pipeline.
        :return: None
        """
<<<<<<< HEAD
        global_batch_cluster_map: List[MethodClusterMapType] = state.multi_method_cluster_map

        global_clusters = {}
        for i, global_cluster_map in enumerate(global_batch_cluster_map):
            unique_cluster_map = ClusterCondenser(state.embedding_manager, threshold=args.cluster_intersection_threshold)

            clusters = []
            for cluster_method in args.cluster_methods:
                cluster_map = global_cluster_map[cluster_method.name]
                clusters.extend(list(cluster_map.values()))

            filter_clusters = [c for c in clusters if MIN_CLUSTER_SIZE <= len(c) <= MAX_CLUSTER_SIZE]
            clusters = filter_clusters if filter_clusters else clusters
            min_pairwise_avg = self._calculate_min_pairwise_avg_threshold(filter_clusters)

            if min_pairwise_avg is not None:
                clusters = list(filter(lambda c: c.avg_pairwise_sim >= min_pairwise_avg, filter_clusters))
                clusters = list(sorted(clusters, key=lambda v: v.avg_pairwise_sim, reverse=True))
            unique_cluster_map.add_all(clusters)
            batch_cluster_map = unique_cluster_map.get_clusters(args.cluster_min_votes)
            batch_cluster_map = {f"{i}:{k}": v for k, v in batch_cluster_map.items()}
            global_clusters.update(batch_cluster_map)

        final_clusters = global_clusters
=======
        global_cluster_map: MethodClusterMapType = state.multi_method_cluster_map
        unique_cluster_map = ClusterCondenser(state.embedding_manager, threshold=args.cluster_intersection_threshold)

        clusters = []
        for cluster_method in args.cluster_methods:
            cluster_map = global_cluster_map[cluster_method.name]
            clusters.extend(list(cluster_map.values()))

        filter_clusters = [c for c in clusters if args.cluster_min_size <= len(c) <= args.cluster_max_size]
        clusters = filter_clusters if filter_clusters else clusters
        min_pairwise_avg = self._calculate_min_pairwise_avg_threshold(filter_clusters)
        if min_pairwise_avg is not None:
            if args.filter_by_cohesiveness:
                clusters = list(filter(lambda c: c.avg_pairwise_sim >= min_pairwise_avg, filter_clusters))
            clusters = list(sorted(clusters, key=lambda v: v.avg_pairwise_sim, reverse=True))
        unique_cluster_map.add_all(clusters)

        final_clusters = unique_cluster_map.get_clusters(args.cluster_min_votes)
>>>>>>> ac4f574f
        state.final_cluster_map = final_clusters

    @staticmethod
    def _calculate_min_pairwise_avg_threshold(clusters: List[Cluster]) -> Optional[float]:
        """
        Calculates the minimum acceptable pairwise similarity for a cluster based on the minimum avg of the artifacts in all clusters
        :param clusters: List of the clusters to base the threshold on
        :return: The threshold for the minimum acceptable pairwise similarity
        """
        pairwise_avgs = [cluster.avg_pairwise_sim for cluster in clusters if cluster.avg_pairwise_sim is not None]
        if not pairwise_avgs:
            return None
        if max(pairwise_avgs) >= MIN_PAIRWISE_SIMILARITY_FOR_CLUSTERING:
            return MIN_PAIRWISE_SIMILARITY_FOR_CLUSTERING
        return np.percentile(pairwise_avgs, MIN_PAIRWISE_AVG_PERCENTILE)<|MERGE_RESOLUTION|>--- conflicted
+++ resolved
@@ -7,15 +7,9 @@
 from tgen.clustering.base.cluster_type import MethodClusterMapType
 from tgen.clustering.base.clustering_args import ClusteringArgs
 from tgen.clustering.base.clustering_state import ClusteringState
-<<<<<<< HEAD
-from tgen.common.constants.clustering_constants import MAX_CLUSTER_SIZE, MIN_CLUSTER_SIZE, MIN_PAIRWISE_AVG_PERCENTILE, \
-    MIN_PAIRWISE_SIMILARITY_FOR_CLUSTERING
-from tgen.pipeline.abstract_pipeline import AbstractPipelineStep
-=======
 from tgen.common.constants.clustering_constants import MIN_PAIRWISE_SIMILARITY_FOR_CLUSTERING, DEFAULT_MAX_CLUSTER_SIZE, DEFAULT_MIN_CLUSTER_SIZE, \
     MIN_PAIRWISE_AVG_PERCENTILE
 from tgen.pipeline.abstract_pipeline_step import AbstractPipelineStep
->>>>>>> ac4f574f
 
 
 class CondenseClusters(AbstractPipelineStep[ClusteringArgs, ClusteringState]):
@@ -27,17 +21,20 @@
         :param state: Current state of the clustering pipeline.
         :return: None
         """
-<<<<<<< HEAD
         global_batch_cluster_map: List[MethodClusterMapType] = state.multi_method_cluster_map
 
         global_clusters = {}
         for i, global_cluster_map in enumerate(global_batch_cluster_map):
             unique_cluster_map = ClusterCondenser(state.embedding_manager, threshold=args.cluster_intersection_threshold)
 
-            clusters = []
-            for cluster_method in args.cluster_methods:
-                cluster_map = global_cluster_map[cluster_method.name]
-                clusters.extend(list(cluster_map.values()))
+        filter_clusters = [c for c in clusters if args.cluster_min_size <= len(c) <= args.cluster_max_size]
+        clusters = filter_clusters if filter_clusters else clusters
+        min_pairwise_avg = self._calculate_min_pairwise_avg_threshold(filter_clusters)
+        if min_pairwise_avg is not None:
+            if args.filter_by_cohesiveness:
+                clusters = list(filter(lambda c: c.avg_pairwise_sim >= min_pairwise_avg, filter_clusters))
+            clusters = list(sorted(clusters, key=lambda v: v.avg_pairwise_sim, reverse=True))
+        unique_cluster_map.add_all(clusters)
 
             filter_clusters = [c for c in clusters if MIN_CLUSTER_SIZE <= len(c) <= MAX_CLUSTER_SIZE]
             clusters = filter_clusters if filter_clusters else clusters
@@ -52,26 +49,6 @@
             global_clusters.update(batch_cluster_map)
 
         final_clusters = global_clusters
-=======
-        global_cluster_map: MethodClusterMapType = state.multi_method_cluster_map
-        unique_cluster_map = ClusterCondenser(state.embedding_manager, threshold=args.cluster_intersection_threshold)
-
-        clusters = []
-        for cluster_method in args.cluster_methods:
-            cluster_map = global_cluster_map[cluster_method.name]
-            clusters.extend(list(cluster_map.values()))
-
-        filter_clusters = [c for c in clusters if args.cluster_min_size <= len(c) <= args.cluster_max_size]
-        clusters = filter_clusters if filter_clusters else clusters
-        min_pairwise_avg = self._calculate_min_pairwise_avg_threshold(filter_clusters)
-        if min_pairwise_avg is not None:
-            if args.filter_by_cohesiveness:
-                clusters = list(filter(lambda c: c.avg_pairwise_sim >= min_pairwise_avg, filter_clusters))
-            clusters = list(sorted(clusters, key=lambda v: v.avg_pairwise_sim, reverse=True))
-        unique_cluster_map.add_all(clusters)
-
-        final_clusters = unique_cluster_map.get_clusters(args.cluster_min_votes)
->>>>>>> ac4f574f
         state.final_cluster_map = final_clusters
 
     @staticmethod
