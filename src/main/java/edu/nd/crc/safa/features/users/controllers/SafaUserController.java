package edu.nd.crc.safa.features.users.controllers;

import java.util.Date;
import java.util.UUID;

import edu.nd.crc.safa.authentication.TokenService;
import edu.nd.crc.safa.authentication.builders.ResourceBuilder;
import edu.nd.crc.safa.config.AppRoutes;
import edu.nd.crc.safa.config.SecurityConstants;
import edu.nd.crc.safa.features.common.BaseController;
import edu.nd.crc.safa.features.common.ServiceProvider;
import edu.nd.crc.safa.features.email.EmailService;
<<<<<<< HEAD
import edu.nd.crc.safa.features.permissions.services.PermissionService;
=======
import edu.nd.crc.safa.features.permissions.MissingPermissionException;
>>>>>>> 1e0e695a
import edu.nd.crc.safa.features.projects.entities.app.SafaError;
import edu.nd.crc.safa.features.users.entities.app.CreateAccountRequest;
import edu.nd.crc.safa.features.users.entities.app.PasswordChangeRequest;
import edu.nd.crc.safa.features.users.entities.app.PasswordForgottenRequest;
import edu.nd.crc.safa.features.users.entities.app.ResetPasswordRequestDTO;
import edu.nd.crc.safa.features.users.entities.app.UserAppEntity;
import edu.nd.crc.safa.features.users.entities.app.UserPasswordDTO;
import edu.nd.crc.safa.features.users.entities.db.PasswordResetToken;
import edu.nd.crc.safa.features.users.entities.db.SafaUser;
import edu.nd.crc.safa.features.users.repositories.PasswordResetTokenRepository;
import edu.nd.crc.safa.features.users.repositories.SafaUserRepository;
import edu.nd.crc.safa.features.users.services.EmailVerificationService;
import edu.nd.crc.safa.features.users.services.SafaUserService;

import io.jsonwebtoken.Claims;
import jakarta.transaction.Transactional;
import jakarta.validation.Valid;
import lombok.AllArgsConstructor;
import lombok.Data;
import lombok.NoArgsConstructor;
import org.springframework.beans.factory.annotation.Autowired;
import org.springframework.security.core.userdetails.UsernameNotFoundException;
import org.springframework.security.crypto.password.PasswordEncoder;
import org.springframework.web.bind.annotation.GetMapping;
import org.springframework.web.bind.annotation.PathVariable;
import org.springframework.web.bind.annotation.PostMapping;
import org.springframework.web.bind.annotation.PutMapping;
import org.springframework.web.bind.annotation.RequestBody;
import org.springframework.web.bind.annotation.RestController;

/**
 * Controller containing endpoints for:
 * 1. Creating a new account
 * 2. Resetting user password (TODO)
 * 3. Confirming user account (TODO)
 * Note, logging into system is handled by spring boot default configuration at /login.
 */
@RestController
public class SafaUserController extends BaseController {

    private final TokenService tokenService;
    private final PasswordEncoder passwordEncoder;
    private final SafaUserRepository safaUserRepository;
    private final SafaUserService safaUserService;
    private final EmailService emailService;
<<<<<<< HEAD
    private final PermissionService permissionService;
=======
    private final EmailVerificationService emailVerificationService;
>>>>>>> 1e0e695a
    private final PasswordResetTokenRepository passwordResetTokenRepository;

    @Autowired
    public SafaUserController(ResourceBuilder resourceBuilder,
                              ServiceProvider serviceProvider,
                              EmailService emailService,
<<<<<<< HEAD
                              PermissionService permissionService,
=======
                              EmailVerificationService emailVerificationService,
>>>>>>> 1e0e695a
                              PasswordResetTokenRepository passwordResetTokenRepository) {
        super(resourceBuilder, serviceProvider);
        this.tokenService = serviceProvider.getTokenService();
        this.passwordEncoder = serviceProvider.getPasswordEncoder();
        this.safaUserRepository = serviceProvider.getSafaUserRepository();
        this.safaUserService = serviceProvider.getSafaUserService();
        this.emailService = emailService;
<<<<<<< HEAD
        this.permissionService = permissionService;
=======
        this.emailVerificationService = emailVerificationService;
>>>>>>> 1e0e695a
        this.passwordResetTokenRepository = passwordResetTokenRepository;
    }

    /**
     * Creates new account with given email and password.
     * Error is thrown is email is already associated with another account.
     *
     * @param newUser User to create containing email and password.
     * @return Created user entity
     */
    @PostMapping(AppRoutes.Accounts.CREATE_ACCOUNT)
    public UserAppEntity createNewUser(@RequestBody CreateAccountRequest newUser) {
        // Step - Create user
        SafaUser createdAccount = getServiceProvider()
            .getSafaUserService()
            .createUser(newUser.getEmail(), newUser.getPassword());

        emailVerificationService.sendVerificationEmail(createdAccount);

        return new UserAppEntity(createdAccount);
    }

    /**
     * <p>Creates new account with given email and password.
     * Error is thrown is email is already associated with another account.</p>
     *
     * <p>The created account will be automatically verified and will not send
     * a verification email.</p>
     *
     * <p>This action can only be done by a superuser</p>
     *
     * @param newUser User to create containing email and password.
     * @return Created user entity
     */
    @PostMapping(AppRoutes.Accounts.CREATE_VERIFIED_ACCOUNT)
    public UserAppEntity createNewVerifiedUser(@RequestBody CreateAccountRequest newUser) {
        SafaUser currentUser = getCurrentUser();
        if (!currentUser.isSuperuser()) {
            throw new MissingPermissionException(() -> "safa.create_verified_account");
        }

        SafaUser createdAccount = safaUserService.createUser(newUser.getEmail(), newUser.getPassword());
        createdAccount = safaUserService.setAccountVerification(createdAccount, true);
        return new UserAppEntity(createdAccount);
    }

    /**
     * Verify a user's email from an email verification token
     *
     * @param token The email verification token
     */
    @PostMapping(AppRoutes.Accounts.VERIFY_ACCOUNT)
    public void verifyAccount(@RequestBody AccountVerificationDTO token) {
        emailVerificationService.verifyToken(token.getToken());
    }

    /**
     * Deletes account of authenticated user after confirming that given
     * password matches that of database.
     *
     * @param userPasswordDTO Authenticated user's password.
     */
    @PostMapping(AppRoutes.Accounts.DELETE_ACCOUNT)
    public void deleteAccount(@RequestBody UserPasswordDTO userPasswordDTO) {
        String confirmationPassword = userPasswordDTO.getPassword();
        if (confirmationPassword == null) {
            throw new SafaError("Received empty confirmation password.");
        }
        getServiceProvider()
            .getSafaUserService()
            .deleteUser(confirmationPassword);
    }

    /**
     * Sends email to authorized user email enabling them to create a new password.
     *
     * @param user The user to send the reset password email to.
     */
    @Transactional
    @PutMapping(AppRoutes.Accounts.FORGOT_PASSWORD)
    public void forgotPassword(@Valid @RequestBody PasswordForgottenRequest user) {
        String username = user.getEmail();
        SafaUser retrievedUser = safaUserRepository.findByEmail(username)
            .orElseThrow(() -> new UsernameNotFoundException("Username does not exist: " + username));
        Date expirationDate = new Date(System.currentTimeMillis() + SecurityConstants.FORGOT_PASSWORD_EXPIRATION_TIME);
        String token = tokenService.createTokenForUsername(username, expirationDate);
        PasswordResetToken passwordResetToken = new PasswordResetToken(retrievedUser, token, expirationDate);

        emailService.sendPasswordReset(user.getEmail(), token);

        // Just in case the user had a previous forget token they never clicked on
        this.passwordResetTokenRepository.deleteByUser(retrievedUser);
        this.passwordResetTokenRepository.flush();

        this.passwordResetTokenRepository.save(passwordResetToken);
    }

    /**
     * Under construction. Sends email to reset password for
     *
     * @param passwordResetRequest Request containing token signed by user and their new password
     * @return {@link UserAppEntity} The user identifier whose password was changed.
     */
    @PutMapping(AppRoutes.Accounts.RESET_PASSWORD)
    public UserAppEntity resetPassword(@Valid @RequestBody ResetPasswordRequestDTO passwordResetRequest) {
        // Step - Extract required information
        String resetToken = passwordResetRequest.getResetToken();
        String newPassword = passwordResetRequest.getNewPassword();

        // Step - check the reset token was issued by us
        PasswordResetToken passwordResetToken = passwordResetTokenRepository.findByToken(resetToken)
            .orElseThrow(() -> new SafaError("Illegal expiration token"));

        resetToken = passwordResetToken.getToken();

        // Step - Decode token and extract user
        Claims userClaims = this.tokenService.getTokenClaims(resetToken);
        String username = userClaims.getSubject();
        SafaUser retrievedUser = this.safaUserRepository.findByEmail(username)
            .orElseThrow(() -> new UsernameNotFoundException("Username does not exist:" + username));

        // Step - Check the token has no expired
        if (userClaims.getExpiration().before(new Date())) {
            throw new SafaError("Reset password token has expired.");
        }

        retrievedUser.setPassword(passwordEncoder.encode(newPassword));
        retrievedUser = this.safaUserRepository.save(retrievedUser);
        this.passwordResetTokenRepository.delete(passwordResetToken);
        return new UserAppEntity(retrievedUser);
    }

    /**
     * Updates the user's password to new one if their current password is validated.
     *
     * @param passwordChangeRequest Password change request containing current and new password.
     * @return {@link UserAppEntity} The user entity whose password was set.
     */
    @PutMapping(AppRoutes.Accounts.CHANGE_PASSWORD)
    public UserAppEntity changePassword(@Valid @RequestBody PasswordChangeRequest passwordChangeRequest) {
        SafaUser principal = safaUserService.getCurrentUser();

        if (passwordChangeRequest.getNewPassword().equals(passwordChangeRequest.getOldPassword())) {
            throw new SafaError("New password cannot be the same with the old one.");
        }

        if (!this.passwordEncoder.matches(passwordChangeRequest.getOldPassword(), principal.getPassword())) {
            throw new SafaError("Invalid old password");
        }

        principal.setPassword(passwordEncoder.encode(passwordChangeRequest.getNewPassword()));
        principal = this.safaUserRepository.save(principal);
        return new UserAppEntity(principal);
    }

    @GetMapping(AppRoutes.Accounts.SELF)
    public UserAppEntity retrieveCurrentUser() {
        return new UserAppEntity(safaUserService.getCurrentUser());
    }

    @PutMapping(AppRoutes.Accounts.DEFAULT_ORG)
    public void updateDefaultOrg(@RequestBody DefaultOrgDTO newOrgDto) {
        SafaUser currentUser = getCurrentUser();
        safaUserService.updateDefaultOrg(currentUser, newOrgDto.defaultOrgId);
    }

<<<<<<< HEAD
    /**
     * Set the user with the given ID to be a superuser
     *
     * @param userId The ID of the user to update
     */
    @PutMapping(AppRoutes.Accounts.SuperUser.BY_USER)
    public void addSuperUser(@PathVariable UUID userId) {
        SafaUser currentUser = getCurrentUser();
        permissionService.requireActiveSuperuser(currentUser);

        SafaUser updatedUser = safaUserService.getUserById(userId);
        safaUserService.addSuperUser(updatedUser);
    }

    /**
     * <p>Activate a user's superuser powers.</p>
     *
     * <p>A user's superuser powers are inactive by default to
     * help prevent accidental misuse. By activating superuser
     * powers, the user will be able to actually perform superuser
     * actions.</p>
     */
    @PutMapping(AppRoutes.Accounts.SuperUser.ACTIVATE)
    public void activateSuperuser() {
        SafaUser currentUser = getCurrentUser();
        permissionService.requireSuperuser(currentUser);
        safaUserService.setSuperuserActivation(currentUser, true);
    }

    /**
     * <p>Deactivate a user's superuser powers.</p>
     *
     * <p>A user's superuser powers are inactive by default to
     * help prevent accidental misuse. Deactivating superuser
     * powers on a user whose powers are active will return them
     * to functioning like a normal user.</p>
     */
    @PutMapping(AppRoutes.Accounts.SuperUser.DEACTIVATE)
    public void deactivateSuperuser() {
        SafaUser currentUser = getCurrentUser();
        safaUserService.setSuperuserActivation(currentUser, false);
    }

    private String buildResetURL(String token) {
        return String.format(fendBase + fendPath, token);
=======
    @Data
    public static class DefaultOrgDTO {
        private UUID defaultOrgId;
>>>>>>> 1e0e695a
    }

    @Data
    @AllArgsConstructor
    @NoArgsConstructor
    public static class AccountVerificationDTO {
        private String token;
    }
}<|MERGE_RESOLUTION|>--- conflicted
+++ resolved
@@ -10,11 +10,8 @@
 import edu.nd.crc.safa.features.common.BaseController;
 import edu.nd.crc.safa.features.common.ServiceProvider;
 import edu.nd.crc.safa.features.email.EmailService;
-<<<<<<< HEAD
+import edu.nd.crc.safa.features.permissions.MissingPermissionException;
 import edu.nd.crc.safa.features.permissions.services.PermissionService;
-=======
-import edu.nd.crc.safa.features.permissions.MissingPermissionException;
->>>>>>> 1e0e695a
 import edu.nd.crc.safa.features.projects.entities.app.SafaError;
 import edu.nd.crc.safa.features.users.entities.app.CreateAccountRequest;
 import edu.nd.crc.safa.features.users.entities.app.PasswordChangeRequest;
@@ -60,22 +57,16 @@
     private final SafaUserRepository safaUserRepository;
     private final SafaUserService safaUserService;
     private final EmailService emailService;
-<<<<<<< HEAD
     private final PermissionService permissionService;
-=======
     private final EmailVerificationService emailVerificationService;
->>>>>>> 1e0e695a
     private final PasswordResetTokenRepository passwordResetTokenRepository;
 
     @Autowired
     public SafaUserController(ResourceBuilder resourceBuilder,
                               ServiceProvider serviceProvider,
                               EmailService emailService,
-<<<<<<< HEAD
                               PermissionService permissionService,
-=======
                               EmailVerificationService emailVerificationService,
->>>>>>> 1e0e695a
                               PasswordResetTokenRepository passwordResetTokenRepository) {
         super(resourceBuilder, serviceProvider);
         this.tokenService = serviceProvider.getTokenService();
@@ -83,11 +74,8 @@
         this.safaUserRepository = serviceProvider.getSafaUserRepository();
         this.safaUserService = serviceProvider.getSafaUserService();
         this.emailService = emailService;
-<<<<<<< HEAD
         this.permissionService = permissionService;
-=======
         this.emailVerificationService = emailVerificationService;
->>>>>>> 1e0e695a
         this.passwordResetTokenRepository = passwordResetTokenRepository;
     }
 
@@ -254,7 +242,6 @@
         safaUserService.updateDefaultOrg(currentUser, newOrgDto.defaultOrgId);
     }
 
-<<<<<<< HEAD
     /**
      * Set the user with the given ID to be a superuser
      *
@@ -298,13 +285,9 @@
         safaUserService.setSuperuserActivation(currentUser, false);
     }
 
-    private String buildResetURL(String token) {
-        return String.format(fendBase + fendPath, token);
-=======
     @Data
     public static class DefaultOrgDTO {
         private UUID defaultOrgId;
->>>>>>> 1e0e695a
     }
 
     @Data
