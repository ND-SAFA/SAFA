--- conflicted
+++ resolved
@@ -46,12 +46,7 @@
     def test_run(self, anthropic_ai_manager: TestAIManager):
         anthropic_ai_manager.require_used_all_responses = False  # TODO: Investigate why too many link explanations responses.
         anthropic_ai_manager.mock_summarization()
-<<<<<<< HEAD
         self.HGEN_ARGS = get_test_hgen_args(test_refinement=True)()
-=======
-        anthropic_ai_manager.set_responses([MockResponses.project_title_to_response[PS_ENTITIES_TITLE]])
-        self.HGEN_ARGS = get_test_hgen_args()()
->>>>>>> b6fdd12f
         self.HGEN_ARGS.perform_clustering = False
         self.HGEN_ARGS.duplicate_similarity_threshold = 0.65
         hgen = HierarchyGenerator(self.HGEN_ARGS)
