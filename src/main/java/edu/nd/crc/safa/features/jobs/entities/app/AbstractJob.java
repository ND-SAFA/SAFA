package edu.nd.crc.safa.features.jobs.entities.app;

import java.lang.reflect.InvocationTargetException;
import java.lang.reflect.Method;
import java.util.ArrayList;
import java.util.List;
import java.util.Objects;
import java.util.UUID;

import edu.nd.crc.safa.features.common.ServiceProvider;
import edu.nd.crc.safa.features.jobs.JobExecutionUtilities;
import edu.nd.crc.safa.features.jobs.entities.IJobStep;
import edu.nd.crc.safa.features.jobs.entities.db.JobDbEntity;
import edu.nd.crc.safa.features.jobs.logging.JobLogger;
import edu.nd.crc.safa.features.jobs.services.JobService;
import edu.nd.crc.safa.features.notifications.services.NotificationService;
import edu.nd.crc.safa.features.projects.entities.app.SafaError;

import com.google.errorprone.annotations.ForOverride;
import lombok.Getter;
import lombok.NonNull;
import lombok.Setter;
import org.slf4j.Logger;
import org.slf4j.LoggerFactory;
import org.springframework.batch.core.Job;
import org.springframework.batch.core.JobExecution;
import org.springframework.batch.core.JobParameters;
import org.springframework.batch.core.JobParametersIncrementer;
import org.springframework.batch.core.JobParametersValidator;
import org.springframework.security.core.Authentication;
import org.springframework.security.core.context.SecurityContextHolder;

/**
 * <p>Responsible for finding methods corresponding to steps in job and running them
 * by providing a default execution method.</p>
 *
 * <p>Subclasses of this class should implement job steps by annotating them with
 * the {@link IJobStep} annotation. See the docs for the annotation for more information
 * on implementing job steps.</p>
 *
 * <p>Callback methods are provided that can be overridden to receive notifications
 * about the progression of the job for the purposes of logging, etc.:<br>
 * {@link #beforeJob()}<br>
 * {@link #afterJob(boolean)}<br>
 * {@link #jobFailed(Exception)}<br>
 * {@link #beforeStep(int, String)}<br>
 * {@link #afterStep(int, String, boolean)}<br>
 * {@link #stepFailed(int, String, Exception)}<br>
 * </p>
 */
@Getter
@Setter
public abstract class AbstractJob implements Job {

    private static final Logger log = LoggerFactory.getLogger(AbstractJob.class);

    private JobLogger dbLogger;

    /**
     * The job identifying information that is being performed.
     */
    protected JobDbEntity jobDbEntity;

    /**
     * Service used to send job updates.
     */
    protected ServiceProvider serviceProvider;
    protected JobService jobService;
    protected NotificationService notificationService;

    /**
     * List of step indices to skip.
     */
    List<Integer> skipSteps = new ArrayList<>();
    /**
     * The authentication to execute job with.
     */
    Authentication authentication;

    protected AbstractJob(JobDbEntity jobDbEntity, ServiceProvider serviceProvider) {
        this.jobDbEntity = jobDbEntity;
        this.serviceProvider = serviceProvider;
<<<<<<< HEAD
=======
        this.authentication = null;
    }
>>>>>>> bba2709e

        this.jobService = this.serviceProvider.getJobService();
        this.notificationService = this.serviceProvider.getNotificationService();

        this.dbLogger = new JobLogger(serviceProvider.getJobLoggingService(), jobDbEntity, 0);
    }

    /**
     * Execute all job steps.
     *
     * @param execution JobExecution used for restarting jobs (WIP).
     */
    @Override
    public void execute(@NonNull JobExecution execution) {
        List<JobStepImplementation> jobSteps = JobExecutionUtilities.getSteps(this.getClass());
        int nSteps = jobSteps.size();
        boolean success = true;

        try {
            notifyBeforeJob();
            for (JobStepImplementation stepImplementation : jobSteps) {
                executeJobStep(stepImplementation, nSteps);
            }
        } catch (Exception e) {
            success = false;
            notifyJobFailed(e);
        } finally {
            notifyAfterJob(success);
        }
    }

    /**
<<<<<<< HEAD
     * Execute a single job step.
=======
     * Sets the authentication to perform the job with.
     *
     * @param authentication The authentication used to perform job.
     */
    public void setAuthentication(Authentication authentication) {
        this.authentication = authentication;
    }

    /**
     * For job steps updating the job status as the steps progress.
>>>>>>> bba2709e
     *
     * @param stepImplementation Object containing information about the step to be performed
     * @param nSteps Total number of steps for this job
     * @throws InvocationTargetException When the job step throws an exception
     * @throws IllegalAccessException When the job step cannot be accessed
     */
<<<<<<< HEAD
    private void executeJobStep(JobStepImplementation stepImplementation, int nSteps) throws Exception {
=======
    @Override
    public void execute(@NonNull JobExecution execution) {
        if (this.authentication != null) {
            SecurityContextHolder.getContext().setAuthentication(this.authentication);
            log.info("Security context has been set in thread.");
        }

        JobService jobService = this.serviceProvider.getJobService();
        NotificationService notificationService = this.serviceProvider.getNotificationService();
>>>>>>> bba2709e

        int position = stepImplementation.getAnnotation().position();
        String stepName = stepImplementation.getAnnotation().value();
        boolean success = true;

        if (this.skipSteps.contains(position)) {
            return;
        }

        try {
<<<<<<< HEAD
            notifyBeforeStep(position, stepName, nSteps);
            invokeStep(stepImplementation);
=======
            for (JobStepImplementation stepImplementation : jobSteps) {
                if (this.skipSteps.contains(stepImplementation.annotation.position())) {
                    continue;
                }
                // Pre-step
                logger.setStepNum(getStepIndex(stepImplementation.annotation.position(), nSteps));
                jobService.startStep(jobDbEntity, nSteps);
                notificationService.broadcastJob(JobAppEntity.createFromJob(jobDbEntity));

                // Pre-step
                log.info(String.format("Running job step %s.", stepImplementation.method.getName()));
                invokeStep(stepImplementation, logger);

                // Post-step
                jobService.endStep(jobDbEntity);
                notificationService.broadcastJob(JobAppEntity.createFromJob(jobDbEntity));
            }
>>>>>>> bba2709e
        } catch (Exception e) {
            success = false;
            notifyStepFailed(position, stepName, e);
            throw e;
        } finally {
            notifyAfterStep(position, stepName, success);
        }
    }

    /**
     * Runs a step, giving it the job logger if necessary.
     *
     * @param stepImplementation The step to run
<<<<<<< HEAD
=======
     * @param logger             The logger to give to the step if it wants it
>>>>>>> bba2709e
     * @throws InvocationTargetException If there is a problem invoking the method
     * @throws IllegalAccessException    If there is a problem invoking the method
     */
<<<<<<< HEAD
    private void invokeStep(JobStepImplementation stepImplementation)
            throws InvocationTargetException, IllegalAccessException {
=======
    private void invokeStep(JobStepImplementation stepImplementation, JobLogger logger)
        throws InvocationTargetException, IllegalAccessException {
>>>>>>> bba2709e

        Method method = stepImplementation.getMethod();

        // TODO this is fine now, but if the possible method signatures
        //      ever get more complex this will need to be refactored
        if (method.getParameterCount() == 0) {
            method.invoke(this);
        } else if (method.getParameterCount() == 1) {
            if (method.getParameterTypes()[0].equals(JobLogger.class)) {
                method.invoke(this, dbLogger);
            } else {
                throw new SafaError("Unsure how to invoke method %s of %s. Parameter 1 is not a JobLogger",
                    method.getName(), method.getDeclaringClass().getName());
            }
        } else {
            throw new SafaError("Unsure how to invoke method %s of %s. Too many parameters found",
                method.getName(), method.getDeclaringClass().getName());
        }
    }

    protected abstract UUID getCompletedEntityId();

    @IJobStep(value = "Done", position = -1)
    public void done() {
        this.jobDbEntity.setCompletedEntityId(this.getCompletedEntityId());
        this.serviceProvider.getJobService().completeJob(jobDbEntity);
    }

    /**
     * Broadcast that the job is about to start.
     */
    private void notifyBeforeJob() throws Exception {
        try {
            beforeJob();
        } catch (Exception e) {
            dbLogger.log("Error in reporting job starting");
            throw e;
        }
    }

    /**
     * Broadcast that the job has finished.
     *
     * @param success Whether the job finished successfully or not.
     */
    private void notifyAfterJob(boolean success) {
        try {
            afterJob(success);
        } catch (Exception e) {
            dbLogger.log("Error in reporting job finishing:");
            dbLogger.logException(e);
        }
    }

    /**
     * Broadcast that a step is about to be executed.
     *
     * @param stepPosition The position of the step as defined by its annotation.
     * @param stepName The name of the step as defined by its annotation.
     * @param nSteps The number of steps in this job.
     */
    private void notifyBeforeStep(int stepPosition, String stepName, int nSteps) throws Exception {
        try {
            int stepNum = JobExecutionUtilities.getStepIndex(stepPosition, nSteps);
            dbLogger.setStepNum(stepNum);
            jobService.startStep(jobDbEntity, stepNum, nSteps);
            notifyStateChange();

            log.info("Running job step \"{}\"", stepName);

            beforeStep(stepPosition, stepName);
        } catch (Exception e) {
            dbLogger.log("Error in reporting step starting");
            throw e;
        }
    }

    /**
     * Broadcast that a step has completed.
     *
     * @param stepPosition The position of the step as defined by its annotation.
     * @param stepName The name of the step as defined by its annotation.
     * @param success Whether the step finished successfully or not.
     */
    private void notifyAfterStep(int stepPosition, String stepName, boolean success) throws Exception {
        try {
            jobService.endStep(jobDbEntity);
            notifyStateChange();

            afterStep(stepPosition, stepName, success);
        } catch (Exception e) {
            dbLogger.log("Error in reporting step finishing");
            throw e;
        }
    }

    /**
     * Broadcast that a step failed.
     *
     * @param stepPosition The position of the step as defined by its annotation.
     * @param stepName The name of the step as defined by its annotation.
     * @param error The error that caused the failure.
     */
    private void notifyStepFailed(int stepPosition, String stepName, Exception error) {
        try {
            stepFailed(stepPosition, stepName, error);
        } catch (Exception e) {
            dbLogger.log("Error in reporting step failure:");
            dbLogger.logException(e);
        }
    }

    /**
     * Broadcast that a job failed.
     *
     * @param error The error that caused the failure.
     */
    private void notifyJobFailed(Exception error) {
        try {
            dbLogger.log("Error executing job:");
            dbLogger.logException(error);

            jobService.failJob(jobDbEntity);
            notifyStateChange();

            jobFailed(error);
        } catch (Exception e) {
            dbLogger.log("Additional error in reporting the previous error:");
            dbLogger.logException(e);
        }
    }

    /**
     * Broadcast a change in this job to any clients that are listening for it.
     */
    private void notifyStateChange() {
        notificationService.broadcastJob(JobAppEntity.createFromJob(jobDbEntity));
    }

    /**
     * <p>Override this method to be notified when this job is about to start.</p>
     *
     * <p>This method is guaranteed to be called before any steps start executing.</p>
     *
     * @throws Exception In case of an error
     */
    @ForOverride
    protected void beforeJob() throws Exception {
    }

    /**
     * <p>Override this method to be notified when this job is finished.</p>
     *
     * <p>This method is guaranteed to be called after all steps are finished executing, or
     * immediately after {@link #jobFailed(Exception)} if the job fails.</p>
     *
     * @param success Whether the job completed successfully or not.
     * @throws Exception In case of an error
     */
    @ForOverride
    protected void afterJob(boolean success) throws Exception {
    }

    /**
     * <p>Override this method to be notified when a step is about to start.</p>
     * 
     * @param stepPosition The position of the step as defined by its {@link IJobStep} annotation.
     * @param stepName The name of the step as defined by its {@link IJobStep} annotation.
     * @throws Exception In case of an error
     */
    @ForOverride
    protected void beforeStep(int stepPosition, String stepName) throws Exception {
    }

    /**
     * <p>Override this method to be notified when a step has completed.</p>
     * 
     * <p>In the case of a step failing, this method will always be called after
     * {@link #stepFailed(int, String, Exception)}, but before {@link #jobFailed(Exception)}.</p>
     *
     * @param stepPosition The position of the step as defined by its {@link IJobStep} annotation.
     * @param stepName The name of the step as defined by its {@link IJobStep} annotation.
     * @param success Whether the step completed successfully or not.
     * @throws Exception In case of an error
     */
    @ForOverride
    protected void afterStep(int stepPosition, String stepName, boolean success) throws Exception {
    }

    /**
     * <p>Override this method to be notified when a step fails.</p>
     * 
     * <p>This will be called before {@link #afterStep(int, String, boolean)} as well
     * as before {@link #jobFailed(Exception)} and {@link #afterJob(boolean)}</p>
     *
     * @param stepPosition The position of the step as defined by its {@link IJobStep} annotation.
     * @param stepName The name of the step as defined by its {@link IJobStep} annotation.
     * @param error The error that caused the step to fail.
     * @throws Exception In case of an error
     */
    @ForOverride
    protected void stepFailed(int stepPosition, String stepName, Exception error) throws Exception {
    }

    /**
     * <p>Override this method to be notified when a job fails.</p>
     * 
     * <p>This is called after {@link #afterStep(int, String, boolean)} but before {@link #afterJob(boolean)}.</p>
     *
     * @param error The error that caused the job to fail.
     * @throws Exception In case of an error
     */
    @ForOverride
    protected void jobFailed(Exception error) throws Exception {
    }

    @Override
    @NonNull
    public String getName() {
        return this.jobDbEntity.getName();
    }

    @Override
    public boolean isRestartable() {
        return false;
    }

    @Override
    public JobParametersIncrementer getJobParametersIncrementer() {
        return params -> Objects.requireNonNullElseGet(params, JobParameters::new);
    }

    @Override
    @NonNull
    public JobParametersValidator getJobParametersValidator() {
        return params -> {
        };
    }
}<|MERGE_RESOLUTION|>--- conflicted
+++ resolved
@@ -80,11 +80,6 @@
     protected AbstractJob(JobDbEntity jobDbEntity, ServiceProvider serviceProvider) {
         this.jobDbEntity = jobDbEntity;
         this.serviceProvider = serviceProvider;
-<<<<<<< HEAD
-=======
-        this.authentication = null;
-    }
->>>>>>> bba2709e
 
         this.jobService = this.serviceProvider.getJobService();
         this.notificationService = this.serviceProvider.getNotificationService();
@@ -117,39 +112,14 @@
     }
 
     /**
-<<<<<<< HEAD
      * Execute a single job step.
-=======
-     * Sets the authentication to perform the job with.
-     *
-     * @param authentication The authentication used to perform job.
-     */
-    public void setAuthentication(Authentication authentication) {
-        this.authentication = authentication;
-    }
-
-    /**
-     * For job steps updating the job status as the steps progress.
->>>>>>> bba2709e
      *
      * @param stepImplementation Object containing information about the step to be performed
      * @param nSteps Total number of steps for this job
      * @throws InvocationTargetException When the job step throws an exception
      * @throws IllegalAccessException When the job step cannot be accessed
      */
-<<<<<<< HEAD
     private void executeJobStep(JobStepImplementation stepImplementation, int nSteps) throws Exception {
-=======
-    @Override
-    public void execute(@NonNull JobExecution execution) {
-        if (this.authentication != null) {
-            SecurityContextHolder.getContext().setAuthentication(this.authentication);
-            log.info("Security context has been set in thread.");
-        }
-
-        JobService jobService = this.serviceProvider.getJobService();
-        NotificationService notificationService = this.serviceProvider.getNotificationService();
->>>>>>> bba2709e
 
         int position = stepImplementation.getAnnotation().position();
         String stepName = stepImplementation.getAnnotation().value();
@@ -160,28 +130,8 @@
         }
 
         try {
-<<<<<<< HEAD
             notifyBeforeStep(position, stepName, nSteps);
             invokeStep(stepImplementation);
-=======
-            for (JobStepImplementation stepImplementation : jobSteps) {
-                if (this.skipSteps.contains(stepImplementation.annotation.position())) {
-                    continue;
-                }
-                // Pre-step
-                logger.setStepNum(getStepIndex(stepImplementation.annotation.position(), nSteps));
-                jobService.startStep(jobDbEntity, nSteps);
-                notificationService.broadcastJob(JobAppEntity.createFromJob(jobDbEntity));
-
-                // Pre-step
-                log.info(String.format("Running job step %s.", stepImplementation.method.getName()));
-                invokeStep(stepImplementation, logger);
-
-                // Post-step
-                jobService.endStep(jobDbEntity);
-                notificationService.broadcastJob(JobAppEntity.createFromJob(jobDbEntity));
-            }
->>>>>>> bba2709e
         } catch (Exception e) {
             success = false;
             notifyStepFailed(position, stepName, e);
@@ -195,20 +145,11 @@
      * Runs a step, giving it the job logger if necessary.
      *
      * @param stepImplementation The step to run
-<<<<<<< HEAD
-=======
-     * @param logger             The logger to give to the step if it wants it
->>>>>>> bba2709e
      * @throws InvocationTargetException If there is a problem invoking the method
      * @throws IllegalAccessException    If there is a problem invoking the method
      */
-<<<<<<< HEAD
     private void invokeStep(JobStepImplementation stepImplementation)
             throws InvocationTargetException, IllegalAccessException {
-=======
-    private void invokeStep(JobStepImplementation stepImplementation, JobLogger logger)
-        throws InvocationTargetException, IllegalAccessException {
->>>>>>> bba2709e
 
         Method method = stepImplementation.getMethod();
 
