import math
import random
from unittest.mock import MagicMock

import mock
import numpy as np
from bs4 import BeautifulSoup

from test.hgen.hgen_test_utils import HGEN_PROJECT_SUMMARY, HGenTestConstants, get_name_responses, \
    get_test_hgen_args
from test.ranking.steps.ranking_pipeline_test import RankingPipelineTest
<<<<<<< HEAD
from tgen.common.constants.hgen_constants import DEFAULT_REDUCTION_PERCENTAGE_GENERATIONS
=======
from tgen.common.constants.hgen_constants import DEFAULT_REDUCTION_FACTOR
>>>>>>> cb2ddad3
from tgen.common.constants.project_summary_constants import PS_ENTITIES_TITLE
from tgen.common.util.embedding_util import EmbeddingUtil
from tgen.common.util.prompt_util import PromptUtil
from tgen.data.creators.cluster_dataset_creator import ClusterDatasetCreator
from tgen.data.keys.structure_keys import ArtifactKeys, TraceKeys
from tgen.data.tdatasets.prompt_dataset import PromptDataset
from tgen.hgen.hgen_args import HGenArgs
from tgen.hgen.hgen_state import HGenState
from tgen.hgen.hierarchy_generator import HierarchyGenerator
from tgen.hgen.steps.step_create_clusters import CreateClustersStep
from tgen.hgen.steps.step_create_hgen_dataset import CreateHGenDatasetStep
from tgen.hgen.steps.step_detect_duplicate_artifacts import DetectDuplicateArtifactsStep
from tgen.hgen.steps.step_find_homes_for_orphans import FindHomesForOrphansStep
from tgen.hgen.steps.step_generate_artifact_content import GenerateArtifactContentStep
from tgen.hgen.steps.step_generate_explanations_for_links import GenerateExplanationsForLinksStep
from tgen.hgen.steps.step_generate_trace_links import GenerateTraceLinksStep
from tgen.hgen.steps.step_name_artifacts import NameArtifactsStep
from tgen.hgen.steps.step_refine_generations import RefineGenerationsStep
from tgen.prompts.supported_prompts.supported_prompts import SupportedPrompts
from tgen.testres.base_tests.base_test import BaseTest
from tgen.testres.mocking.mock_anthropic import mock_anthropic
from tgen.testres.mocking.mock_responses import MockResponses
from tgen.testres.mocking.test_response_manager import TestAIManager


class TestHierarchyGeneratorWithClustering(BaseTest):
    HGEN_ARGS: HGenArgs = None

    @mock_anthropic
    def test_hgen_with_clusters(self, anthropic_ai_manager: TestAIManager):
        expected_names, args, state = self._setup_hgen_for_clustering(anthropic_ai_manager, generate_trace_links=True)
        CreateClustersStep().run(args, state)
        artifacts, n_artifacts_per_cluster, n_artifacts_last_cluster = self._setup_state_post_clustering_step(state)
        self.assert_generate_artifact_content_step(args, state, anthropic_ai_manager)

        self._reset_cluster_artifacts_for_tracing_test(n_artifacts_last_cluster, n_artifacts_per_cluster, state)

        RefineGenerationsStep().run(args, state)
        NameArtifactsStep().run(args, state)
        self.assert_generate_trace_links_step(expected_names, n_artifacts_per_cluster,
                                              args, state, anthropic_ai_manager)
        DetectDuplicateArtifactsStep().run(args, state)
        self.assert_find_homes_for_orphans(args, state, len(artifacts), anthropic_ai_manager)
        self.assert_generate_explanations_step(args, state)
        CreateHGenDatasetStep().run(args, state)
        hgen = HierarchyGenerator(self.HGEN_ARGS)
        hgen.state = state
        hgen._log_costs()

    def assert_generate_artifact_content_step(self, args, state,
                                              anthropic_ai_manager: TestAIManager):
        anthropic_ai_manager.mock_summarization()
        GenerateArtifactContentStep().run(args, state)
        self.assertEqual(len(state.generation_predictions), len(HGenTestConstants.user_stories))
        for i, us in enumerate(state.generation_predictions.keys()):
            self.assertEqual(us, HGenTestConstants.user_stories[i])

    @mock.patch.object(EmbeddingUtil, "calculate_similarities")
    def assert_generate_trace_links_step(self, expected_names, n_artifacts_per_cluster,
                                         args: HGenArgs, state,
                                         anthropic_ai_manager: TestAIManager,
                                         calculate_sim: MagicMock = None):
        embedding_similarities = self._create_fake_embedding_scores(args, calculate_sim, n_artifacts_per_cluster)

        mock_explanations = [RankingPipelineTest.get_response(task_prompt=SupportedPrompts.EXPLANATION_TASK.value)
                             for sim in embedding_similarities if sim >= args.link_selection_threshold] * len(expected_names)
        anthropic_ai_manager.add_responses(mock_explanations)
        anthropic_ai_manager.mock_summarization()
        GenerateTraceLinksStep().run(args, state)
        for cluster_id, cluster_artifacts in state.cluster2artifacts.items():
            new_name = expected_names[cluster_id]
            self.assertIn(new_name, state.all_artifacts_dataset.artifact_df)
            self.assertNotIn(cluster_id, state.all_artifacts_dataset.artifact_df)
            for i, a_id in enumerate(cluster_artifacts):
                artifact = args.dataset.artifact_df.get_artifact(a_id)
                found_pred = self.find_link(artifact, new_name, state.trace_predictions)
                found_selected = self.find_link(artifact, new_name, state.selected_predictions)
                self.assertEqual(len(found_pred), 1)
                if i % 2 == 0:
                    self.assertEqual(len(found_selected), 1)  # assert that this was a selected prediction
                else:
                    self.assertEqual(len(found_selected), 0)

    def find_link(self, artifact, new_name, trace_predictions):
        found = [p for p in trace_predictions if p[TraceKeys.child_label()] == artifact[ArtifactKeys.ID]
                 and p[TraceKeys.parent_label()] == new_name]
        return found

    def assert_generation_prompts(self, prompt: str, return_value: str):
        n_artifacts = len(BeautifulSoup(prompt, features="lxml").findAll(self.HGEN_ARGS.source_type))
<<<<<<< HEAD
        expected_value = GenerateArtifactContentStep._calculate_proportion_of_artifacts(n_artifacts, DEFAULT_REDUCTION_PERCENTAGE_GENERATIONS)
=======
        expected_value = GenerateArtifactContentStep._calculate_proportion_of_artifacts(n_artifacts, DEFAULT_REDUCTION_FACTOR)
>>>>>>> cb2ddad3
        self.assertIn(f"a minimal set ({expected_value})", prompt)
        return return_value

    @mock.patch.object(EmbeddingUtil, "calculate_similarities")
    def assert_find_homes_for_orphans(self, args: HGenArgs, state: HGenState, n_artifacts, anthropic_manager, sim_mock: MagicMock):
        selected_sources = {trace[TraceKeys.SOURCE] for trace in state.selected_predictions}
        n_added_sources = len({trace[TraceKeys.SOURCE] for trace in state.trace_predictions
                               if trace[TraceKeys.SCORE] >= args.min_orphan_score_threshold}) - len(selected_sources)
        n_added_sources = max(n_added_sources, 0)
        n_orphans = n_artifacts - len(selected_sources) - n_added_sources - 1
        anthropic_manager.add_responses(
            [RankingPipelineTest.get_response(task_prompt=SupportedPrompts.EXPLANATION_TASK.value)
             for _ in range(n_orphans)])
        FindHomesForOrphansStep().run(args, state)

    def assert_generate_explanations_step(self, args, state):
        GenerateExplanationsForLinksStep().run(args, state)
        missing_explanation = [trace for trace in state.selected_predictions if not trace.get(TraceKeys.EXPLANATION)]
        self.assertEqual(len(missing_explanation), 0)

    def _create_fake_embedding_scores(self, args, calculate_sim_mock, n_artifacts):
        threshold = int(args.link_selection_threshold * 10)
        embedding_similarities = [(random.randint(0, threshold - 1) if i % 2 else random.randint(threshold, 10)) / 10
                                  for i in range(n_artifacts)]
        calculate_sim_mock.return_value = [[np.float32(sim) for sim in embedding_similarities]]
        return embedding_similarities

    def _setup_hgen_for_clustering(self, anthropic_ai_manager: TestAIManager,
                                   generate_trace_links: bool = False):
        def prompt_res_creator(r):
            return lambda prompt: self.assert_generation_prompts(prompt, return_value=r)

        anthropic_ai_manager.mock_summarization()
        anthropic_ai_manager.set_responses([MockResponses.project_title_to_response[PS_ENTITIES_TITLE]])
        args: HGenArgs = get_test_hgen_args()()
        self.HGEN_ARGS = args
        args.target_type = "User Story"
        args.perform_clustering = True
        args.generate_trace_links = generate_trace_links
        hgen = HierarchyGenerator(self.HGEN_ARGS)
        hgen.run_setup_for_pipeline()
        state = hgen.state
        state.description = HGenTestConstants.description
        state.format_of_artifacts = HGenTestConstants.format_

        state.project_summary = HGEN_PROJECT_SUMMARY
        state.original_dataset = args.dataset
        source_artifact_df = state.original_dataset.artifact_df.get_type(args.source_layer_ids)
        state.source_dataset = PromptDataset(artifact_df=source_artifact_df)

        user_story_responses = [PromptUtil.create_xml("user-story", us) for i, us in enumerate(HGenTestConstants.user_stories)]

        responses = [prompt_res_creator(user_story_responses[i]) for i in range(len(user_story_responses))]
        names, expected_names, name_responses = get_name_responses(state.generation_predictions)
        responses.extend(name_responses)
        anthropic_ai_manager.add_responses(responses)
        anthropic_ai_manager.mock_summarization()
        return expected_names, args, state

    def _reset_cluster_artifacts_for_tracing_test(self, n_artifacts_last_cluster, n_artifacts_per_cluster, state):
        # makes it easier to test tracing
        added_artifacts_to_last_cluster = n_artifacts_last_cluster - n_artifacts_per_cluster
        last_cluster_artifacts = state.cluster2artifacts[len(state.generation_predictions) - 1]
        state.cluster2artifacts[len(state.generation_predictions) - 1] = last_cluster_artifacts[
                                                                         :-added_artifacts_to_last_cluster]

    def _setup_state_post_clustering_step(self, state):
        # makes it easier to test tracing + generation
        artifacts = state.source_dataset.artifact_df.to_artifacts()
        n = 11
        n_artifacts_last_cluster = n
        n_clusters = math.floor(len(artifacts) / n)
        state.cluster2artifacts = {i: [a[ArtifactKeys.ID] for a in artifacts[i * n:i * n + n]]
                                   for i in range(n_clusters)}
        if n_clusters * n < len(artifacts):
            rem = n_clusters * n
            added_clusters = [a[ArtifactKeys.ID] for a in artifacts[rem:] + artifacts[:2]]
            state.cluster2artifacts[n_clusters - 1].extend(added_clusters)
            n_artifacts_last_cluster += len(added_clusters)

        manual_clusters = {i: [a_id for a_id in artifact_ids] for i, artifact_ids in state.cluster2artifacts.items()}
        cluster_dataset = ClusterDatasetCreator(state.source_dataset, manual_clusters).create()
        state.cluster_dataset = PromptDataset(artifact_df=cluster_dataset.artifact_df)
        return artifacts, n, n_artifacts_last_cluster,<|MERGE_RESOLUTION|>--- conflicted
+++ resolved
@@ -9,11 +9,7 @@
 from test.hgen.hgen_test_utils import HGEN_PROJECT_SUMMARY, HGenTestConstants, get_name_responses, \
     get_test_hgen_args
 from test.ranking.steps.ranking_pipeline_test import RankingPipelineTest
-<<<<<<< HEAD
 from tgen.common.constants.hgen_constants import DEFAULT_REDUCTION_PERCENTAGE_GENERATIONS
-=======
-from tgen.common.constants.hgen_constants import DEFAULT_REDUCTION_FACTOR
->>>>>>> cb2ddad3
 from tgen.common.constants.project_summary_constants import PS_ENTITIES_TITLE
 from tgen.common.util.embedding_util import EmbeddingUtil
 from tgen.common.util.prompt_util import PromptUtil
@@ -104,11 +100,8 @@
 
     def assert_generation_prompts(self, prompt: str, return_value: str):
         n_artifacts = len(BeautifulSoup(prompt, features="lxml").findAll(self.HGEN_ARGS.source_type))
-<<<<<<< HEAD
-        expected_value = GenerateArtifactContentStep._calculate_proportion_of_artifacts(n_artifacts, DEFAULT_REDUCTION_PERCENTAGE_GENERATIONS)
-=======
-        expected_value = GenerateArtifactContentStep._calculate_proportion_of_artifacts(n_artifacts, DEFAULT_REDUCTION_FACTOR)
->>>>>>> cb2ddad3
+        expected_value = GenerateArtifactContentStep._calculate_proportion_of_artifacts(n_artifacts,
+                                                                                        DEFAULT_REDUCTION_PERCENTAGE_GENERATIONS)
         self.assertIn(f"a minimal set ({expected_value})", prompt)
         return return_value
 
