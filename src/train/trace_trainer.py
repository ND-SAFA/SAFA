import os
from functools import partial
from typing import Optional, Tuple

import torch
from accelerate import find_executable_batch_size
from datasets import Dataset
from torch.optim import Optimizer
from torch.optim.lr_scheduler import _LRScheduler
from torch.utils.data import DataLoader
from tqdm import tqdm
from transformers import PreTrainedModel, Trainer
from transformers.modeling_outputs import SequenceClassifierOutput
from transformers.trainer_utils import PredictionOutput

from config.override import overrides
from data.datasets.data_key import DataKey
from data.datasets.dataset_role import DatasetRole
from data.managers.trainer_dataset_manager import TrainerDatasetManager
from data.samplers.balanced_batch_sampler import BalancedBatchSampler
from models.model_manager import ModelManager
from train.base_trainer import BaseTrainer
from train.link_training_tracker import LinkTrainingTracker
from train.save_strategy.save_strategy_stage import SaveStrategyStage
from train.supported_optimizers import SupportedOptimizers
from train.supported_schedulers import SupportedSchedulers
from train.trace_accelerator import TraceAccelerator
from train.trace_output.trace_train_output import TraceTrainOutput
from train.trainer_args import TrainerArgs
from util.file_util import FileUtil


class TraceTrainer(BaseTrainer):
    """
    Trace trainer for training for trace link prediction.
    """
    BEST_MODEL_NAME = "best"
    CURRENT_MODEL_NAME = "current"
    OPTIMIZER_FILE_NAME = "optimizer.bin"
    SCHEDULER_FILE_NAME = "scheduler.bin"

    def __init__(self, trainer_args: TrainerArgs, model_manager: ModelManager, trainer_dataset_manager: TrainerDatasetManager,
                 **kwargs):
        super().__init__(trainer_args, model_manager, trainer_dataset_manager, **kwargs)
        TraceAccelerator.update(gradient_accumulation_steps=self.trainer_args.gradient_accumulation_steps)
        self.__should_prepare_accumulator = True
        self._link_tracker = LinkTrainingTracker(self.trainer_dataset_manager[DatasetRole.TRAIN]) \
            if DatasetRole.TRAIN in self.trainer_dataset_manager else None

    def train(self, resume_from_checkpoint: str = None, **kwargs) -> TraceTrainOutput:
        """
        Train model on data with optimal batch size.
        :param resume_from_checkpoint: The checkpoint to resume from.
        :return: Output of training session.
        """
        self.model = self.model_manager.get_model()
        inner_training_loop = find_executable_batch_size(
            self.inner_training_loop) if self.trainer_args.per_device_train_batch_size is None else self.inner_training_loop
        trace_train_output = inner_training_loop(resume_from_checkpoint=resume_from_checkpoint)
        self.__should_prepare_accumulator = True
        if self.trainer_args.load_best_model_at_end:
            if not self.trainer_args.should_save:
                print("Unable to load best model because configuration defined `should_save` to False.")
            else:
                best_model_path = self.get_output_path(self.BEST_MODEL_NAME)
                self.model = self.model_manager.update_model(best_model_path)
        return trace_train_output

    def inner_training_loop(self, batch_size: int = None,
                            resume_from_checkpoint: Optional[str] = None, **kwargs) -> TraceTrainOutput:
        """
        Trains model for the epochs specified in training arguments.
        :param batch_size: The batch size of the training step.
        :param kwargs: Any additional arguments. Currently, ignored but necessary for finding optimal batch size.
        :return: The output of the training session.
        """
        if batch_size is None:
            batch_size = self.args.per_device_train_batch_size
        self._train_batch_size = batch_size
        self.args.per_device_train_batch_size = batch_size
        loss_function = self.trainer_args.loss_function
        self.model.train()
        model, train_data_loader, optimizer, scheduler = self.create_or_load_state(self.model,
                                                                                   self.get_train_dataloader(),
                                                                                   resume_from_checkpoint)
        model = TraceAccelerator.prepare_model(model)
        self.print(f"Number of GPUS: {TraceAccelerator.num_processes}. Torch devices: {torch.cuda.device_count()}")
        global_step = 0
        training_loss = 0
        training_metrics = {}
        epoch_loss = 0
        accelerate_tqdm = partial(tqdm, disable=not TraceAccelerator.is_main_process, position=0)
        for epoch_index in range(self.trainer_args.num_train_epochs):
            with TraceAccelerator.accumulate(model):
                for batch_index, batch in enumerate(accelerate_tqdm(train_data_loader)):
                    batch = batch.to(TraceAccelerator.device)

                    labels = batch.pop(DataKey.LABELS_KEY)
                    output: SequenceClassifierOutput = model(**batch)
                    loss = loss_function(output.logits, labels)

                    TraceAccelerator.backward(loss)
                    optimizer.step()
                    optimizer.zero_grad()
                    self.on_step(global_step)
                    training_loss += loss.item()
                    global_step += 1
                    epoch_loss += loss.item()

            TraceAccelerator.print("Epoch Loss:", epoch_loss)
            epoch_loss = 0
            scheduler.step()
            self.on_epoch(epoch_index)
        return TraceTrainOutput(global_step=global_step, training_loss=training_loss, metrics=training_metrics,
                                val_metrics=self.save_strategy.stage_evaluations)

    def predict(self, test_dataset: Dataset) -> PredictionOutput:
        """
        Moves model to accelerate device then predicts current model on dataset.
        :param test_dataset: Dataset: The dataset to evaluate.
        :return: The prediction output.
        """
        test_dataloader = self.get_test_dataloader(test_dataset)
        self.model, eval_data_loader, _, _ = self._prepare_accelerator(self.model, test_dataloader)
        self.model.eval()
        eval_predictions, eval_labels = [], []
        for batch in test_dataloader:
            batch.to(TraceAccelerator.device)
            targets = batch.pop("labels")
            with torch.no_grad():
                output = self.model(**batch)
            eval_predictions.append(output.logits)
            eval_labels.append(targets)

        eval_labels = torch.cat(eval_labels, dim=0)
        eval_predictions = torch.cat(eval_predictions, dim=0)
        eval_labels, eval_predictions = TraceAccelerator.gather((eval_labels, eval_predictions))
        eval_predictions = eval_predictions.cpu().numpy()[:len(test_dataset)]
        eval_labels = eval_labels.cpu().numpy()[:len(test_dataset)]
        return PredictionOutput(predictions=eval_predictions, label_ids=eval_labels, metrics={})

    def create_or_load_state(self, model: PreTrainedModel, data_loader: DataLoader, resume_from_checkpoint: Optional[str] = None) \
            -> Tuple[PreTrainedModel, DataLoader, Optimizer, _LRScheduler]:
        """
        If checkpoint given, accelerate entities are instantiated with their previous state. Otherwise, they are instantiated with new
        states.
        :param model: The model to use to prepare the accelerator
        :param data_loader: The data loader to use to prepare the accelerator
        :param resume_from_checkpoint: Path to previous checkpoint.
        :type resume_from_checkpoint:
        :return: Instantiated model, optimizer, scheduler, and train data loader.
        """
        model, data_loader, optimizer, scheduler = self._prepare_accelerator(model, data_loader)
        if resume_from_checkpoint:
            TraceAccelerator.load_state(resume_from_checkpoint)
        return model, data_loader, optimizer, scheduler

    @overrides(Trainer)
    def save_model(self, output_dir: Optional[str] = None, _internal_call: bool = False) -> None:
        """
        Saves model, configuration, tokenizer, optimizer, and scheduler.
        :param output_dir: The path to save the entities to.
        :param _internal_call: Internal property used within HuggingFace Trainer.
        :return: None
        """
<<<<<<< HEAD
        if not output_dir:
            raise ValueError("Expected output_dir to be defined.")
        if self.trainer_args.skip_save or not TraceAccelerator.is_main_process:
            return
        FileUtil.create_dir_safely(output_dir)
        model = TraceAccelerator.unwrap_model(self.model)
        self._save(output_dir, state_dict=model.state_dict())
        self.model_manager.get_config().save_pretrained(output_dir)
        self.model_manager.get_tokenizer().save_pretrained(output_dir)
=======
        if TraceAccelerator.is_local_main_process:
            if not output_dir:
                raise ValueError("Expected output_dir to be defined.")
            if self.trainer_args.skip_save:
                return
            FileUtil.create_dir_safely(output_dir)
            model = TraceAccelerator.unwrap_model(self.model)
            self._save(output_dir, state_dict=model.state_dict())
            TraceAccelerator.save(self.optimizer.state_dict(), os.path.join(output_dir, self.OPTIMIZER_FILE_NAME))
            TraceAccelerator.save(self.lr_scheduler.state_dict(), os.path.join(output_dir, self.SCHEDULER_FILE_NAME))
            self.model_manager.get_config().save_pretrained(output_dir)
            self.model_manager.get_tokenizer().save_pretrained(output_dir)
>>>>>>> dab3d4d4

    def on_step(self, step_iteration: int) -> None:
        """
        Callback function called after every training step.
        :param step_iteration: The global step count of the training loop.
        :return: None
        """
        self.conditional_evaluate(SaveStrategyStage.STEP, step_iteration)

    def on_epoch(self, epoch_iteration: int) -> None:
        """
        Callback function called after every training epoch.
        :param epoch_iteration: The index of epoch performed.
        :return: None
        """
        self.conditional_evaluate(SaveStrategyStage.EPOCH, epoch_iteration)
        self.save_model(self.get_output_path(self.CURRENT_MODEL_NAME))

    def conditional_evaluate(self, stage: SaveStrategyStage, stage_iteration: int) -> None:
        """
        Conditionally evaluates model depending on save strategy and saves it if it is the current best.
        :param stage: The stage in training.
        :param stage_iteration: The number of times this stage has been reached.
        :return: None
        """
        should_evaluate = self.save_strategy.should_evaluate(stage, stage_iteration)

        if should_evaluate and DatasetRole.VAL in self.trainer_dataset_manager:
            eval_result = self.perform_prediction(DatasetRole.VAL)
            previous_best = self.save_strategy.best_score
            should_save = self.save_strategy.should_save(eval_result, stage_iteration)
            if should_save:
                current_score = self.save_strategy.get_metric_score(eval_result.metrics)
                TraceAccelerator.print("-" * 25, "Saving Best Model", "-" * 25)
                TraceAccelerator.print(f"New Best: {current_score}\tPrevious: {previous_best}")
                self.save_model(self.get_output_path(self.BEST_MODEL_NAME))
                TraceAccelerator.print("-" * 20, "Evaluation Finished.", "-" * 20)
            else:
                TraceAccelerator.print(f"Previous best is still {previous_best}.")

    def get_output_path(self, dir_name: str = None):
        """
        Returns the output path of trainer, with argument accessing directories within it.
        :param dir_name: The directory within the output path to retrieve.
        :return: The path to the trainer output or directory within it.
        """
        base_output_path = self.trainer_args.output_dir
        if dir_name:
            return os.path.join(base_output_path, dir_name)
        return base_output_path

    def cleanup(self) -> None:
        """
        Free memory associated with accelerator and dataset.
        :return: None
        """
        super().cleanup()
        TraceAccelerator.clear()
        if self.trainer_dataset_manager:
            del self.trainer_dataset_manager

    def _prepare_accelerator(self, model: PreTrainedModel, data_loader: DataLoader) \
            -> Tuple[PreTrainedModel, DataLoader, Optimizer, _LRScheduler]:
        """
        Prepares the model, optimizer, scheduler and data loader for distributed training.
        :param model: The model being trained.
        :param data_loader: The data loader containing training data.
        :return: Prepared model, optimizer, scheduler, and data loader.
        """
        if self.optimizer is None or self.lr_scheduler is None:
            self._initialize_state(model)
        if not self.__should_prepare_accumulator:
            return model, data_loader, self.optimizer, self.lr_scheduler
        TraceAccelerator.clear()
        self.__should_prepare_accumulator = False
        return TraceAccelerator.prepare(model, data_loader, self.optimizer, self.lr_scheduler)

    def _initialize_state(self, model: PreTrainedModel) -> None:
        """
        Initializes related entities for accelerator preparation.
        :param model: The model used to initialize the optimizer.
        :return: None
        """
        self.optimizer = SupportedOptimizers.create(self.trainer_args.optimizer_name, model)
        self.lr_scheduler = SupportedSchedulers.create(self.trainer_args.scheduler_name, self.optimizer)

    @overrides(Trainer)
    def _get_train_sampler(self) -> Optional[torch.utils.data.Sampler]:
        """
        Gets the data sampler used for training
        :return: the train sampler
        """
        if self.trainer_args.use_balanced_batches and self.train_dataset is not None:
            return BalancedBatchSampler(data_source=self.train_dataset, batch_size=self._train_batch_size)
        return super()._get_train_sampler()<|MERGE_RESOLUTION|>--- conflicted
+++ resolved
@@ -163,18 +163,7 @@
         :param _internal_call: Internal property used within HuggingFace Trainer.
         :return: None
         """
-<<<<<<< HEAD
-        if not output_dir:
-            raise ValueError("Expected output_dir to be defined.")
-        if self.trainer_args.skip_save or not TraceAccelerator.is_main_process:
-            return
-        FileUtil.create_dir_safely(output_dir)
-        model = TraceAccelerator.unwrap_model(self.model)
-        self._save(output_dir, state_dict=model.state_dict())
-        self.model_manager.get_config().save_pretrained(output_dir)
-        self.model_manager.get_tokenizer().save_pretrained(output_dir)
-=======
-        if TraceAccelerator.is_local_main_process:
+        if TraceAccelerator.is_main_process:
             if not output_dir:
                 raise ValueError("Expected output_dir to be defined.")
             if self.trainer_args.skip_save:
@@ -186,7 +175,6 @@
             TraceAccelerator.save(self.lr_scheduler.state_dict(), os.path.join(output_dir, self.SCHEDULER_FILE_NAME))
             self.model_manager.get_config().save_pretrained(output_dir)
             self.model_manager.get_tokenizer().save_pretrained(output_dir)
->>>>>>> dab3d4d4
 
     def on_step(self, step_iteration: int) -> None:
         """
