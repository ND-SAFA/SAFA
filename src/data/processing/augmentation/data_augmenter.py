<<<<<<< HEAD
from typing import Dict, List, Tuple, Type
=======
from typing import Dict, List, Tuple, Type, Any
>>>>>>> 4c7e66b2

from config.override import overrides
from data.processing.abstract_data_processing_step import AbstractDataProcessingStep
from data.processing.abstract_data_processor import AbstractDataProcessor
from data.processing.augmentation.abstract_data_augmentation_step import AbstractDataAugmentationStep
from data.processing.augmentation.supported_data_augmentation_step import SupportedAugmentationStep
from util.base_object import BaseObject
from util.enum_utils import get_enum_from_name


class DataAugmenter(AbstractDataProcessor):
    ordered_steps: List[AbstractDataAugmentationStep]

    def __init__(self, steps: List[AbstractDataProcessingStep], run_all: bool = False):
        """
        Constructs augmenter with given steps and ability to activate no augmentation limit.
        :param steps: The steps to run for augmentation.
        :param run_all: Whether to run every step on all positive links.
        """
        super().__init__(steps)
        self.run_all = run_all

    @overrides(AbstractDataProcessor)
    def run(self, data_entries: List[Tuple[str, str]], n_total_expected: int,
            exclude_all_but_step_type: Type[AbstractDataAugmentationStep] = None,
            include_all_but_step_type: Type[AbstractDataAugmentationStep] = None) \
            -> Dict[str, AbstractDataAugmentationStep.AUGMENTATION_RESULT]:
        """
        Runs all given steps with the given run_arg
        :param data_entries: the arguments to use when running
        :param n_total_expected: total number of expected data entries at the end
        :param exclude_all_but_step_type: if provided, will ONLY run step of given type
        :param include_all_but_step_type: if provided, will run all steps BUT the given type
        :return: the augmentation step id mapped to its results
        """
        n_needed = n_total_expected - len(data_entries)
        steps2run = self._get_steps_to_run(exclude_all_but_step_type, include_all_but_step_type)
        augmentation_results = {}
        for step in steps2run:
            if self.run_all:
                n_expected_for_step = -1
            else:
                n_expected_for_step = self._get_n_expected_for_step(step, n_needed)
            augmentation_result = step.run(data_entries, n_expected_for_step)
            augmentation_results[step.get_id()] = augmentation_result
        return augmentation_results

    def _get_steps_to_run(self, exclude_all_but_step_type: Type[AbstractDataAugmentationStep] = None,
                          include_all_but_step_type: Type[AbstractDataAugmentationStep] = None) -> List[
        AbstractDataAugmentationStep]:
        """
        Gets the steps that should be run
        :param exclude_all_but_step_type: if provided, will ONLY run step of given type
        :param include_all_but_step_type: if provided, will run all steps BUT the given type
        :return: the steps to run
        """
        if include_all_but_step_type:
            steps2run = self._filter_step_type(self.ordered_steps, include_all_but_step_type)
        elif exclude_all_but_step_type:
            step = self._get_step_of_type(self.ordered_steps, exclude_all_but_step_type)
            steps2run = [step] if step else []
        else:
            steps2run = self.ordered_steps
        return steps2run

    @staticmethod
    def _filter_step_type(steps: List[AbstractDataAugmentationStep], step_type: Type[AbstractDataAugmentationStep]) \
            -> List[AbstractDataAugmentationStep]:
        """
        Filters out the given step type from the list of steps
        :param steps: a list of all steps
        :param step_type: the step type to filter
        :return: the filtered list of steps
        """
        return [step for step in steps if not isinstance(step, step_type)]

    @staticmethod
    def _get_step_of_type(steps: List[AbstractDataAugmentationStep], step_type: Type[AbstractDataAugmentationStep]) \
            -> AbstractDataAugmentationStep:
        """
        Gets a step matching the given type
        :param steps: a list of all steps
        :param step_type: the step type to get
        :return: the step matching the given type
        """
        for step in steps:
            if isinstance(step, step_type):
                return step

    @staticmethod
    def _get_n_expected_for_step(step: AbstractDataAugmentationStep, n_total_expected: int) -> int:
        """
        Gets the number of entries that the step should create based on its assigned weight
        :param step: the step
        :param n_total_expected: total number of expected data entries at the end
        :return: the n_expected for the given step
        """
        return round(step.percent_to_weight * n_total_expected)

    @classmethod
    @overrides(BaseObject)
    def _get_expected_class_by_type(cls, abstract_class: Type, child_class_name: str) -> Any:
        """
        Returns the correct expected class when given the abstract parent class type and name of child class
        :param abstract_class: the abstract parent class type
        :param child_class_name: the name of the child class
        :return: the expected type
        """
        return get_enum_from_name(SupportedAugmentationStep, child_class_name).value<|MERGE_RESOLUTION|>--- conflicted
+++ resolved
@@ -1,11 +1,6 @@
-<<<<<<< HEAD
-from typing import Dict, List, Tuple, Type
-=======
 from typing import Dict, List, Tuple, Type, Any
->>>>>>> 4c7e66b2
 
 from config.override import overrides
-from data.processing.abstract_data_processing_step import AbstractDataProcessingStep
 from data.processing.abstract_data_processor import AbstractDataProcessor
 from data.processing.augmentation.abstract_data_augmentation_step import AbstractDataAugmentationStep
 from data.processing.augmentation.supported_data_augmentation_step import SupportedAugmentationStep
@@ -15,15 +10,6 @@
 
 class DataAugmenter(AbstractDataProcessor):
     ordered_steps: List[AbstractDataAugmentationStep]
-
-    def __init__(self, steps: List[AbstractDataProcessingStep], run_all: bool = False):
-        """
-        Constructs augmenter with given steps and ability to activate no augmentation limit.
-        :param steps: The steps to run for augmentation.
-        :param run_all: Whether to run every step on all positive links.
-        """
-        super().__init__(steps)
-        self.run_all = run_all
 
     @overrides(AbstractDataProcessor)
     def run(self, data_entries: List[Tuple[str, str]], n_total_expected: int,
@@ -42,17 +28,13 @@
         steps2run = self._get_steps_to_run(exclude_all_but_step_type, include_all_but_step_type)
         augmentation_results = {}
         for step in steps2run:
-            if self.run_all:
-                n_expected_for_step = -1
-            else:
-                n_expected_for_step = self._get_n_expected_for_step(step, n_needed)
+            n_expected_for_step = self._get_n_expected_for_step(step, n_needed)
             augmentation_result = step.run(data_entries, n_expected_for_step)
             augmentation_results[step.get_id()] = augmentation_result
         return augmentation_results
 
     def _get_steps_to_run(self, exclude_all_but_step_type: Type[AbstractDataAugmentationStep] = None,
-                          include_all_but_step_type: Type[AbstractDataAugmentationStep] = None) -> List[
-        AbstractDataAugmentationStep]:
+                          include_all_but_step_type: Type[AbstractDataAugmentationStep] = None) -> List[AbstractDataAugmentationStep]:
         """
         Gets the steps that should be run
         :param exclude_all_but_step_type: if provided, will ONLY run step of given type
