package edu.nd.crc.safa.features.documents.entities.db;

import java.io.Serializable;
import java.util.UUID;
<<<<<<< HEAD
=======
import javax.persistence.Column;
import javax.persistence.Entity;
import javax.persistence.GeneratedValue;
import javax.persistence.Id;
import javax.persistence.JoinColumn;
import javax.persistence.ManyToOne;
import javax.persistence.Table;
>>>>>>> d300e3df

import edu.nd.crc.safa.features.projects.entities.db.Project;

import com.fasterxml.jackson.annotation.JsonIgnore;
import jakarta.persistence.Column;
import jakarta.persistence.Entity;
import jakarta.persistence.EnumType;
import jakarta.persistence.Enumerated;
import jakarta.persistence.GeneratedValue;
import jakarta.persistence.Id;
import jakarta.persistence.JoinColumn;
import jakarta.persistence.ManyToOne;
import jakarta.persistence.Table;
import lombok.AllArgsConstructor;
import lombok.Data;
import lombok.NoArgsConstructor;
import org.hibernate.annotations.JdbcTypeCode;
import org.hibernate.annotations.OnDelete;
import org.hibernate.annotations.OnDeleteAction;
import org.hibernate.type.SqlTypes;

/**
 * Responsible for storing the unique documents present in a project.
 */
@Entity
@Table(name = "document")
@Data
@NoArgsConstructor
@AllArgsConstructor
public class Document implements Serializable {

    @Id
    @GeneratedValue
    @JdbcTypeCode(SqlTypes.VARCHAR)
    @Column(name = "document_id")
    private UUID documentId;

    @ManyToOne
    @OnDelete(action = OnDeleteAction.CASCADE)
    @JoinColumn(
        name = "project_id",
        nullable = false
    )
    @JsonIgnore
    private Project project;

<<<<<<< HEAD
    @Enumerated(EnumType.STRING)
    @JdbcTypeCode(SqlTypes.VARCHAR)
    @Column(name = "document_type", nullable = false)
    private DocumentType type;

=======
>>>>>>> d300e3df
    @Column(name = "name")
    private String name;

    @Column(name = "description")
    private String description;

    public Document(Document document) {
        this(document.documentId,
            document.project,
            document.name,
            document.description
        );
    }
}<|MERGE_RESOLUTION|>--- conflicted
+++ resolved
@@ -2,16 +2,6 @@
 
 import java.io.Serializable;
 import java.util.UUID;
-<<<<<<< HEAD
-=======
-import javax.persistence.Column;
-import javax.persistence.Entity;
-import javax.persistence.GeneratedValue;
-import javax.persistence.Id;
-import javax.persistence.JoinColumn;
-import javax.persistence.ManyToOne;
-import javax.persistence.Table;
->>>>>>> d300e3df
 
 import edu.nd.crc.safa.features.projects.entities.db.Project;
 
@@ -58,14 +48,6 @@
     @JsonIgnore
     private Project project;
 
-<<<<<<< HEAD
-    @Enumerated(EnumType.STRING)
-    @JdbcTypeCode(SqlTypes.VARCHAR)
-    @Column(name = "document_type", nullable = false)
-    private DocumentType type;
-
-=======
->>>>>>> d300e3df
     @Column(name = "name")
     private String name;
 
