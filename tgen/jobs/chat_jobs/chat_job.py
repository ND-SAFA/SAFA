from typing import Any, List

from tgen.chat.message_meta import MessageMeta
from tgen.common.constants.deliminator_constants import NEW_LINE
from tgen.common.constants.model_constants import get_best_default_llm_manager_long_context
from tgen.common.objects.artifact import Artifact
from tgen.common.util.prompt_util import PromptUtil
from tgen.data.dataframes.artifact_dataframe import ArtifactDataFrame
from tgen.data.keys.prompt_keys import PromptKeys
from tgen.data.keys.structure_keys import ArtifactKeys
from tgen.jobs.abstract_job import AbstractJob
from tgen.jobs.components.args.job_args import JobArgs
from tgen.models.llm.abstract_llm_manager import AbstractLLMManager, Message, PromptRoles
from tgen.models.llm.llm_task import LLMCompletionType
from tgen.prompts.context_prompt import ContextPrompt
from tgen.prompts.multi_artifact_prompt import MultiArtifactPrompt
from tgen.prompts.prompt import Prompt
from tgen.prompts.prompt_args import PromptArgs
from tgen.prompts.prompt_builder import PromptBuilder
from tgen.tracing.context_finder import ContextFinder


class ChatJob(AbstractJob):

    def __init__(self, job_args: JobArgs, chat_history: List[MessageMeta], llm_manager: AbstractLLMManager = None,
                 max_context: int = None):
        """
        Initializes the job with the previous chats.
        :param job_args: Contains dataset and other common arguments to jobs in general.
        :param chat_history: List containing previous conversation, with the last item containing most recent user query.
        :param llm_manager: Responsible for making LLM responses.
        :param max_context: The max number of artifacts to include in the context for the model.
        """
        super().__init__(job_args, require_data=True)
        self.chat_history = chat_history
        self.llm_manager = get_best_default_llm_manager_long_context() if not llm_manager else llm_manager
        self.max_context = max_context

    def _run(self) -> Any:
        """
        Runs the job to get the next response from the LLM.
        :return: The next response from the LLM.
        """
        for i, meta in enumerate(self.chat_history):
            if meta.artifact_ids or len(self.chat_history) == 1:
<<<<<<< HEAD
                self.add_context_to_message(meta, f"query_artifact_{i}")
=======
                artifact_df: ArtifactDataFrame = self.job_args.dataset.artifact_df
                unknown_ids = set(meta.artifact_ids).difference(artifact_df.index)
                assert not unknown_ids, f"Unknown artifact ids: {unknown_ids}"

                chat_content = self.chat_history[0].message["content"]
                query_artifact = Artifact(id=f"query_artifact_{i}", content=chat_content, layer_id="query")
                if meta.artifact_ids:
                    id2context = {query_artifact[ArtifactKeys.ID]: [artifact_df.get_artifact(a_id) for a_id in meta.artifact_ids]}
                else:
                    artifact_df.add_row(query_artifact)
                    id2context, _ = ContextFinder.find_related_artifacts(query_artifact[ArtifactKeys.ID], self.job_args.dataset,
                                                                         base_export_dir=self.job_args.export_dir,
                                                                         max_context=self.max_context)
                    meta.artifact_ids = [artifact[ArtifactKeys.ID] for artifact in id2context[query_artifact[ArtifactKeys.ID]]]
                context_prompt = ContextPrompt(id2context,
                                               prompt_start=PromptUtil.as_markdown_header("Related Information"),
                                               build_method=MultiArtifactPrompt.BuildMethod.MARKDOWN,
                                               include_ids=True)
                chat_prompt = Prompt(f"The related information is provided to help you better understand "
                                     f"and respond to the following question. If you do not need the information to respond,"
                                     f"you may ignore it. "
                                     f"{NEW_LINE}{chat_content}", prompt_args=PromptArgs(title="Query"))
                prompt_str = PromptBuilder(prompts=[context_prompt, chat_prompt]).build(model_format_args=self.llm_manager.prompt_args,
                                                                                        artifact=query_artifact)[PromptKeys.PROMPT]
                meta.message["content"] = prompt_str
>>>>>>> f9271633

        output = self.llm_manager.make_completion_request(completion_type=LLMCompletionType.GENERATION,
                                                          prompt=MessageMeta.to_llm_messages(self.chat_history))
        response: str = output.batch_responses[0]

        message = Message(content=response, role=PromptRoles.ASSISTANT)
        return MessageMeta(message=message, artifact_ids=self.chat_history[-1].artifact_ids)

    def add_context_to_message(self, message: MessageMeta, query_artifact_id: str) -> None:
        """
        Adds context to message.
        :param message: The message to extract context of.
        :param query_artifact_id: Unique ID to used to create an artifact to gather context for.
        :return: None
        """
        artifact_df: ArtifactDataFrame = self.job_args.dataset.artifact_df
        self.verify_no_unknown_artifacts(message, artifact_df)

        chat_content = message.message["content"]
        query_artifact = Artifact(id=query_artifact_id, content=chat_content, layer_id="query")
        id2context = self.extract_message_context(artifact_df, message, query_artifact)
        context_prompt = ContextPrompt(id2context,
                                       prompt_start=PromptUtil.as_markdown_header("Related Information"),
                                       build_method=MultiArtifactPrompt.BuildMethod.MARKDOWN,
                                       include_ids=True)
        chat_prompt = Prompt(f"The related information is provided to help you better understand "
                             f"and respond to the following question. If you do not need the information to respond,"
                             f"you may ignore it. "
                             f"{NEW_LINE}{chat_content}", title="Query")
        prompt_str = PromptBuilder(prompts=[context_prompt, chat_prompt]).build(model_format_args=self.llm_manager.prompt_args,
                                                                                artifact=query_artifact)[PromptKeys.PROMPT]
        message.message["content"] = prompt_str

    def extract_message_context(self, artifact_df: ArtifactDataFrame, meta: MessageMeta, query_artifact: Artifact):
        """
        Extracts the artifacts related to the query.
        :param artifact_df: DataFrame containing artifacts to find for context.
        :param meta: Message containing optionally defined context artifacts.
        :param query_artifact: The query used to find which artifacts should be included in context.
        :return: Map of query ID to artifacts in context.
        """
        if meta.artifact_ids:
            id2context = {query_artifact[ArtifactKeys.ID]: [artifact_df.get_artifact(a_id) for a_id in meta.artifact_ids]}
        else:
            artifact_df.add_row(query_artifact)
            id2context, _ = ContextFinder.find_related_artifacts(query_artifact[ArtifactKeys.ID],
                                                                 self.job_args.dataset,
                                                                 base_export_dir=self.job_args.export_dir,
                                                                 max_context=self.max_context)
            meta.artifact_ids = [artifact[ArtifactKeys.ID] for artifact in id2context[query_artifact[ArtifactKeys.ID]]]
        return id2context

    @staticmethod
    def verify_no_unknown_artifacts(meta: MessageMeta, artifact_df: ArtifactDataFrame):
        """
        Verifies that all artifacts referenced in message are contained in dataframe.
        :param meta: Message whose artifacts are verified.
        :param artifact_df: Artifat Data Frame to contain artifacts.
        :return: None
        """
        unknown_ids = set(meta.artifact_ids).difference(artifact_df.index)
        assert not unknown_ids, f"Unknown artifact ids: {unknown_ids}"<|MERGE_RESOLUTION|>--- conflicted
+++ resolved
@@ -43,35 +43,7 @@
         """
         for i, meta in enumerate(self.chat_history):
             if meta.artifact_ids or len(self.chat_history) == 1:
-<<<<<<< HEAD
                 self.add_context_to_message(meta, f"query_artifact_{i}")
-=======
-                artifact_df: ArtifactDataFrame = self.job_args.dataset.artifact_df
-                unknown_ids = set(meta.artifact_ids).difference(artifact_df.index)
-                assert not unknown_ids, f"Unknown artifact ids: {unknown_ids}"
-
-                chat_content = self.chat_history[0].message["content"]
-                query_artifact = Artifact(id=f"query_artifact_{i}", content=chat_content, layer_id="query")
-                if meta.artifact_ids:
-                    id2context = {query_artifact[ArtifactKeys.ID]: [artifact_df.get_artifact(a_id) for a_id in meta.artifact_ids]}
-                else:
-                    artifact_df.add_row(query_artifact)
-                    id2context, _ = ContextFinder.find_related_artifacts(query_artifact[ArtifactKeys.ID], self.job_args.dataset,
-                                                                         base_export_dir=self.job_args.export_dir,
-                                                                         max_context=self.max_context)
-                    meta.artifact_ids = [artifact[ArtifactKeys.ID] for artifact in id2context[query_artifact[ArtifactKeys.ID]]]
-                context_prompt = ContextPrompt(id2context,
-                                               prompt_start=PromptUtil.as_markdown_header("Related Information"),
-                                               build_method=MultiArtifactPrompt.BuildMethod.MARKDOWN,
-                                               include_ids=True)
-                chat_prompt = Prompt(f"The related information is provided to help you better understand "
-                                     f"and respond to the following question. If you do not need the information to respond,"
-                                     f"you may ignore it. "
-                                     f"{NEW_LINE}{chat_content}", prompt_args=PromptArgs(title="Query"))
-                prompt_str = PromptBuilder(prompts=[context_prompt, chat_prompt]).build(model_format_args=self.llm_manager.prompt_args,
-                                                                                        artifact=query_artifact)[PromptKeys.PROMPT]
-                meta.message["content"] = prompt_str
->>>>>>> f9271633
 
         output = self.llm_manager.make_completion_request(completion_type=LLMCompletionType.GENERATION,
                                                           prompt=MessageMeta.to_llm_messages(self.chat_history))
