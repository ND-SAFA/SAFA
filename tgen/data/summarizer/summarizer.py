--- conflicted
+++ resolved
@@ -31,14 +31,9 @@
 
     def __init__(self, llm_manager: AbstractLLMManager = None, model_name: str = OPEN_AI_MODEL_DEFAULT,
                  max_completion_tokens: int = MAX_TOKENS_DEFAULT, code_or_exceeds_limit_only: bool = False,
-<<<<<<< HEAD
                  nl_base_prompt: SupportedPrompts = SupportedPrompts.NL_SUMMARY,
                  code_base_prompt: SupportedPrompts = SupportedPrompts.CODE_SUMMARY):
-=======
-                 nl_base_prompt: SupportedPromptsOld = SupportedPrompts.NL_SUMMARY,
-                 code_base_prompt: SupportedPromptsOld = SupportedPrompts.CODE_SUMMARY,
                  project_summary: str = None):
->>>>>>> 4185b68a
         """
         Initializes a summarizer for a specific model
         :param model_name: name of the model that should be used to evaluate token_limit
