<<<<<<< HEAD
=======
from typing import Any, Iterable, List, Optional, Tuple, Union

>>>>>>> 619300ec
import numpy as np
import pandas as pd
from scipy.stats import percentileofscore
from tqdm import tqdm
from typing import Iterable, List, Tuple, Union, Any


class ListUtil:
    """
    Provides list utility methods.
    """

    @staticmethod
    def flatten(list_: List[List]) -> List:
        """
        Flattens list of lists into single list.
        :param list_: List containing lists as elements.
        :return: List containing all sub-elements.
        """
        return [item for sublist in list_ for item in sublist]

    @staticmethod
    def get_n_items_from_list(list_: List, n_items: int, iteration_num: int = None, init_index: int = None) -> Tuple[List, int]:
        """
        Returns the start and end index to get n items from a list starting from a initial index
        :param list_: the list to retrieve items from
        :param n_items: the number of items to get from list
        :param iteration_num: if provided, will determine what items were used in prior iterations to calculate the start index
        :param init_index: if provided, will be the start index
        :return: a list of n_items from the list and the index to start from next if iterating
        """
        if iteration_num is None and init_index is None:
            raise Exception("Must provide a iteration number of the initial index")
        start = n_items * iteration_num if init_index is None else init_index
        end = start + n_items
        return list_[start:end], end

    @staticmethod
    def batch(iterable: List, n: int = 1):
        """
        Creates batches of constant size except for possible the last batch.
        :param iterable: The iterable containing items to batch.
        :param n: The batch size.
        :return: List of batches
        """
        iterable_len = len(iterable)
        batches = []
        for ndx in range(0, iterable_len, n):
            batches.append(iterable[ndx:min(ndx + n, iterable_len)])
        return batches

    @staticmethod
    def assert_equal(arrays) -> None:
        """
        Asserts that arrays contain the same elements.
        :param arrays: The arrays to verify.
        :return: None
        """
        arr_sizes = [len(l) for l in arrays]
        ListUtil.assert_mono_array(arr_sizes)

        labels_arr = np.array(arrays)
        np.apply_along_axis(func1d=ListUtil.assert_mono_array, arr=labels_arr, axis=0)

    @staticmethod
    def assert_mono_array(arr, default_msg: str = None) -> None:
        """
        Asserts that array has same values.
        :param arr: The array to assert.
        :param default_msg: The message to display on failure.
        :return: None
        """
        msg = f"Expected all label sizes to be equal: {arr}" if default_msg is None else default_msg
        assert len(set(arr)) == 1, msg

    @staticmethod
    def create_step_list(n: int, max_score=1.0, min_score=0.0, ascending=False):
        """
        Creates a list with scores decreasing linearly from max to min score.
        :param n: The length of the list.
        :param max_score: The score of the first item.
        :param min_score: The score of the last item.
        :param ascending: If numbers should be ascending in order.
        :return: The list of scores.
        """
        if n == 1:
            return [max_score]
        increment = (max_score - min_score) / (n - 1)  # Calculate the increment between numbers
        descending_list = [max_score - i * increment for i in range(n)]  # Generate the descending list
        if ascending:
            descending_list = sorted(descending_list)
        return descending_list

    @staticmethod
    def get_percentiles(scores: List[float]) -> List[float]:
        """
        Converts scores to percentiles.
        :param scores: The scores to convert.
        :return: List of percentiles.
        """
        scores_sorted = sorted(scores)
        s = pd.Series(scores)
        percentiles = s.apply(lambda x: percentileofscore(scores_sorted, x)) / 100
        return list(percentiles)

    @staticmethod
    def convert_numpy_array_to_native_types(numpy_array: np.ndarray) -> List:
        """
        Converts all items in a numpy array into native python objects
        :param numpy_array: The numpy array to convert
        :return:
        """
        return [i.item() for i in numpy_array]

    @staticmethod
    def selective_tqdm(iterable: Iterable, length_threshold: int = 3, **tqdm_args) -> Iterable:
        """
        Uses tqdm only if the iterable is greater than a given threshold.
        :param iterable: The object being iterated through.
        :param length_threshold: If the length of the iterable exceeds the threshold, tqdm is used.
        :param tqdm_args: Additional args to tqdm.
        :return: An iterable, either using tqdm if its long or just the original iterable if short.
        """
        return tqdm(iterable, **tqdm_args) if len(iterable) >= length_threshold else iterable

    @staticmethod
    def zip_sort(list1: List, list2: List, list_to_sort_on: int = 1, return_both: bool = True, **kwargs) -> List:
        """
        Sorts the items in two lists by the value in list_to_sort_on.
        :param list1: The first list.
        :param list2: The second list.
        :param list_to_sort_on: 0 if sort on the first list, 1 if sort on second.
        :param return_both: If True, returns both lists as a list of tuples, else only returns the list that was not used to sort.
        :param kwargs: Additional arguments to sorted.
        :return: Returns both lists as a list of tuples if return_both, else only returns the list that was not used to sort.
        """
        sorted_list = sorted(zip(list1, list2), key=lambda item: item[list_to_sort_on], **kwargs)
        list_to_return = 1 - list_to_sort_on
        return [item if return_both else item[list_to_return] for item in sorted_list]

    @staticmethod
    def unzip(zipped_list: List, item_index: int = None) -> Union[List, Tuple[List, List]]:
        """
        Returns list containing items at index in zipped list.
        :param zipped_list: List of zipped items.
        :param item_index: The index of the items to extract. If not provided, both lists are returned
        :return: List of items at index, or both lists unziped.
        """
        if item_index is not None:
            return [i[item_index] for i in zipped_list]
        else:
            return ListUtil.unzip(zipped_list, 0), ListUtil.unzip(zipped_list, 1)

    @staticmethod
    def safely_get_item(item_index: int, list_: List, default: Any = None) -> Any:
        """
        Safely gets an item from a list by checking that the list contains an item at the index, returns the default if not.
        :param item_index: The index of the item to get.
        :param list_: The list to get the item from.
        :param default: Default value to return if index does not exist.
        :return: The item from a list if it exists, returns the default if not.
        """
        required_length = item_index + 1 if item_index >= 0 else abs(item_index)
        return list_[item_index] if len(list_) >= required_length else default

    @staticmethod
    def are_all_items_the_same(list_: List) -> bool:
        """
        Checks if all items in the list are the same.
        :param list_: The list to check.
        :return: True if all items in the list are the same else False.
        """
        try:
            return len(set(list_)) == 1
        except TypeError:  # not hashable
            return all([item1 == item2 for item1 in list_ for item2 in list_])

    @staticmethod
<<<<<<< HEAD
    def get_max_value_with_index(list_: List) -> Tuple[int, Any]:
        """
        Gets the index of the max value in the list.
        :param list_: The list to get max of.
        :return: The index of the max value in the list.
        """
        return max(enumerate(list_), key=lambda item: item[1])
=======
    def append_if_exists(base_items: List[Any], new_possible_item: Optional[Any], as_new_list: bool = False) -> List[Any]:
        """
        Appends new item to list if it exists.
        :param base_items: The base list to append to.
        :param new_possible_item: The possible item to add to list.
        :param as_new_list: Whether to create a new list, leaving the original list unaffected.
        :return: List of items which new item appended if it existed.
        """
        if as_new_list:
            base_items = [b for b in base_items]
        if new_possible_item:
            base_items.append(new_possible_item)
        return base_items
>>>>>>> 619300ec
<|MERGE_RESOLUTION|>--- conflicted
+++ resolved
@@ -1,8 +1,4 @@
-<<<<<<< HEAD
-=======
 from typing import Any, Iterable, List, Optional, Tuple, Union
-
->>>>>>> 619300ec
 import numpy as np
 import pandas as pd
 from scipy.stats import percentileofscore
@@ -181,7 +177,6 @@
             return all([item1 == item2 for item1 in list_ for item2 in list_])
 
     @staticmethod
-<<<<<<< HEAD
     def get_max_value_with_index(list_: List) -> Tuple[int, Any]:
         """
         Gets the index of the max value in the list.
@@ -189,7 +184,7 @@
         :return: The index of the max value in the list.
         """
         return max(enumerate(list_), key=lambda item: item[1])
-=======
+      
     def append_if_exists(base_items: List[Any], new_possible_item: Optional[Any], as_new_list: bool = False) -> List[Any]:
         """
         Appends new item to list if it exists.
@@ -202,5 +197,4 @@
             base_items = [b for b in base_items]
         if new_possible_item:
             base_items.append(new_possible_item)
-        return base_items
->>>>>>> 619300ec
+        return base_items