package edu.nd.crc.safa.features.jobs.entities.app;

import java.io.IOException;
import java.lang.reflect.Method;
import java.util.ArrayList;
import java.util.Arrays;
import java.util.List;
import java.util.UUID;
import java.util.stream.Collectors;

import edu.nd.crc.safa.features.common.ServiceProvider;
import edu.nd.crc.safa.features.jobs.entities.IJobStep;
import edu.nd.crc.safa.features.jobs.entities.db.JobDbEntity;
import edu.nd.crc.safa.features.jobs.services.JobService;
import edu.nd.crc.safa.features.notifications.builders.EntityChangeBuilder;
import edu.nd.crc.safa.features.notifications.services.NotificationService;
import edu.nd.crc.safa.features.projects.entities.app.SafaError;

import lombok.AllArgsConstructor;
import lombok.Getter;
import lombok.Setter;
import org.springframework.batch.core.Job;
import org.springframework.batch.core.JobExecution;
import org.springframework.batch.core.JobParametersIncrementer;
import org.springframework.batch.core.JobParametersValidator;

/**
 * Responsible for finding methods corresponding to steps in job and running them
 * by providing a default execution method.
 *
 * <p>TODO: Create annotation to specify step implementations over reflection.
 */
@Getter
@Setter
public abstract class AbstractJob implements Job {

    /**
     * The job identifying information that is being performed.
     */
    protected JobDbEntity jobDbEntity;
    /**
     * Service used to send job updates.
     */
<<<<<<< HEAD
    protected ServiceProvider serviceProvider;
=======
    ServiceProvider serviceProvider;
    /**
     * List of step indices to skip.
     */
    List<Integer> skipSteps = new ArrayList<>();
>>>>>>> 5af3c5b5

    protected AbstractJob(JobDbEntity jobDbEntity, ServiceProvider serviceProvider) {
        this.jobDbEntity = jobDbEntity;
        this.serviceProvider = serviceProvider;
    }

    /**
     * Returns list of job steps including their position, name, and method implementation.
     *
     * @param jobClass The job class to retrieve steps for.
     * @param <T>      The class of of the job.
     * @return List of {@link JobStepImplementation} for job class.
     */
    static <T extends AbstractJob> List<JobStepImplementation> getSteps(Class<T> jobClass) {
        List<JobStepImplementation> jobSteps = new ArrayList<>();
        for (Method method : jobClass.getMethods()) {
            IJobStep jobStep = method.getAnnotation(IJobStep.class);
            if (jobStep != null) {
                JobStepImplementation stepImplementation = new JobStepImplementation(
                    jobStep,
                    method
                );
                jobSteps.add(stepImplementation);
            }
        }

        JobStepImplementation[] stepNames = new JobStepImplementation[jobSteps.size()];
        for (JobStepImplementation stepImplementation : jobSteps) {
            int position = stepImplementation.annotation.position();
            int index = getStepIndex(position, jobSteps.size());
            stepNames[index] = stepImplementation;
        }
        return Arrays.asList(stepNames);
    }

    /**
     * Returns names of steps of given abstract job class.
     *
     * @param jobClass Job to retrieve step names from.
     * @param <T>      The type of Abstract job.
     * @return List of string names representing job steps.
     */
    static <T extends AbstractJob> List<String> getJobSteps(Class<T> jobClass) {
        return getSteps(jobClass)
            .stream()
            .map(jobStepImplementation -> jobStepImplementation.annotation.name())
            .collect(Collectors.toList());
    }

    public static int getStepIndex(int position, int size) {
        if (position > 0) {
            return position - 1;
        } else {
            return size + position;
        }
    }

    /**
     * For job steps updating the job status as the steps progress.
     *
     * @param execution JobExecution used for restarting jobs (WIP).
     */
    @Override
    public void execute(JobExecution execution) {
        JobService jobService = this.serviceProvider.getJobService();
        NotificationService notificationService = this.serviceProvider.getNotificationService();

        List<JobStepImplementation> jobSteps = getSteps(this.getClass());

        try {
            for (JobStepImplementation stepImplementation : jobSteps) {
                if (this.skipSteps.contains(stepImplementation.annotation.position())) {
                    continue;
                }
                // Pre-step
                jobService.startStep(jobDbEntity);
                notificationService.broadcastChange(EntityChangeBuilder.createJobUpdate(jobDbEntity));
                // Pre-step
                stepImplementation.method.invoke(this);

                // Post-step
                jobService.endStep(jobDbEntity);
                notificationService.broadcastChange(EntityChangeBuilder.createJobUpdate(jobDbEntity));
            }
        } catch (Exception e) {
            jobService.failJob(jobDbEntity);
            e.printStackTrace();
            notificationService.broadcastChange(EntityChangeBuilder.createJobUpdate(jobDbEntity));
            throw new SafaError(e.getMessage());
        }

        this.done();
    }

    /**
     * Returns the method responsible for running step with given name.
     * Name is matches step if lower case versions of each match.
     *
     * @param stepName The name of the step to retrieve method for.
     * @return The method matching given step name.
     */
    public Method getMethodForStepByName(String stepName) {
        String query = stepName.replace(" ", "").toLowerCase();
        List<Method> methodQuery = Arrays
            .stream(this.getClass().getMethods())
            .filter(m -> m.getName().toLowerCase().contains(query))
            .collect(Collectors.toList());
        int methodQuerySize = methodQuery.size();

        if (methodQuerySize == 0) {
            throw new SafaError("Could not find implementation for step: " + stepName);
        } else if (methodQuery.size() == 1) {
            return methodQuery.get(0);
        } else {
            List<String> methodNames = methodQuery.stream().map(Method::getName).collect(Collectors.toList());
            String error = String.format("Found more than one implementation for step: %s%n%s", stepName, methodNames);
            throw new SafaError(error);
        }
    }

    protected abstract UUID getCompletedEntityId();

    public void done() {
        this.jobDbEntity.setCompletedEntityId(this.getCompletedEntityId());
        this.serviceProvider.getJobService().completeJob(jobDbEntity);
    }

    /**
     * Responsible for initializing any data needed to run the job steps.
     *
     * @throws SafaError Error occurring during job initialization.
     */
    public void initJobData() throws SafaError, IOException {
    }

    @Override
    public String getName() {
        return this.jobDbEntity.getName();
    }

    @Override
    public boolean isRestartable() {
        return false;
    }

    @Override
    public JobParametersIncrementer getJobParametersIncrementer() {
        return params -> params;
    }

    @Override
    public JobParametersValidator getJobParametersValidator() {
        return params -> {
        };
    }

    @AllArgsConstructor
    static class JobStepImplementation {
        IJobStep annotation;
        Method method;
    }
}<|MERGE_RESOLUTION|>--- conflicted
+++ resolved
@@ -41,15 +41,11 @@
     /**
      * Service used to send job updates.
      */
-<<<<<<< HEAD
     protected ServiceProvider serviceProvider;
-=======
-    ServiceProvider serviceProvider;
     /**
      * List of step indices to skip.
      */
     List<Integer> skipSteps = new ArrayList<>();
->>>>>>> 5af3c5b5
 
     protected AbstractJob(JobDbEntity jobDbEntity, ServiceProvider serviceProvider) {
         this.jobDbEntity = jobDbEntity;
