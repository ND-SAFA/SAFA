--- conflicted
+++ resolved
@@ -2,9 +2,6 @@
 
 from paper.common.completion_util import complete_prompts
 from paper.common.prompt_builder import PromptBuilder
-<<<<<<< HEAD
-from paper.pipeline.map_step import process_ranked_artifacts
-=======
 from tgen.data.creators.trace_dataset_creator import TraceDatasetCreator
 from tgen.data.dataframes.artifact_dataframe import ArtifactDataFrame, ArtifactKeys
 from tgen.data.dataframes.layer_dataframe import LayerDataFrame, LayerKeys
@@ -13,7 +10,6 @@
 from tgen.jobs.trainer_jobs.vsm_job import VSMJob
 from tgen.train.trace_output.trace_train_output import TraceTrainOutput
 from tgen.util.status import Status
->>>>>>> 78cbfddc
 
 GenericSorter = Callable[[List[str], List[str], Dict], List[str]]  # source names, target names, artifact map -> sorted target names
 
@@ -23,11 +19,6 @@
     return target_names
 
 
-<<<<<<< HEAD
-DEFAULT_SORTING_PROMPT = "Below is a set of software artifacts. Identify the general functionality of the system and " \
-                         "sort the artifacts from most to least important to the system functionality. " \
-                         "Provide the ranked list of comma delimited artifact ids."
-=======
 def vsm_sorter(source_names, target_names, artifact_map) -> Dict[str, str]:
     artifact_df = ArtifactDataFrame({ArtifactKeys.ID: source_names + target_names,
                                      ArtifactKeys.CONTENT: list(artifact_map.values()),
@@ -55,25 +46,15 @@
 DEFAULT_SORTING_PROMPT = "Rank the following artifacts from most to least " \
                          "important to the overall system functionality. " \
                          "Provide the ranked artifacts as comma delimited list of artifact ids."
->>>>>>> 78cbfddc
 
 
-def claude_sorter(source_names, target_names, artifact_map) -> Dict[str, List[str]]:
+def claude_sorter(source_names, target_names, artifact_map) -> List[str]:
     builder = PromptBuilder()
     builder.with_task(DEFAULT_SORTING_PROMPT)
     for t_name in target_names:
         builder.with_artifact(t_name, artifact_map[t_name])
     prompt = builder.get()
-    model = "claude-v1.3-100k"  # "claude-v1.3-100k", "claude-instant-v1-100k"
-    batch_response = complete_prompts([prompt], model=model, max_tokens=600)
-    batch_ranked_target_artifacts = process_ranked_artifacts(batch_response, target_names)
-    sorted_target_artifacts = batch_ranked_target_artifacts[0]
-
-    source2target = {}
-
-    for s in source_names:
-        source2target[s] = sorted_target_artifacts
-    return source2target
+    batch_response = complete_prompts([prompt])
 
 
 registered_sorters: Dict[str, GenericSorter] = {
