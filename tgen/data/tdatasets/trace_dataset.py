import random
from collections import Counter
from copy import deepcopy
from typing import Any, Callable, Dict, List, Tuple

import numpy as np
import pandas as pd
from datasets import Dataset
<<<<<<< HEAD
=======
from sentence_transformers import InputExample
from tgen.common.logging.logger_manager import logger
>>>>>>> ff1e0fc4
from tqdm import tqdm

from tgen.common.constants.deliminator_constants import EMPTY_STRING
from tgen.common.constants.logging_constants import TQDM_NCOLS
from tgen.common.logging.logger_manager import logger
from tgen.common.util.dataframe_util import DataFrameUtil
from tgen.common.util.enum_util import EnumDict
from tgen.common.util.file_util import FileUtil
from tgen.data.dataframes.artifact_dataframe import ArtifactDataFrame
from tgen.data.dataframes.layer_dataframe import LayerDataFrame
from tgen.data.dataframes.trace_dataframe import TraceDataFrame
from tgen.data.keys.csv_keys import CSVKeys
from tgen.data.keys.structure_keys import ArtifactKeys, LayerKeys, StructuredKeys, TraceKeys
from tgen.data.processing.augmentation.abstract_data_augmentation_step import AbstractDataAugmentationStep
from tgen.data.processing.augmentation.data_augmenter import DataAugmenter
from tgen.data.processing.augmentation.source_target_swap_step import SourceTargetSwapStep
from tgen.data.tdatasets.data_key import DataKey
from tgen.data.tdatasets.idataset import iDataset
from tgen.data.tdatasets.trace_matrix import TraceMatrix
from tgen.models.model_manager import ModelManager
from tgen.models.model_properties import ModelArchitectureType


class TraceDataset(iDataset):
    """
    Represents the config format for all data used by the huggingface trainer.
    """

    def __init__(self, artifact_df: ArtifactDataFrame, trace_df: TraceDataFrame, layer_df: LayerDataFrame,
                 pos_link_ids: List[int] = None, neg_link_ids: List[int] = None, randomize: bool = False):
        """
        Initializes trace dataset to contain links in link ids lists. 
        :param layer_df: DataFrame containing the comparisons between artifact types present in project.
        :param artifact_df: DataFrame containing information about the artifact in the project.
        :param trace_df: DataFrame containing true links present in project.
        :param pos_link_ids: List of link ids for True links
        :param neg_link_ids: List of link ids for False links
        :param randomize: Whether to randomize the trace links.
        """
        self.__assert_dataframe_types(artifact_df, trace_df, layer_df)
        self.layer_df = layer_df
        self.artifact_df = artifact_df
        if not pos_link_ids or not neg_link_ids:
            pos_link_ids, neg_link_ids = self.__create_pos_neg_links(trace_df)
        self._pos_link_ids, self._neg_link_ids = pos_link_ids, neg_link_ids
        trace_df.drop_duplicates()
        if randomize:
            trace_df = TraceDataFrame(trace_df.sample(frac=1))
        self.__trace_matrix = None
        self.randomize = randomize
        self.trace_df = trace_df

    def get_trace_matrix(self) -> TraceMatrix:
        """
        Returns the trace matrix associated with trace data frame.
        :return: The trace matrix.
        """
        if self.__trace_matrix is None:
            self.__trace_matrix = TraceMatrix(self.trace_df, randomize=self.randomize)
        return self.__trace_matrix

    def to_dataframe(self, include_ids: bool = True) -> pd.DataFrame:
        """
        Converts trace links in data to dataframe format.
        :param include_ids: Whether to include artifact ids in resulting data frame.
        :return: the dataset in a dataframe
        """
        link_ids_to_rows = {}
        for index in tqdm(self.trace_df.index, desc="Converting links to trace dataframe format.", ncols=TQDM_NCOLS):
            link = self.trace_df.get_link(index)
            source = self.artifact_df.get_artifact(link[TraceKeys.SOURCE])
            target = self.artifact_df.get_artifact(link[TraceKeys.TARGET])
            label = link[TraceKeys.LABEL]
            source_text = ArtifactDataFrame.get_traceable_content(source)
            target_text = ArtifactDataFrame.get_traceable_content(target)
            new_row = [source_text, target_text, label] if not include_ids else \
                [source[ArtifactKeys.ID], source_text, target[ArtifactKeys.ID], target_text, label]
            link_ids_to_rows[index] = new_row

        data = [link_ids_to_rows[link_id] for link_id in self.get_ordered_link_ids()]
        cols = [CSVKeys.SOURCE, CSVKeys.TARGET, CSVKeys.LABEL] if not include_ids else [
            CSVKeys.SOURCE_ID, CSVKeys.SOURCE,
            CSVKeys.TARGET_ID, CSVKeys.TARGET,
            CSVKeys.LABEL]
        new_data = pd.DataFrame(data, columns=cols)
        return new_data

    def to_hf_dataset(self, model_manager: ModelManager, use_pos_ids: bool = False) -> Dataset:
        """
        Converts trace links in data to Huggingface (HF) dataset.
        :param model_manager: The model generator determining architecture and feature function for trace links.
        :param use_pos_ids: Whether to only use positive ids.
        :return: A HF dataset.
        """

        def encode(link_entry: Dict) -> Dict:
            """
            Encodes the batch.
            :param link_entry: The current entry in the dataset to convert.
            """
            features = []
            for link_id in link_entry[StructuredKeys.Trace.LINK_ID.value]:
                feature = self._get_feature_entry(model_manager.arch_type, model_manager.get_feature, link_id=link_id)
                features.append(feature)
            return pd.DataFrame(features).to_dict()

        logger.info("Converting trace data frame to hugging face dataset.")
        link_ids = set(self._pos_link_ids) if use_pos_ids else self.get_ordered_link_ids()
        trace_ids = [{StructuredKeys.Trace.LINK_ID.value: link_id} for link_id in link_ids]
        hf_dataset = Dataset.from_list(trace_ids)
        hf_dataset.set_transform(encode)
        logger.info(f"Trace links after processing: {hf_dataset.num_rows}")
        return hf_dataset

    def get_link_source_target_artifact(self, link_id: int) -> Tuple[EnumDict, EnumDict]:
        """
        Gets the source and target artifact making up the given link
        :param link_id: The id of the link to get the source and target of
        :return: the source and target of link
        """
        link = self.trace_df.get_link(link_id)
        source = self.artifact_df.get_artifact(link[TraceKeys.SOURCE])
        target = self.artifact_df.get_artifact(link[TraceKeys.TARGET])
        return source, target

    def _add_link_id(self, link_id: int):
        link = self.trace_df.get_link(link_id)
        is_true_link = link[TraceKeys.LABEL] == 1
        if is_true_link:
            self._pos_link_ids.append(link_id)
        else:
            self._neg_link_ids.append(link_id)

    def augment_pos_links(self, augmenter: DataAugmenter) -> None:
        """
        Augments the positive links to balance the data using the given augmentation steps
        :param augmenter: the augmentation to use for augmentation
        :return: None
        """

        augmentation_runs = [lambda data: augmenter.run(data, n_total_expected=2 * len(data),
                                                        exclude_all_but_step_type=SourceTargetSwapStep),
                             lambda data: augmenter.run(data, n_total_expected=len(self._neg_link_ids),
                                                        include_all_but_step_type=SourceTargetSwapStep)]
        for run in augmentation_runs:
            pos_links, data_entries = self._get_data_entries_for_augmentation()
            augmentation_results = run(data_entries)
            self._create_links_from_augmentation(augmentation_results, pos_links)

    def get_ordered_link_ids(self) -> List[int]:
        """
        Gets link ids in the order that they are given in the trainer dataset
        :return: a list of ordered link ids
        """
        pos_link_ids = self.get_pos_link_ids()
        neg_link_ids = self.get_neg_link_ids()
        link_counts = Counter(pos_link_ids + neg_link_ids)
        link_ids = []
        for id_ in self.trace_df.index:
            aug_trace_ids = [id_ for i in range(link_counts[id_])]
            link_ids.extend(aug_trace_ids)
        return link_ids

    def get_ordered_links(self) -> List[EnumDict]:
        """
        Gets links in the order that they are given in the trainer dataset
        :return: A list of ordered links
        """
        return [self.trace_df.get_link(link_id) for link_id in self.get_ordered_link_ids()]

    def get_ordered_labels(self) -> List[EnumDict]:
        """
        Gets labels in the order that they are given in the trainer dataset
        :return: A list of ordered labels
        """
        return [link[TraceKeys.LABEL] for link in self.get_ordered_links()]

    def get_source_target_pairs(self, link_ids: List = None) -> List[Tuple]:
        """
        Gets the list of source target pairs in the order corresponding to the trainer data
        :param link_ids: List of link ids to get source target pairs for. If not provided, defaults to ordered links
        :return: list of tuples containing source id and target id
        """
        link_ids = self.get_ordered_link_ids() if link_ids is None else link_ids
        source_target_pairs = []
        for link_id in link_ids:
            link = self.trace_df.get_link(link_id)
            source_target_pairs.append((link[TraceKeys.SOURCE], link[TraceKeys.TARGET]))
        return source_target_pairs

    def prepare_for_training(self, augmenter: DataAugmenter = None) -> None:
        """
        Resamples positive links and resizes negative links to create 50-50 ratio.
        :param augmenter: the augmenter to use for augmentation
        :return: Prepared trace data
        """
        if len(self._pos_link_ids) > 0:
            if augmenter:
                self.augment_pos_links(augmenter)
                self.balance_links()

    def prepare_for_testing(self) -> None:
        """
        Does nothing. TODO: Add resizing behavior.
        :return: None
        """
        return

    def get_pos_link_ids(self, unique: bool = False) -> List[int]:
        """
        Gets the link ids that represents a positive link
        :param unique: If True, includes duplicates of the links from augmentation, else just unique ids
        :return: Link ids that are positive links
        """
        if unique:
            return self.get_link_ids_by_label(label=1)
        return self._pos_link_ids

    def get_neg_link_ids(self, unique: bool = False) -> List[int]:
        """
        Gets the link ids that represents a negative link
        :param unique: If True, returns set of unique negative links.
        :return: Link ids that are positive links
        """
        if unique:
            return self.get_link_ids_by_label(label=0)
        return self._neg_link_ids

    def get_link_ids_by_label(self, label: int = 1) -> List[int]:
        """
        Gets all link ids that have the given label
        :param label: The label representing whether the link is positive or negative
        :return: The list of link ids that have the given label
        """
        return list(self.trace_df.filter_by_row(lambda row: row[TraceKeys.LABEL.value] == label).index)

    def _get_data_entries_for_augmentation(self) -> Tuple[List[pd.DataFrame], List[Tuple[str, str]]]:
        """
        Gets the data entries (link source, target, token pairs) for the augmentation
        :return: all links being used for augmentation and the data entries
        """
        source_target_pairs = []
        for link_id in self._pos_link_ids:
            source_artifact, target_artifact = self.get_link_source_target_artifact(link_id)
            source_text = ArtifactDataFrame.get_traceable_content(source_artifact)
            target_text = ArtifactDataFrame.get_traceable_content(target_artifact)
            source_target_pairs.append((source_text, target_text))
        return self._pos_link_ids, source_target_pairs

    def _create_links_from_augmentation(self, augmentation_results: Dict[str, AbstractDataAugmentationStep.AUGMENTATION_RESULT],
                                        orig_link_ids: List[int]) -> None:
        """
        Creates new trace links from the results of an augmentation step
        :param augmentation_results: the augmentation step id mapped to its results
        :param orig_link_ids: a list of all the original link ids (pre-augmentation) that the step was run on
        :return: None
        """
        for step_id, result in augmentation_results.items():
            for entry, reference_index in tqdm(list(result), desc="Adding augmentation links", ncols=TQDM_NCOLS):
                # TODO: Create new augmented artifacts
                original_link_id = orig_link_ids[reference_index]
                self._add_link_id(original_link_id)

    def _get_feature_entry(self, arch_type: ModelArchitectureType, feature_func: Callable,
                           link_id: int = None,
                           source_text: str = None, target_text: str = None, label: int = None, score: float = None) -> Dict[str, any]:
        """
        Gets a representational dictionary of the feature to be used in the data
        :param arch_type: The model architecture determining features.
        :param feature_func: The function used to extract feature is not siamese model. TODO: Separate this out.
        :param link_id: id of link to extract features from
        :param source_text: ID of the source artifact.
        :param target_text: ID of the target artifact.
        :param label: Label of trace link.
        :param score: Score of the trace link.
        :return: feature name, value mappings
        """
        has_link_info = all([a is not None for a in [source_text, target_text, label]])
        assert has_link_info or link_id is not None, "Expected link id or feature info."
        if link_id:
            source_artifact, target_artifact = self.get_link_source_target_artifact(link_id)
            link = self.trace_df.get_link(link_id)
            score = DataFrameUtil.get_optional_value_from_df(link, TraceKeys.SCORE)
            label = link[TraceKeys.LABEL]

            source_text = ArtifactDataFrame.get_traceable_content(source_artifact)
            target_text = ArtifactDataFrame.get_traceable_content(target_artifact)

        if arch_type == ModelArchitectureType.SIAMESE:
            entry = {CSVKeys.SOURCE: source_text, CSVKeys.TARGET: target_text, CSVKeys.LABEL: label, CSVKeys.SCORE: score}
        else:
            feature = feature_func(text=source_text,
                                   text_pair=target_text,
                                   return_token_type_ids=True,
                                   add_special_tokens=True)
            entry = self._extract_feature_info(feature)
            entry[DataKey.LABEL_KEY] = label
        return entry

    def resize_pos_links(self, new_length: int, include_duplicates: bool = False) -> None:
        """
        Extends or shrinks pos trace links to given size.
        :param new_length: The new size of the links.
        :param include_duplicates: Whether to include duplicate links if extending.
        :return:  None (links are automatically set in current instance).
        """
        self._pos_link_ids = self._resize_data(self._pos_link_ids, new_length, include_duplicates=include_duplicates)

    def resize_neg_links(self, new_length: int, include_duplicates: bool = False) -> None:
        """
        Extends or shrinks neg trace links to given size.
        :param new_length: The new size of the links.
        :param include_duplicates: Whether to include duplicate links if extending.
        :return:  None (links are automatically set in current instance).
        """
        self._neg_link_ids = self._resize_data(self._neg_link_ids, new_length, include_duplicates=include_duplicates)

    def get_parent_child_types(self) -> List[Tuple[str, str]]:
        """
        Returns the artifacts types of the parent and child artifacts per tracing request.
        :return: Parent type and child type.
        """
        tracing_types = []
        for _, layer_row in self.layer_df.iterrows():
            parent_type = layer_row[LayerKeys.parent_label().value]
            child_type = layer_row[LayerKeys.child_label().value]
            tracing_types.append((parent_type, child_type))
        return tracing_types

    def as_creator(self, project_path: str):
        """
        Converts the dataset into a creator that can remake it
        :param project_path: The path to save the dataset at for reloading
        :return: The dataset creator
        """
        from tgen.data.exporters.safa_exporter import SafaExporter
        from tgen.data.creators.trace_dataset_creator import TraceDatasetCreator
        from tgen.data.readers.structured_project_reader import StructuredProjectReader
        SafaExporter(project_path, dataset=self).export()
        return TraceDatasetCreator(project_reader=StructuredProjectReader(project_path=FileUtil.collapse_paths(project_path)))

    def balance_links(self) -> None:
        """
        Balances the positive and negative links.
        :return: None.
        """
        n_links = min(len(self._neg_link_ids), len(self._pos_link_ids))
        self._neg_link_ids = random.sample(self._neg_link_ids, n_links)
        self._pos_link_ids = random.sample(self._pos_link_ids, n_links)

    @staticmethod
    def _resize_data(data: List, new_length: int, include_duplicates: bool = False) -> List:
        """
        Changes the size of the given data by using random choice or sample
        :param data: list of data
        :param new_length: desired length
        :param include_duplicates: if True, uses sampling
        :return: a list with the data of the new_length
        """
        if new_length == len(data):
            return data
        include_duplicates = True if new_length > len(
            data) else include_duplicates  # must include duplicates to make a bigger data
        reduction_func = random.choices if include_duplicates else random.sample
        reduced_data = reduction_func(data, k=new_length)
        return reduced_data

    @staticmethod
    def _extract_feature_info(feature: Dict[str, any], prefix: str = EMPTY_STRING) -> Dict[str, any]:
        """
        Extracts the required info from a feature for data creation
        :param feature: dictionary of features
        :param prefix: prefix to add to key (i.e. s_)
        :return: feature name, value mappings
        """
        feature_info = {}
        for key_ in DataKey.get_feature_entry_keys():
            if key_ in feature:
                feature_info[prefix + key_] = feature[key_]
        return feature_info

    @staticmethod
    def __create_pos_neg_links(trace_df: TraceDataFrame):
        """
        Generates the list of positive and negative link ids.
        :param trace_df: Dataframe of links to their ids.
        :return: Tuple containing positive link ids and negative link ids.
        """
        pos_link_ids = []
        neg_link_ids = []
        for index, row in trace_df.itertuples():
            label = row[TraceKeys.LABEL]
            if not np.isnan(label) and round(label) == 1:
                pos_link_ids.append(index)
            else:
                neg_link_ids.append(index)
        return pos_link_ids, neg_link_ids

    @staticmethod
    def __assert_dataframe_types(artifact_df: Any, trace_df: Any, layer_mapping_df: Any) -> None:
        """
        Asserts that all dataframes are of the proper type
        :param artifact_df: The dataframe containing artifacts
        :param trace_df: The dataframe containing traces
        :param layer_mapping_df: The artifact containing layer mappings
        :return: None
        """
        types = [(artifact_df, ArtifactDataFrame), (trace_df, TraceDataFrame), (layer_mapping_df, LayerDataFrame)]
        for var_and_type in types:
            assert isinstance(*var_and_type), f"Dataframe must be of type {var_and_type[1]}"

    def __len__(self) -> int:
        """
        Returns the length of the dataset
        :return: the length of the dataset
        """
        return len(self._pos_link_ids + self._neg_link_ids)

    def __add__(self, other: "TraceDataset") -> "TraceDataset":
        """
        Combines two trace datasets
        :param other: Dataset to combine
        :return: The combined dataset
        """
        layer_mapping_df = LayerDataFrame.concat(self.layer_df, other.layer_df, ignore_index=True)
        artifact_df = ArtifactDataFrame.concat(self.artifact_df, other.artifact_df)
        trace_df = TraceDataFrame.concat(self.trace_df, other.trace_df)
        pos_link_ids = deepcopy(self._pos_link_ids) + deepcopy(other._pos_link_ids)
        neg_link_ids = deepcopy(self._neg_link_ids) + deepcopy(other._neg_link_ids)
        return TraceDataset(artifact_df=artifact_df, trace_df=trace_df, layer_df=layer_mapping_df,
                            pos_link_ids=pos_link_ids, neg_link_ids=neg_link_ids)

    def __getitem__(self, item: Any) -> Any:
        """
        Returns the link or artifact if is in dataset else None
        :param item: The id of the link or artifact
        :return: The link or artifact if is in dataset else None
        """
        result = self.trace_df.get_link(item)
        if result is None:
            result = self.artifact_df.get_artifact(item)
        return result

    def __contains__(self, item: Any) -> bool:
        """
        Returns True if link or artifact is in dataset else False
        :param item: The id of the link or artifact
        :return: True if link or artifact is in dataset else False
        """
        return self[item] is not None<|MERGE_RESOLUTION|>--- conflicted
+++ resolved
@@ -6,11 +6,8 @@
 import numpy as np
 import pandas as pd
 from datasets import Dataset
-<<<<<<< HEAD
-=======
 from sentence_transformers import InputExample
 from tgen.common.logging.logger_manager import logger
->>>>>>> ff1e0fc4
 from tqdm import tqdm
 
 from tgen.common.constants.deliminator_constants import EMPTY_STRING
