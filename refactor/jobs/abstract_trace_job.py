from abc import ABC
<<<<<<< HEAD
from typing import Dict, List, Optional, Tuple

from config.constants import ADD_MOUNT_DIRECTORY_TO_OUTPUT_DEFAULT, SAVE_OUTPUT_DEFAULT, VALIDATION_PERCENTAGE_DEFAULT
=======

>>>>>>> 5802c0d3
from jobs.abstract_job import AbstractJob
from jobs.job_args import JobArgs
from server.storage.safa_storage import SafaStorage
from tracer.train.trace_trainer import TraceTrainer


class AbstractTraceJob(AbstractJob, ABC):

    def __init__(self, job_args: JobArgs):
        """
        The base job class for tracing jobs
        """
<<<<<<< HEAD
        model_path = SafaStorage.add_mount_directory(model_path)
        super().__init__(output_dir, model_path, base_model, add_mount_directory_to_output, save_job_output)
        dataset_pre_processing_options = dataset_pre_processing_options if dataset_pre_processing_options else {}
        self.train_dataset = self._make_dataset(datasets_map, dataset_pre_processing_options, DatasetRole.TRAIN)
        self.eval_dataset = self._make_dataset(datasets_map, dataset_pre_processing_options, DatasetRole.EVAL)
        if self.train_dataset and split_train_dataset:
            self.train_dataset, self.eval_dataset = self.train_dataset.split(validation_percentage)
        self.train_args = TraceArgs(output_dir, **(trace_args_params if trace_args_params else {}))
        self.__trainer = None

    @staticmethod
    def _make_dataset(datasets_map: Dict[DatasetRole, Tuple[SupportedDatasetCreator, Dict]],
                      dataset_pre_processing_options: Dict[DatasetRole, Tuple[List[PreProcessingOption], Dict]],
                      dataset_role: DatasetRole) -> Optional[TraceDataset]:
        """
        Handles making the dataset for a specified role and the given parameters
        :param datasets_map: dictionary mapping dataset role (e.g. train/eval) to the desired dataset creator and its params
        :param dataset_pre_processing_options: dictionary mapping dataset role to the desired pre-processing steps and related params
        :param dataset_role: the role of the dataset (e.g. trail/eval)
        :return: the dataset
        """
        dataset_creator_reqs = datasets_map.get(dataset_role, None)
        if dataset_creator_reqs:
            dataset_creator_class, dataset_creator_params = dataset_creator_reqs
            pre_processing_params = dataset_pre_processing_options.get(dataset_role)
            dataset_creator = dataset_creator_class.value(pre_processing_params=pre_processing_params,
                                                          **dataset_creator_params)
            return dataset_creator.serialize_data()
=======
        job_args.model_path = SafaStorage.add_mount_directory(job_args.model_path)
        super().__init__(job_args)
        self.trace_args = job_args.trace_args
        self._trainer = None
>>>>>>> 5802c0d3

    def get_trainer(self, **kwargs) -> TraceTrainer:
        """
        Gets the trace trainer for the job
        :param kwargs: any additional parameters for the trainer
        :return: the trainer
        """
        if self._trainer is None:
            self._trainer = TraceTrainer(args=self.job_args.trace_args, model_generator=self.get_model_generator(),
                                         **kwargs)
        return self._trainer<|MERGE_RESOLUTION|>--- conflicted
+++ resolved
@@ -1,11 +1,5 @@
 from abc import ABC
-<<<<<<< HEAD
-from typing import Dict, List, Optional, Tuple
 
-from config.constants import ADD_MOUNT_DIRECTORY_TO_OUTPUT_DEFAULT, SAVE_OUTPUT_DEFAULT, VALIDATION_PERCENTAGE_DEFAULT
-=======
-
->>>>>>> 5802c0d3
 from jobs.abstract_job import AbstractJob
 from jobs.job_args import JobArgs
 from server.storage.safa_storage import SafaStorage
@@ -18,41 +12,10 @@
         """
         The base job class for tracing jobs
         """
-<<<<<<< HEAD
-        model_path = SafaStorage.add_mount_directory(model_path)
-        super().__init__(output_dir, model_path, base_model, add_mount_directory_to_output, save_job_output)
-        dataset_pre_processing_options = dataset_pre_processing_options if dataset_pre_processing_options else {}
-        self.train_dataset = self._make_dataset(datasets_map, dataset_pre_processing_options, DatasetRole.TRAIN)
-        self.eval_dataset = self._make_dataset(datasets_map, dataset_pre_processing_options, DatasetRole.EVAL)
-        if self.train_dataset and split_train_dataset:
-            self.train_dataset, self.eval_dataset = self.train_dataset.split(validation_percentage)
-        self.train_args = TraceArgs(output_dir, **(trace_args_params if trace_args_params else {}))
-        self.__trainer = None
-
-    @staticmethod
-    def _make_dataset(datasets_map: Dict[DatasetRole, Tuple[SupportedDatasetCreator, Dict]],
-                      dataset_pre_processing_options: Dict[DatasetRole, Tuple[List[PreProcessingOption], Dict]],
-                      dataset_role: DatasetRole) -> Optional[TraceDataset]:
-        """
-        Handles making the dataset for a specified role and the given parameters
-        :param datasets_map: dictionary mapping dataset role (e.g. train/eval) to the desired dataset creator and its params
-        :param dataset_pre_processing_options: dictionary mapping dataset role to the desired pre-processing steps and related params
-        :param dataset_role: the role of the dataset (e.g. trail/eval)
-        :return: the dataset
-        """
-        dataset_creator_reqs = datasets_map.get(dataset_role, None)
-        if dataset_creator_reqs:
-            dataset_creator_class, dataset_creator_params = dataset_creator_reqs
-            pre_processing_params = dataset_pre_processing_options.get(dataset_role)
-            dataset_creator = dataset_creator_class.value(pre_processing_params=pre_processing_params,
-                                                          **dataset_creator_params)
-            return dataset_creator.serialize_data()
-=======
         job_args.model_path = SafaStorage.add_mount_directory(job_args.model_path)
         super().__init__(job_args)
         self.trace_args = job_args.trace_args
         self._trainer = None
->>>>>>> 5802c0d3
 
     def get_trainer(self, **kwargs) -> TraceTrainer:
         """
