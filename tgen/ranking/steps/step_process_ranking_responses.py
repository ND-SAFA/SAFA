from typing import Any, Callable, Dict, List, Optional

from tgen.common.util.json_util import JsonUtil
from tgen.common.constants.ranking_constants import RANKING_ARTIFACT_TAG, RANKING_EXPLANATION_TAG, RANKING_ID_TAG, \
    RANKING_MAX_SCORE, RANKING_SCORE_TAG
from tgen.core.trace_output.trace_prediction_output import TracePredictionEntry
from tgen.data.dataframes.artifact_dataframe import ArtifactKeys
from tgen.ranking.ranking_args import RankingArgs
from tgen.ranking.ranking_state import RankingState
from tgen.state.pipeline.abstract_pipeline import AbstractPipelineStep, ArgType
from tgen.state.state import State

ID_PROCESSING_STEPS = [lambda f: f.replace("ID:", ""), lambda f: f.strip()]


class ArtifactReasoning:

    def __init__(self, artifact_dict: Dict):
<<<<<<< HEAD
        JsonUtil.require_properties(artifact_dict, [ArtifactKeys.ID.value])
        self.index = self.get_optional(artifact_dict, RANKING_ID_TAG)
        self.explanation = self.get_optional(artifact_dict, RANKING_EXPLANATION_TAG, lambda s: s.strip())
        self.score = self.get_optional(artifact_dict, RANKING_SCORE_TAG, lambda s: s / RANKING_MAX_SCORE)
=======
        """
        Stores the reasoning of the LLM for each artifact
        :param artifact_dict: Contains the reasoning of the LLM for each artifact
        """
        JsonUtil.require_properties(artifact_dict, [ArtifactKeys.ID.value, RANKING_EXPLANATION_TAG, RANKING_SCORE_TAG])
        self.index = artifact_dict[RANKING_ID_TAG][0]
        self.explanation = artifact_dict[RANKING_EXPLANATION_TAG][0].strip()
        self.score = artifact_dict[RANKING_SCORE_TAG][0] / RANKING_MAX_SCORE
>>>>>>> 10b275a3
        self.artifact_id = None

    @staticmethod
    def get_optional(a_dict: Dict, key_name: str, post_process: Callable = None) -> Optional[Any]:
        """
        Returns optional value from dictionary.
        :param a_dict: The dictionary to retrieve the value from.
        :param key_name: The name of the optional key.
        :param post_process: Any operation to perform after value is retrieved, if it exists.
        :return: The optional value.
        """
        if post_process is None:
            post_process = lambda p: p
        optional_value = a_dict.get(key_name, None)
        if optional_value:
            value = optional_value[0]
            value = post_process(value)
            return value
        return None


class ProcessRankingResponses(AbstractPipelineStep[RankingArgs, RankingState]):
    def _run(self, args: ArgType, state: State) -> None:
        self.process_ranking_prompts(args, state)

    @staticmethod
    def process_ranking_prompts(args: RankingArgs, state: RankingState) -> List[TracePredictionEntry]:
        """
        Reads the ranking responses and performs post-processing.
        :param args: The ranking pipeline arguments.
        :param state: The ranking pipeline state.
        :return: Ranked children for each source.
        """
        parent_ids = args.parent_ids
        batch_responses = state.ranking_responses.batch_responses
        sorted_parent2children = state.sorted_parent2children
        parent2index: Dict[str, int] = {p: i for i, p in enumerate(parent_ids)}
        child_entries = []
        for parent_name, prompt_response in zip(parent_ids, batch_responses):
            related_children = sorted_parent2children[parent_name]
            parent_index = parent2index[parent_name]
            r = state.prompt_builders[parent_index].parse_responses(prompt_response)
            prompt_id = state.prompt_builders[parent_index].get_all_prompts()[-1].id
            parsed_tags = r[prompt_id]
            artifact_dicts = parsed_tags[RANKING_ARTIFACT_TAG]
            parsed_entries = []
            for a_parsed_dict in artifact_dicts:
                a_reasoning = ArtifactReasoning(a_parsed_dict)
                a_reasoning.artifact_id = related_children[a_reasoning.index]
                parsed_entries.append(a_reasoning)

            parsed_entries: List[ArtifactReasoning] = sorted(parsed_entries, key=lambda a: (a.score, -a.index), reverse=True)

            # Step - Store results
            for e in parsed_entries:
                child_entry = TracePredictionEntry(
                    source=e.artifact_id,
                    target=parent_name,
                    score=e.score,
                    explanation=e.explanation
                )
                child_entries.append(child_entry)
        state.children_entries = child_entries
        return child_entries

    @staticmethod
    def remove_duplicate_ids(artifact_ids: List[str]):
        """
        Removes duplicate entries.
        :param artifact_ids: The ids to check for duplicates.
        :return: List of artifact ids without duplicates, where first instance is kept.
        """
        new_list = []
        seen = set()
        for artifact_id in artifact_ids:
            if artifact_id not in seen:
                new_list.append(artifact_id)
                seen.add(artifact_id)
        return new_list<|MERGE_RESOLUTION|>--- conflicted
+++ resolved
@@ -16,21 +16,14 @@
 class ArtifactReasoning:
 
     def __init__(self, artifact_dict: Dict):
-<<<<<<< HEAD
+        """
+        Stores the reasoning of the LLM for each artifact
+        :param artifact_dict: Contains the reasoning of the LLM for each artifact
+        """
         JsonUtil.require_properties(artifact_dict, [ArtifactKeys.ID.value])
         self.index = self.get_optional(artifact_dict, RANKING_ID_TAG)
         self.explanation = self.get_optional(artifact_dict, RANKING_EXPLANATION_TAG, lambda s: s.strip())
         self.score = self.get_optional(artifact_dict, RANKING_SCORE_TAG, lambda s: s / RANKING_MAX_SCORE)
-=======
-        """
-        Stores the reasoning of the LLM for each artifact
-        :param artifact_dict: Contains the reasoning of the LLM for each artifact
-        """
-        JsonUtil.require_properties(artifact_dict, [ArtifactKeys.ID.value, RANKING_EXPLANATION_TAG, RANKING_SCORE_TAG])
-        self.index = artifact_dict[RANKING_ID_TAG][0]
-        self.explanation = artifact_dict[RANKING_EXPLANATION_TAG][0].strip()
-        self.score = artifact_dict[RANKING_SCORE_TAG][0] / RANKING_MAX_SCORE
->>>>>>> 10b275a3
         self.artifact_id = None
 
     @staticmethod
