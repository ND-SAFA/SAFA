--- conflicted
+++ resolved
@@ -10,11 +10,8 @@
 import edu.nd.crc.safa.features.documents.entities.app.DocumentAppEntity;
 import edu.nd.crc.safa.features.documents.entities.db.Document;
 import edu.nd.crc.safa.features.flatfiles.services.MultipartRequestService;
-<<<<<<< HEAD
-=======
 import edu.nd.crc.safa.features.organizations.entities.app.MembershipAppEntity;
 import edu.nd.crc.safa.features.organizations.entities.db.ProjectRole;
->>>>>>> d300e3df
 import edu.nd.crc.safa.features.projects.entities.db.Project;
 import edu.nd.crc.safa.features.versions.entities.ProjectVersion;
 import edu.nd.crc.safa.test.requests.FlatFileRequest;
@@ -125,8 +122,6 @@
             .postWithJsonArray(artifactsJson);
     }
 
-<<<<<<< HEAD
-=======
     public JSONObject shareProject(Project project,
                                    String email,
                                    ProjectRole role) throws Exception {
@@ -144,5 +139,4 @@
             .withEntityId(project.getProjectId())
             .postWithJsonObject(request, resultMatcher);
     }
->>>>>>> d300e3df
 }