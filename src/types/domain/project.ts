import {
  ArtifactSchema,
  ArtifactTypeSchema,
  AttributeLayoutSchema,
  AttributeSchema,
  DocumentSchema,
  GenerationModelSchema,
  LayoutPositionsSchema,
  MembershipSchema,
  SubtreeMapSchema,
  TraceLinkSchema,
  TraceMatrixSchema,
<<<<<<< HEAD
  WarningSchema,
=======
  PermissionType,
>>>>>>> 936f4c06
} from "@/types";

/**
 * Defines a project.
 */
export interface IdentifierSchema {
  /**
   * The ID of the project.
   */
  projectId: string;
  /**
   * The organization that owns the project
   */
  orgId: string;
  /**
   * The team that owns the project.
   */
  teamId: string;

  /**
   * The name of the project.
   */
  name: string;
  /**
   * The description of the project.
   */
  description: string;

  /**
   * List of members and their roles in the project.
   */
  members: MembershipSchema[];

  /**
   * The primary owner of this project.
   */
  owner: string;
  /**
   * The permissions of the current user on this project.
   */
  permissions: PermissionType[];
}

/**
 * Defines the version of a project.
 */
export interface VersionSchema {
  /**
   * The project version id.
   */
  versionId: string;
  /**
   * The project.
   */
  project?: IdentifierSchema;
  /**
   * The major version number.
   */
  majorVersion: number;
  /**
   * The minor version number.
   */
  minorVersion: number;
  /**
   * The revision version number.
   */
  revision: number;
}

/**
 * Defines a versioned and parsed project.
 */
export interface ProjectSchema extends IdentifierSchema {
  /**
   * The project's version.
   */
  projectVersion?: VersionSchema;

  /**
   * The project's artifacts.
   */
  artifacts: ArtifactSchema[];
  /**
   * The project's traces.
   */
  traces: TraceLinkSchema[];
  /**
   * The artifact types in the project.
   */
  artifactTypes: ArtifactTypeSchema[];
  /**
   * The trace matrices in the project.
   */
  traceMatrices: TraceMatrixSchema[];
  /**
   * The current document id.
   */
  currentDocumentId?: string;
  /**
   * The different documents for this project.
   */
  documents: DocumentSchema[];

  /**
   * A collection of warnings on project artifacts.
   */
  warnings: Record<string, WarningSchema[]>;
  /**
   * Map of artifact ids to their position in the default graph.
   */
  layout: LayoutPositionsSchema;
  /**
   * Map of artifact ids to their subtree information.
   */
  subtrees: SubtreeMapSchema;
  /**
   * List of trained project models.
   */
  models: GenerationModelSchema[];
  /**
   * A list of custom attributes used on this project.
   */
  attributes?: AttributeSchema[];
  /**
   * Layouts for displaying this project's custom attributes.
   */
  attributeLayouts?: AttributeLayoutSchema[];
}

export type VersionType = "major" | "minor" | "revision";<|MERGE_RESOLUTION|>--- conflicted
+++ resolved
@@ -10,11 +10,7 @@
   SubtreeMapSchema,
   TraceLinkSchema,
   TraceMatrixSchema,
-<<<<<<< HEAD
-  WarningSchema,
-=======
   PermissionType,
->>>>>>> 936f4c06
 } from "@/types";
 
 /**
