--- conflicted
+++ resolved
@@ -45,19 +45,13 @@
      * @return {@link UserIdentifierDTO} representing created user
      */
     public UserIdentifierDTO createUser(String email, String password) {
-        if (this.safaUserRepository.findByEmail(email).isPresent()) {
-            throw new SafaError("Cannot create another account with this email address" + email);
-        }
-
         String encodedPassword = this.passwordEncoder.encode(password);
         SafaUser safaUser = new SafaUser(email, encodedPassword);
 
-<<<<<<< HEAD
-=======
         if (this.safaUserRepository.findByEmail(email).isPresent()) {
             throw new SafaError("Email already in use: " + email);
         }
->>>>>>> b753a614
+
         this.safaUserRepository.save(safaUser);
         return new UserIdentifierDTO(safaUser);
     }
