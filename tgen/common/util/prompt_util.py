<<<<<<< HEAD
from tgen.constants.deliminator_constants import EMPTY_STRING, NEW_LINE, SPACE
=======
from typing import Any

from tgen.constants.deliminator_constants import EMPTY_STRING, NEW_LINE, SPACE, TAB
>>>>>>> df5c0dac


class PromptUtil:
    """
    Contains utility methods for creating prompts.
    """

    @staticmethod
    def create_xml(tag_name: str, tag_content: str = EMPTY_STRING, prefix: str = None, suffix: str = None) -> str:
        """
        Creates xml as follows: <[tag_name]>tag_content</[tag_name]>
        :param tag_name: The name of the tag
        :param tag_content: The content inside of the tag
        :param prefix: The prefix to add to the final string.
        :param suffix: The suffix to append to the final string.
        :return: The formatted xml
        """
        prefix = prefix if prefix else ""
        suffix = suffix if suffix else ""
        return f"{prefix}<{tag_name}>{tag_content}</{tag_name}>{suffix}"

    @staticmethod
    def format_as_markdown_italics(original_string: str) -> str:
        """
        Formats the string as markdown italics
        :param original_string: The string to format
        :return: The string formatted as markdown
        """
        return f"*{original_string}*"

    @staticmethod
    def format_as_markdown_header(original_string: str, level: int = 1) -> str:
        """
        Formats the string as markdown header
        :param original_string: The string to format
        :param level: The level of the header
        :return: The string formatted as markdown
        """
        return f"{'#' * level} {original_string}"

    @staticmethod
    def format_as_bullet_point(original_string: str, level: int = 1) -> str:
        """
        Formats the string as markdown bullet
        :param original_string: The string to format
        :param level: The level of the bullet point
        :return: The string formatted as markdown
        """
        bullets = ['*', '-', '+']
        level -= 1
        return f"{TAB * level}{bullets[level % 3]} {original_string}"

    @staticmethod
    def strip_new_lines_and_extra_space(original_string) -> str:
        """
        Removes new lines and extra leading or trailing spaces from the string
        :param original_string: The original string
        :return: The string without new lines or leading or trailing spaces
        """
        return original_string.replace(NEW_LINE, SPACE).strip()<|MERGE_RESOLUTION|>--- conflicted
+++ resolved
@@ -1,10 +1,6 @@
-<<<<<<< HEAD
-from tgen.constants.deliminator_constants import EMPTY_STRING, NEW_LINE, SPACE
-=======
 from typing import Any
 
 from tgen.constants.deliminator_constants import EMPTY_STRING, NEW_LINE, SPACE, TAB
->>>>>>> df5c0dac
 
 
 class PromptUtil:
