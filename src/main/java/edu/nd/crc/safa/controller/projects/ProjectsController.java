package edu.nd.crc.safa.controller.projects;

import java.util.List;
import java.util.Map;

import org.springframework.http.MediaType;
import org.springframework.web.bind.annotation.GetMapping;
import org.springframework.web.bind.annotation.PathVariable;
import org.springframework.web.bind.annotation.RequestParam;
import org.springframework.web.bind.annotation.RequestBody;
import org.springframework.web.bind.annotation.PostMapping;
import org.springframework.web.bind.annotation.RestController;
import org.springframework.web.servlet.mvc.method.annotation.SseEmitter;
import org.springframework.web.server.ResponseStatusException;
import org.springframework.http.HttpStatus;

import edu.nd.crc.safa.services.ProjectService;
import edu.nd.crc.safa.dao.Layout;

@RestController
public class ProjectsController {

  private final ProjectService projectService;

  public ProjectsController(ProjectService projectService) {
    this.projectService = projectService;
  }

  @GetMapping("/projects/{projId}/parents/{node}")
  public List<String> parents(@PathVariable String projId, @PathVariable String node, @RequestParam String rootType) {
    return projectService.parents(projId, node, rootType);
  }

  @GetMapping("/projects/{projId}/nodes/")
  public List<Map<String, Object>> nodes(@PathVariable String projId, @RequestParam String nodeType) {
    return projectService.nodes(projId, nodeType);
  }

  @GetMapping("/projects/{projId}/nodes/warnings")
  public Map<String, Boolean> nodeWarnings(@PathVariable String projId) {
    return projectService.nodeWarnings(projId);
  }

  @GetMapping("/projects/{projId}/trees/")
  public List<Map<String, Object>> trees(@PathVariable String projId, @RequestParam String rootType) {
    return projectService.trees(projId, rootType);
  }

  @GetMapping("/projects/{projId}/trees/{treeId}/")
  public List<Map<String, Object>> tree(@PathVariable String projId, @PathVariable String treeId, @RequestParam String rootType) {
    return projectService.tree(projId, treeId, rootType);
  }

  @GetMapping("/projects/{projId}/versions/")
  public Map<String, Object> versions(@PathVariable String projId) {
    return projectService.versions(projId);
  }

  @PostMapping("/projects/{projId}/versions/")
  public Map<String, Object> versionsTag(@PathVariable String projId) {
    return projectService.versionsTag(projId);
  }

  @GetMapping("/projects/{projId}/clear/")
  public String clearUploadedFlatfiles(@PathVariable String projId){
    return projectService.clearUploadedFlatfiles(projId);
  }

  @PostMapping("/projects/{projId}/upload/")
  public String uploadFile(@PathVariable String projId, @RequestBody String encodedStr) {
    System.out.println("/projects/{projId}/upload/");
    return projectService.uploadFile(projId, encodedStr);
  }

  @GetMapping("/projects/{projId}/uploaderrorlog/")
  public String getUploadFilesErrorLog(@PathVariable String projId) {
<<<<<<< HEAD
    System.out.println("/projects/{projId}/uploaderrorlog/");
=======
    System.out.println("/projects/{projId}/errorlog/");
>>>>>>> 6b777e4c
    return projectService.getUploadFilesErrorLog(projId);
  }

  @GetMapping("/projects/{projId}/linkerrorlog/")
  public String getLinkErrorLog(@PathVariable String projId) {
    System.out.println("/projects/{projId}/errorlog/");
    return projectService.getLinkErrorLog(projId);
  }

  @GetMapping("/projects/{projId}/generate/")
  public String generateLinks(@PathVariable String projId) {
    System.out.println("/projects/{projId}/generate/");
    return projectService.generateLinks(projId);
  }

  // @GetMapping("/projects/{projId}/linkserrorlog/")
  // public String getGenerateLinksErrorLog(@PathVariable String projId) {
  //   System.out.println("/projects/{projId}/generate/");
  //   return projectService.getGenerateLinksErrorLog(projId);
  // }

  // @GetMapping("/projects/{projId}/linktypes/")
  // public String getLinkTypes(@PathVariable String projId) {
  //   System.out.println("/projects/{projId}/linktypes/");
  //   return projectService.getLinkTypes(projId);
  // }

  @GetMapping("/projects/{projId}/remove/")
  public String clearGeneratedFlatfiles(@PathVariable String projId) {
    System.out.println("/projects/{projId}/generate/");
    return projectService.clearGeneratedFlatfiles(projId);
  }

  @GetMapping("/projects/{projId}/trees/{treeId}/versions/{version}")
  public List<Map<String, Object>> versions(@PathVariable String projId, @PathVariable String treeId, @PathVariable int version, @RequestParam String rootType) {
    return projectService.versions(projId, treeId, version, rootType);
  }

  @GetMapping("/projects/{projId}/pull/")
  public SseEmitter projectPull(@PathVariable String projId) {
    return projectService.projectPull(projId);
  }

<<<<<<< HEAD
  @PostMapping("/projects/{projId}/trees/{treeId}/layout/")
  public String postTreeLayout(@PathVariable String projId, @PathVariable String treeId, @RequestBody String b64EncodedLayout) {
    try {
      return projectService.postTreeLayout(projId, treeId, b64EncodedLayout);
    } catch (Exception e) {
      throw new ResponseStatusException(HttpStatus.BAD_REQUEST, e.getMessage());
    }
  }
  
  @GetMapping(value = "/projects/{projId}/trees/{treeId}/layout/")
  public String getTreeLayout(@PathVariable String projId, @PathVariable String treeId) {
    try {
      return projectService.getTreeLayout(projId, treeId);
    } catch (Exception e) {
      throw new ResponseStatusException(HttpStatus.NOT_FOUND);
    }
=======
  @GetMapping("/projects/{projId}/warnings/")
  public Map<String,String> getWarnings(@PathVariable String projId) {
    return projectService.getWarnings(projId);
  }

  @PostMapping("/projects/{projId}/warnings/")
  public void newWarning(@PathVariable String projId, @RequestParam("name") String name, @RequestParam("rule") String rule) {
    projectService.newWarning(projId, name, rule);
>>>>>>> 6b777e4c
  }
}<|MERGE_RESOLUTION|>--- conflicted
+++ resolved
@@ -74,11 +74,7 @@
 
   @GetMapping("/projects/{projId}/uploaderrorlog/")
   public String getUploadFilesErrorLog(@PathVariable String projId) {
-<<<<<<< HEAD
     System.out.println("/projects/{projId}/uploaderrorlog/");
-=======
-    System.out.println("/projects/{projId}/errorlog/");
->>>>>>> 6b777e4c
     return projectService.getUploadFilesErrorLog(projId);
   }
 
@@ -122,7 +118,6 @@
     return projectService.projectPull(projId);
   }
 
-<<<<<<< HEAD
   @PostMapping("/projects/{projId}/trees/{treeId}/layout/")
   public String postTreeLayout(@PathVariable String projId, @PathVariable String treeId, @RequestBody String b64EncodedLayout) {
     try {
@@ -139,7 +134,8 @@
     } catch (Exception e) {
       throw new ResponseStatusException(HttpStatus.NOT_FOUND);
     }
-=======
+  }
+  
   @GetMapping("/projects/{projId}/warnings/")
   public Map<String,String> getWarnings(@PathVariable String projId) {
     return projectService.getWarnings(projId);
@@ -148,6 +144,5 @@
   @PostMapping("/projects/{projId}/warnings/")
   public void newWarning(@PathVariable String projId, @RequestParam("name") String name, @RequestParam("rule") String rule) {
     projectService.newWarning(projId, name, rule);
->>>>>>> 6b777e4c
   }
 }