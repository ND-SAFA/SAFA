--- conflicted
+++ resolved
@@ -64,15 +64,10 @@
                                                     @RequestBody @Valid DocumentAppEntity documentAppEntity)
         throws SafaError {
         SafaUser user = getServiceProvider().getSafaUserService().getCurrentUser();
-<<<<<<< HEAD
         ProjectVersion projectVersion = getResourceBuilder()
             .fetchVersion(versionId)
             .withPermission(ProjectPermission.EDIT_DATA, user)
             .get();
-=======
-        ProjectVersion projectVersion = getResourceBuilder().fetchVersion(versionId)
-            .withPermission(ProjectPermission.EDIT, user).get();
->>>>>>> 10e2d290
         Project project = projectVersion.getProject();
 
         // Create or update: document base entity
