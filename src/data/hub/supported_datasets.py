<<<<<<< HEAD
from data.hub.hub_descriptors.cchit_descriptor import CCHITDescriptor
from data.hub.hub_descriptors.cm1_descriptor import CM1Descriptor
from data.hub.hub_descriptors.drone_full_descriptor import DroneFullDescriptor
from data.hub.hub_descriptors.drone_nl_descriptor import DroneNLDescriptor
from data.hub.hub_descriptors.drone_pl_descriptor import DronePLDescriptor
from data.hub.hub_descriptors.itrust_descriptor import ITrustDescriptor
from data.hub.hub_descriptors.mip_descriptor import MipDescriptor
from data.hub.hub_descriptors.train_controller_descriptor import TrainControllerDescriptor
=======
from data.hub.hub_ids.cchit_hub_id import CCHITHubId
from data.hub.hub_ids.cm1_hub_id import CM1HubId
from data.hub.hub_ids.drone_hub_id import DroneNLHubId
from data.hub.hub_ids.drone_pl_hub_id import DronePLHubId
from data.hub.hub_ids.iceoryx_pl import ICEORYXPLHubId
from data.hub.hub_ids.itrust_hub_id import ITrustHubId
from data.hub.hub_ids.mip_hub_id import MipHubId
from data.hub.hub_ids.train_controller_hub_id import TrainControllerHubId
>>>>>>> 2db9a316
from util.supported_enum import SupportedEnum


class SupportedDatasets(SupportedEnum):
<<<<<<< HEAD
    CCHIT = CCHITDescriptor
    CM1 = CM1Descriptor
    TRAINCONTROLLER = TrainControllerDescriptor
    DRONE_PL = DronePLDescriptor
    DRONE_NL = DroneNLDescriptor
    DRONE_FULL = DroneFullDescriptor
    ITRUST = ITrustDescriptor
    MIP = MipDescriptor
=======
    CCHIT = CCHITHubId
    CM1 = CM1HubId
    TRAINCONTROLLER = TrainControllerHubId
    DRONE_PL = DronePLHubId
    DRONE_NL = DroneNLHubId
    ITRUST = ITrustHubId
    MIP = MipHubId
    ICEORYX_PL = ICEORYXPLHubId
>>>>>>> 2db9a316
<|MERGE_RESOLUTION|>--- conflicted
+++ resolved
@@ -1,13 +1,3 @@
-<<<<<<< HEAD
-from data.hub.hub_descriptors.cchit_descriptor import CCHITDescriptor
-from data.hub.hub_descriptors.cm1_descriptor import CM1Descriptor
-from data.hub.hub_descriptors.drone_full_descriptor import DroneFullDescriptor
-from data.hub.hub_descriptors.drone_nl_descriptor import DroneNLDescriptor
-from data.hub.hub_descriptors.drone_pl_descriptor import DronePLDescriptor
-from data.hub.hub_descriptors.itrust_descriptor import ITrustDescriptor
-from data.hub.hub_descriptors.mip_descriptor import MipDescriptor
-from data.hub.hub_descriptors.train_controller_descriptor import TrainControllerDescriptor
-=======
 from data.hub.hub_ids.cchit_hub_id import CCHITHubId
 from data.hub.hub_ids.cm1_hub_id import CM1HubId
 from data.hub.hub_ids.drone_hub_id import DroneNLHubId
@@ -16,21 +6,10 @@
 from data.hub.hub_ids.itrust_hub_id import ITrustHubId
 from data.hub.hub_ids.mip_hub_id import MipHubId
 from data.hub.hub_ids.train_controller_hub_id import TrainControllerHubId
->>>>>>> 2db9a316
 from util.supported_enum import SupportedEnum
 
 
 class SupportedDatasets(SupportedEnum):
-<<<<<<< HEAD
-    CCHIT = CCHITDescriptor
-    CM1 = CM1Descriptor
-    TRAINCONTROLLER = TrainControllerDescriptor
-    DRONE_PL = DronePLDescriptor
-    DRONE_NL = DroneNLDescriptor
-    DRONE_FULL = DroneFullDescriptor
-    ITRUST = ITrustDescriptor
-    MIP = MipDescriptor
-=======
     CCHIT = CCHITHubId
     CM1 = CM1HubId
     TRAINCONTROLLER = TrainControllerHubId
@@ -38,5 +17,4 @@
     DRONE_NL = DroneNLHubId
     ITRUST = ITrustHubId
     MIP = MipHubId
-    ICEORYX_PL = ICEORYXPLHubId
->>>>>>> 2db9a316
+    ICEORYX_PL = ICEORYXPLHubId