package edu.nd.crc.safa.features.projects.entities.app;

import java.time.LocalDateTime;
import java.util.ArrayList;
import java.util.HashMap;
import java.util.Hashtable;
import java.util.List;
import java.util.Map;
import java.util.UUID;
import java.util.stream.Collectors;
import javax.annotation.Nullable;
import javax.validation.Valid;
import javax.validation.constraints.NotNull;

import edu.nd.crc.safa.features.artifacts.entities.ArtifactAppEntity;
import edu.nd.crc.safa.features.attributes.entities.AttributeLayoutAppEntity;
import edu.nd.crc.safa.features.attributes.entities.CustomAttributeAppEntity;
import edu.nd.crc.safa.features.commits.entities.app.ProjectCommit;
import edu.nd.crc.safa.features.documents.entities.app.DocumentAppEntity;
import edu.nd.crc.safa.features.layout.entities.app.LayoutPosition;
import edu.nd.crc.safa.features.memberships.entities.app.ProjectMemberAppEntity;
import edu.nd.crc.safa.features.projects.entities.db.Project;
import edu.nd.crc.safa.features.rules.parser.RuleName;
import edu.nd.crc.safa.features.traces.entities.app.TraceAppEntity;
import edu.nd.crc.safa.features.traces.entities.app.TraceMatrixAppEntity;
import edu.nd.crc.safa.features.types.entities.TypeAppEntity;
import edu.nd.crc.safa.features.versions.entities.ProjectVersion;

import com.fasterxml.jackson.annotation.JsonIgnore;
import com.fasterxml.jackson.annotation.JsonProperty;
import lombok.Data;

/**
 * Represents the front-end model of a project.
 */
@Data
public class ProjectAppEntity implements IAppEntity {
    private UUID projectId;

    private LocalDateTime lastEdited;

    @NotNull
    private String name;

    @NotNull
    private String description;

    @Valid
    private ProjectVersion projectVersion;

    @NotNull
    private List<@Valid @NotNull ArtifactAppEntity> artifacts;

    @NotNull
    private List<@Valid @NotNull TraceAppEntity> traces;

    @JsonProperty(access = JsonProperty.Access.READ_ONLY)
    private List<ProjectMemberAppEntity> members;

    @Nullable
    private String currentDocumentId;

    private List<@Valid @NotNull DocumentAppEntity> documents;

    private List<@Valid @NotNull TypeAppEntity> artifactTypes;

    private Map<UUID, List<@Valid @NotNull RuleName>> warnings;

    @JsonProperty(access = JsonProperty.Access.READ_ONLY)
    private ProjectParsingErrors errors;

    private Map<UUID, LayoutPosition> layout;

    private List<CustomAttributeAppEntity> attributes;

    private List<AttributeLayoutAppEntity> attributeLayouts;

    private Map<UUID, SubtreeAppEntity> subtrees;

    private List<TraceMatrixAppEntity> traceMatrices;

    public ProjectAppEntity() {
        this.name = "";
        this.description = "";
        this.artifacts = new ArrayList<>();
        this.traces = new ArrayList<>();
        this.members = new ArrayList<>();
        this.documents = new ArrayList<>();
        this.artifactTypes = new ArrayList<>();
        this.warnings = new Hashtable<>();
        this.errors = new ProjectParsingErrors();
        this.layout = new Hashtable<>();
        this.attributes = new ArrayList<>();
        this.attributeLayouts = new ArrayList<>();
        this.subtrees = new HashMap<>();
<<<<<<< HEAD
        this.traceMatrices = new ArrayList<>();
=======
        this.lastEdited = LocalDateTime.now();
>>>>>>> bdb79078
    }

    public ProjectAppEntity(ProjectVersion projectVersion,
                            List<ArtifactAppEntity> artifacts,
                            List<TraceAppEntity> traces,
                            List<ProjectMemberAppEntity> members,
                            List<DocumentAppEntity> documents,
                            @Nullable String currentDocumentId,
                            List<TypeAppEntity> artifactTypes,
                            Map<UUID, List<@Valid @NotNull RuleName>> warnings,
                            ProjectParsingErrors errors,
                            Map<UUID, LayoutPosition> layout,
                            List<CustomAttributeAppEntity> attributes,
                            List<AttributeLayoutAppEntity> attributeLayouts,
                            Map<UUID, SubtreeAppEntity> subtrees,
                            List<TraceMatrixAppEntity> traceMatrices) {
        Project project = projectVersion.getProject();
        this.projectId = project.getProjectId();
        this.lastEdited = project.getLastEdited();
        this.name = project.getName();
        this.description = project.getDescription();
        this.projectVersion = projectVersion;
        this.artifacts = artifacts;
        this.traces = traces;
        this.members = members;
        this.documents = documents;
        this.currentDocumentId = currentDocumentId;
        this.artifactTypes = artifactTypes;
        this.warnings = warnings;
        this.errors = errors;
        this.layout = layout;
        this.attributes = attributes;
        this.attributeLayouts = attributeLayouts;
        this.subtrees = subtrees;
        this.traceMatrices = traceMatrices;
    }

    public ProjectAppEntity(ProjectCommit projectCommit) {
        this.artifacts = projectCommit.getArtifacts().getAdded();
        this.traces = projectCommit.getTraces().getAdded();
        this.projectVersion = projectCommit.getCommitVersion();
    }

    @JsonIgnore
    public static List<ArtifactAppEntity> filterByArtifactType(List<ArtifactAppEntity> artifacts, String artifactType) {
        return artifacts.stream().filter(a -> a.getType().equalsIgnoreCase(artifactType)).collect(Collectors.toList());
    }

    public List<String> getArtifactNames() {
        return this.artifacts
            .stream()
            .map(ArtifactAppEntity::getName)
            .collect(Collectors.toList());
    }

    @Override
    public UUID getId() {
        return this.projectId;
    }

    @Override
    public void setId(UUID id) {
        this.projectId = id;
    }

    @JsonIgnore
    public List<ArtifactAppEntity> getByArtifactType(String artifactType) {
        return filterByArtifactType(this.artifacts, artifactType);
    }
}<|MERGE_RESOLUTION|>--- conflicted
+++ resolved
@@ -93,11 +93,8 @@
         this.attributes = new ArrayList<>();
         this.attributeLayouts = new ArrayList<>();
         this.subtrees = new HashMap<>();
-<<<<<<< HEAD
         this.traceMatrices = new ArrayList<>();
-=======
         this.lastEdited = LocalDateTime.now();
->>>>>>> bdb79078
     }
 
     public ProjectAppEntity(ProjectVersion projectVersion,
