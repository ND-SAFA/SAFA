import os
from functools import partial
from typing import Optional, Tuple

import torch
from accelerate import Accelerator, find_executable_batch_size
from datasets import Dataset
from torch.optim import Optimizer
from torch.optim.lr_scheduler import _LRScheduler
from torch.utils.data import DataLoader
from tqdm import tqdm
from transformers import PreTrainedModel, Trainer
from transformers.modeling_outputs import SequenceClassifierOutput
from transformers.trainer_utils import PredictionOutput

from config.override import overrides
from data.datasets.data_key import DataKey
from data.datasets.dataset_role import DatasetRole
from data.managers.trainer_dataset_manager import TrainerDatasetManager
from data.samplers.balanced_batch_sampler import BalancedBatchSampler
from models.model_manager import ModelManager
from train.base_trainer import BaseTrainer
from train.save_strategy.save_strategy_stage import SaveStrategyStage
from train.supported_optimizers import SupportedOptimizers
from train.supported_schedulers import SupportedSchedulers
from train.trace_accelerator import TraceAccelerator
from train.trace_output.trace_train_output import TraceTrainOutput
from train.trainer_args import TrainerArgs
from util.file_util import FileUtil


class TraceTrainer(BaseTrainer):
    """
    Trace trainer for training for trace link prediction.
    """
    BEST_MODEL_NAME = "best"
    CURRENT_MODEL_NAME = "current"

    def __init__(self, trainer_args: TrainerArgs, model_manager: ModelManager, trainer_dataset_manager: TrainerDatasetManager,
                 **kwargs):
        super().__init__(trainer_args, model_manager, trainer_dataset_manager, **kwargs)
<<<<<<< HEAD
        self._is_prepared = False
=======
        TraceAccelerator.update(gradient_accumulation_steps=self.trainer_args.gradient_accumulation_steps)
        self.__should_prepare_accumulator = True
>>>>>>> 5e102149

    def train(self, resume_from_checkpoint: str = None, **kwargs) -> TraceTrainOutput:
        """
        Train model on data with optimal batch size.
        :param resume_from_checkpoint: The checkpoint to resume from.
        :return: Output of training session.
        """
        self.print("starting training.")
        self.model = self.model_manager.get_model()
        self.print("model loaded")
        self.print("accelerate initialized iwth model")
        inner_training_loop = find_executable_batch_size(
            self.inner_training_loop) if self.trainer_args.per_device_train_batch_size is None else self.inner_training_loop
<<<<<<< HEAD
        self.print("training loop found")
        trace_train_output = inner_training_loop(resume_from_checkpoint=resume_from_checkpoint, accelerator=self.accelerator)
=======
        trace_train_output = inner_training_loop(resume_from_checkpoint=resume_from_checkpoint)
        self.__should_prepare_accumulator = True
>>>>>>> 5e102149
        if self.trainer_args.load_best_model_at_end:
            if not self.trainer_args.should_save:
                print("Unable to load best model because configuration defined `should_save` to False.")
            else:
                best_model_path = self.get_output_path(self.BEST_MODEL_NAME)
                self.model = self.model_manager.update_model(best_model_path)
        return trace_train_output

    def inner_training_loop(self, batch_size: int = None,
                            resume_from_checkpoint: Optional[str] = None, **kwargs) -> TraceTrainOutput:
        """
        Trains model for the epochs specified in training arguments.
        :param batch_size: The batch size of the training step.
        :param kwargs: Any additional arguments. Currently, ignored but necessary for finding optimal batch size.
        :return: The output of the training session.
        """
        if batch_size is None:
            batch_size = self.args.per_device_train_batch_size
        self._train_batch_size = batch_size
        self.args.per_device_train_batch_size = batch_size
        loss_function = self.trainer_args.loss_function
        self.get_accelerator().print("Training batch size:", self._train_batch_size)
        self.model.train()
        self.get_accelerator().print("Model is training position....")
        model, train_data_loader, optimizer, scheduler = self.create_or_load_state(self.model,
                                                                                   self.get_train_dataloader(),
                                                                                   resume_from_checkpoint)
<<<<<<< HEAD
        model = self.accelerator.prepare_model(model)
        self._is_prepared = True
        self.get_accelerator().print(f"Number of GPUS: {accelerator.num_processes}. Torch devices: {torch.cuda.device_count()}")
=======
        print(f"Number of GPUS: {TraceAccelerator.num_processes}. Torch devices: {torch.cuda.device_count()}")
>>>>>>> 5e102149
        global_step = 0
        training_loss = 0
        training_metrics = {}
        epoch_loss = 0
        _is_local_main_process = TraceAccelerator.is_local_main_process
        accelerate_tqdm = partial(tqdm, disable=not _is_local_main_process, position=0)
        for epoch_index in range(self.trainer_args.num_train_epochs):
            with TraceAccelerator.accumulate(model):
                for batch_index, batch in enumerate(accelerate_tqdm(train_data_loader)):
                    batch = batch.to(TraceAccelerator.device)

                    labels = batch.pop(DataKey.LABELS_KEY)
                    output: SequenceClassifierOutput = model(**batch)
                    loss = loss_function(output.logits, labels)

                    TraceAccelerator.backward(loss)
                    optimizer.step()
                    optimizer.zero_grad()
                    self.on_step(global_step)
                    training_loss += loss.item()
                    global_step += 1
                    epoch_loss += loss.item()

            TraceAccelerator.print("Epoch Loss:", epoch_loss)
            epoch_loss = 0
            scheduler.step()
            self.on_epoch(epoch_index)
        self._is_prepared = False
        return TraceTrainOutput(global_step=global_step, training_loss=training_loss, metrics=training_metrics,
                                eval_metrics=self.save_strategy.stage_evaluations)

    def predict(self, test_dataset: Dataset) -> PredictionOutput:
        """
        Moves model to accelerate device then predicts current model on dataset.
        :param test_dataset: Dataset: The dataset to evaluate.
        :return: The prediction output.
        """
        test_dataloader = self.get_test_dataloader(test_dataset)
<<<<<<< HEAD
        self.model, eval_data_loader, _, _ = self.create_or_load_state(self.model, test_dataloader)
=======
        self.model, eval_data_loader, _, _ = self._prepare_accelerator(self.model, test_dataloader)
>>>>>>> 5e102149
        self.model.eval()
        eval_predictions, eval_labels = [], []
        for batch in test_dataloader:
            batch.to(TraceAccelerator.device)
            targets = batch.pop("labels")
            with torch.no_grad():
                output = self.model(**batch)
            eval_predictions.append(output.logits)
            eval_labels.append(targets)
<<<<<<< HEAD

=======
>>>>>>> 5e102149
        eval_labels = torch.cat(eval_labels, dim=0)
        eval_predictions = torch.cat(eval_predictions, dim=0)
        eval_labels, eval_predictions = TraceAccelerator.gather((eval_labels, eval_predictions))
        eval_predictions = eval_predictions.cpu().numpy()[:len(test_dataset)]
        eval_labels = eval_labels.cpu().numpy()[:len(test_dataset)]
        return PredictionOutput(predictions=eval_predictions, label_ids=eval_labels, metrics={})

    def create_or_load_state(self, model: PreTrainedModel, data_loader: DataLoader, resume_from_checkpoint: Optional[str] = None) \
            -> Tuple[PreTrainedModel, DataLoader, Optimizer, _LRScheduler]:
        """
        If checkpoint given, accelerate entities are instantiated with their previous state. Otherwise, they are instantiated with new
        states.
        :param model: The model to use to prepare the accelerator
        :param data_loader: The data loader to use to prepare the accelerator
        :param resume_from_checkpoint: Path to previous checkpoint.
        :type resume_from_checkpoint:
        :return: Instantiated model, optimizer, scheduler, and train data loader.
        """
        model, data_loader, optimizer, scheduler = self._prepare_accelerator(model, data_loader)
        if resume_from_checkpoint:
            TraceAccelerator.load_state(resume_from_checkpoint)
        return model, data_loader, optimizer, scheduler

    @overrides(Trainer)
    def save_model(self, output_dir: Optional[str] = None, _internal_call: bool = False) -> None:
        """
        Saves model, configuration, tokenizer, optimizer, and scheduler.
        :param output_dir: The path to save the entities to.
        :param _internal_call: Internal property used within HuggingFace Trainer.
        :return: None
        """
        with TraceAccelerator.main_process_first():
            if not output_dir:
                raise ValueError("Expected output_dir to be defined.")
            if self.trainer_args.skip_save:
                return
            FileUtil.create_dir_safely(output_dir)
            model = TraceAccelerator.unwrap_model(self.model)
            self._save(output_dir, state_dict=model.state_dict())
            self.model_manager.get_config().save_pretrained(output_dir)
            self.model_manager.get_tokenizer().save_pretrained(output_dir)

    def on_step(self, step_iteration: int) -> None:
        """
        Callback function called after every training step.
        :param step_iteration: The global step count of the training loop.
        :return: None
        """
        self.conditional_evaluate(SaveStrategyStage.STEP, step_iteration)

    def on_epoch(self, epoch_iteration: int) -> None:
        """
        Callback function called after every training epoch.
        :param epoch_iteration: The index of epoch performed.
        :return: None
        """
        self.conditional_evaluate(SaveStrategyStage.EPOCH, epoch_iteration)
        self.save_model(self.get_output_path(self.CURRENT_MODEL_NAME))

    def conditional_evaluate(self, stage: SaveStrategyStage, stage_iteration: int) -> None:
        """
        Conditionally evaluates model depending on save strategy and saves it if it is the current best.
        :param stage: The stage in training.
        :param stage_iteration: The number of times this stage has been reached.
        :return: None
        """
        should_evaluate = self.save_strategy.should_evaluate(stage, stage_iteration)

        if should_evaluate and DatasetRole.VAL in self.trainer_dataset_manager:
            eval_result = self.perform_prediction(DatasetRole.VAL)
            previous_best = self.save_strategy.best_score
            should_save = self.save_strategy.should_save(eval_result, stage_iteration)
            if should_save:
                current_score = self.save_strategy.get_metric_score(eval_result.metrics)
                TraceAccelerator.print("-" * 25, "Saving Best Model", "-" * 25)
                TraceAccelerator.print(f"New Best: {current_score}\tPrevious: {previous_best}")
                self.save_model(self.get_output_path(self.BEST_MODEL_NAME))
                self.accelerator.print("-" * 20, "Evaluation Finished.", "-" * 20)
            else:
                TraceAccelerator.print(f"Previous best is still {previous_best}.")

    def get_output_path(self, dir_name: str = None):
        """
        Returns the output path of trainer, with argument accessing directories within it.
        :param dir_name: The directory within the output path to retrieve.
        :return: The path to the trainer output or directory within it.
        """
        base_output_path = self.trainer_args.output_dir
        if dir_name:
            return os.path.join(base_output_path, dir_name)
        return base_output_path

    def cleanup(self) -> None:
        """
        Free memory associated with accelerator and dataset.
        :return: None
        """
        super().cleanup()
<<<<<<< HEAD
=======
        TraceAccelerator.clear()
>>>>>>> 5e102149
        if self.trainer_dataset_manager:
            del self.trainer_dataset_manager

    def _prepare_accelerator(self, model: PreTrainedModel, data_loader: DataLoader) \
            -> Tuple[PreTrainedModel, DataLoader, Optimizer, _LRScheduler]:
        """
        Prepares the model, optimizer, scheduler and data loader for distributed training.
        :param model: The model being trained.
        :param data_loader: The data loader containing training data.
        :return: Prepared model, optimizer, scheduler, and data loader.
        """
<<<<<<< HEAD
        if self.accelerator is None or self.optimizer is None or self.lr_scheduler is None:
            self._initialize_state(model)
        self.print("accelerator state has been initialized.")

        if not self._is_prepared:
            self.print("model not prepared, freeing memory.")
            self.accelerator.free_memory()
            self.print(f"Model is about to be prepared:", self.model_manager.model_path)
            # model = self.accelerator.prepare_model(model)
            self.print("Model prepared.")

        data_loader = self.accelerator.prepare_data_loader(data_loader)
        self.print("Data Loader prepared.")
        self.optimizer = self.accelerator.prepare_optimizer(self.optimizer)
        self.print("Optimizer prepared.")
        self.lr_scheduler = self.accelerator.prepare_scheduler(self.lr_scheduler)
        self.print("Scheduler prepared.")

        return model, data_loader, self.optimizer, self.lr_scheduler
=======
        if not self.optimizer:
            self._initialize_state(model)
        if not self.__should_prepare_accumulator:
            return model, data_loader, self.optimizer, self.lr_scheduler
        TraceAccelerator.clear()
        self.__should_prepare_accumulator = False
        return TraceAccelerator.prepare(model, data_loader, self.optimizer, self.lr_scheduler)
>>>>>>> 5e102149

    def _initialize_state(self, model: PreTrainedModel) -> None:
        """
        Initializes related entities for accelerator preparation.
        :param model: The model used to initialize the optimizer.
        :return: None
        """
        self.optimizer = SupportedOptimizers.create(self.trainer_args.optimizer_name, model)
        self.lr_scheduler = SupportedSchedulers.create(self.trainer_args.scheduler_name, self.optimizer)

    @overrides(Trainer)
    def _get_train_sampler(self) -> Optional[torch.utils.data.Sampler]:
        """
        Gets the data sampler used for training
        :return: the train sampler
        """
        if self.trainer_args.use_balanced_batches and self.train_dataset is not None:
            return BalancedBatchSampler(data_source=self.train_dataset, batch_size=self._train_batch_size)
        return super()._get_train_sampler()<|MERGE_RESOLUTION|>--- conflicted
+++ resolved
@@ -39,12 +39,8 @@
     def __init__(self, trainer_args: TrainerArgs, model_manager: ModelManager, trainer_dataset_manager: TrainerDatasetManager,
                  **kwargs):
         super().__init__(trainer_args, model_manager, trainer_dataset_manager, **kwargs)
-<<<<<<< HEAD
-        self._is_prepared = False
-=======
         TraceAccelerator.update(gradient_accumulation_steps=self.trainer_args.gradient_accumulation_steps)
         self.__should_prepare_accumulator = True
->>>>>>> 5e102149
 
     def train(self, resume_from_checkpoint: str = None, **kwargs) -> TraceTrainOutput:
         """
@@ -58,13 +54,8 @@
         self.print("accelerate initialized iwth model")
         inner_training_loop = find_executable_batch_size(
             self.inner_training_loop) if self.trainer_args.per_device_train_batch_size is None else self.inner_training_loop
-<<<<<<< HEAD
-        self.print("training loop found")
-        trace_train_output = inner_training_loop(resume_from_checkpoint=resume_from_checkpoint, accelerator=self.accelerator)
-=======
         trace_train_output = inner_training_loop(resume_from_checkpoint=resume_from_checkpoint)
         self.__should_prepare_accumulator = True
->>>>>>> 5e102149
         if self.trainer_args.load_best_model_at_end:
             if not self.trainer_args.should_save:
                 print("Unable to load best model because configuration defined `should_save` to False.")
@@ -92,13 +83,8 @@
         model, train_data_loader, optimizer, scheduler = self.create_or_load_state(self.model,
                                                                                    self.get_train_dataloader(),
                                                                                    resume_from_checkpoint)
-<<<<<<< HEAD
         model = self.accelerator.prepare_model(model)
-        self._is_prepared = True
         self.get_accelerator().print(f"Number of GPUS: {accelerator.num_processes}. Torch devices: {torch.cuda.device_count()}")
-=======
-        print(f"Number of GPUS: {TraceAccelerator.num_processes}. Torch devices: {torch.cuda.device_count()}")
->>>>>>> 5e102149
         global_step = 0
         training_loss = 0
         training_metrics = {}
@@ -137,11 +123,8 @@
         :return: The prediction output.
         """
         test_dataloader = self.get_test_dataloader(test_dataset)
-<<<<<<< HEAD
+        self.model, eval_data_loader, _, _ = self._prepare_accelerator(self.model, test_dataloader)
         self.model, eval_data_loader, _, _ = self.create_or_load_state(self.model, test_dataloader)
-=======
-        self.model, eval_data_loader, _, _ = self._prepare_accelerator(self.model, test_dataloader)
->>>>>>> 5e102149
         self.model.eval()
         eval_predictions, eval_labels = [], []
         for batch in test_dataloader:
@@ -151,10 +134,7 @@
                 output = self.model(**batch)
             eval_predictions.append(output.logits)
             eval_labels.append(targets)
-<<<<<<< HEAD
-
-=======
->>>>>>> 5e102149
+
         eval_labels = torch.cat(eval_labels, dim=0)
         eval_predictions = torch.cat(eval_predictions, dim=0)
         eval_labels, eval_predictions = TraceAccelerator.gather((eval_labels, eval_predictions))
@@ -253,10 +233,7 @@
         :return: None
         """
         super().cleanup()
-<<<<<<< HEAD
-=======
         TraceAccelerator.clear()
->>>>>>> 5e102149
         if self.trainer_dataset_manager:
             del self.trainer_dataset_manager
 
@@ -268,35 +245,14 @@
         :param data_loader: The data loader containing training data.
         :return: Prepared model, optimizer, scheduler, and data loader.
         """
-<<<<<<< HEAD
-        if self.accelerator is None or self.optimizer is None or self.lr_scheduler is None:
-            self._initialize_state(model)
-        self.print("accelerator state has been initialized.")
-
-        if not self._is_prepared:
-            self.print("model not prepared, freeing memory.")
-            self.accelerator.free_memory()
-            self.print(f"Model is about to be prepared:", self.model_manager.model_path)
-            # model = self.accelerator.prepare_model(model)
-            self.print("Model prepared.")
-
-        data_loader = self.accelerator.prepare_data_loader(data_loader)
-        self.print("Data Loader prepared.")
-        self.optimizer = self.accelerator.prepare_optimizer(self.optimizer)
-        self.print("Optimizer prepared.")
-        self.lr_scheduler = self.accelerator.prepare_scheduler(self.lr_scheduler)
-        self.print("Scheduler prepared.")
-
-        return model, data_loader, self.optimizer, self.lr_scheduler
-=======
-        if not self.optimizer:
-            self._initialize_state(model)
         if not self.__should_prepare_accumulator:
             return model, data_loader, self.optimizer, self.lr_scheduler
         TraceAccelerator.clear()
         self.__should_prepare_accumulator = False
         return TraceAccelerator.prepare(model, data_loader, self.optimizer, self.lr_scheduler)
->>>>>>> 5e102149
+        if self.accelerator is None or self.optimizer is None or self.lr_scheduler is None:
+            self._initialize_state(model)
+        self.print("accelerator state has been initialized.")
 
     def _initialize_state(self, model: PreTrainedModel) -> None:
         """
