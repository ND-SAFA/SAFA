--- conflicted
+++ resolved
@@ -62,15 +62,10 @@
                                                           @RequestBody List<ArtifactAppEntity> artifacts
     ) {
         SafaUser user = getServiceProvider().getSafaUserService().getCurrentUser();
-<<<<<<< HEAD
         ProjectVersion projectVersion = getResourceBuilder()
             .fetchVersion(versionId)
             .withPermission(ProjectPermission.EDIT_DATA, user)
             .get();
-=======
-        ProjectVersion projectVersion = getResourceBuilder().fetchVersion(versionId)
-            .withPermission(ProjectPermission.EDIT, user).get();
->>>>>>> 10e2d290
         Document document = getDocumentById(getDocumentRepository(), documentId);
         for (ArtifactAppEntity a : artifacts) {
             UUID artifactId = a.getId();
@@ -92,15 +87,10 @@
                                            @PathVariable UUID documentId,
                                            @PathVariable UUID artifactId) {
         SafaUser user = getServiceProvider().getSafaUserService().getCurrentUser();
-<<<<<<< HEAD
         ProjectVersion projectVersion = getResourceBuilder()
             .fetchVersion(versionId)
             .withPermission(ProjectPermission.EDIT_DATA, user)
             .get();
-=======
-        ProjectVersion projectVersion = getResourceBuilder().fetchVersion(versionId)
-            .withPermission(ProjectPermission.EDIT, user).get();
->>>>>>> 10e2d290
         Document document = getDocumentById(getDocumentRepository(), documentId);
         Artifact artifact = getArtifactById(artifactId);
         Optional<DocumentArtifact> documentArtifactQuery =
