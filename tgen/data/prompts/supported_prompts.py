from tgen.data.prompts.prompt import Prompt, ArtGenPrompt
from tgen.util.supported_enum import SupportedEnum


class SupportedPrompts(SupportedEnum):
    """
    Enumerates supported prompts used for completion tasks.
    """
<<<<<<< HEAD
    CLASSIFICATION = Prompt("Is (1) related to (2)?\n.")
    CODE_SUMMARY = Prompt("Provide 5 sentence paragraph describing the high-level usage of the code below. "
                          "Do not focus on implementation details and assume your audience works on this system.\n '{target_content}'")
    NL_SUMMARY = Prompt("Summarize the following '{target_content}'")
    ARTIFACT_GENERATION = ArtGenPrompt("Write a single {artifact_type} that focuses on the {artifact_id} functionality of the "
                                           "following code descriptions. Enclose the user story in the tags <doc></doc>:\n "
                                           "'{target_content}'")
    UAV_SYSTEM_REQUIREMENT = Prompt("Given a summary of python code, write a system-level requirement\n "
                                    "The requirements should reference physical world entities related to the UAV systems, "
                                    "be numbered system level requirements and use the 'shall' format:\n '{target_content}'")
    CLUSTERING = Prompt("I am giving you a numbered list of software artifact descriptions. "
                        "Group the artifacts by functionality. Enclose each group in tags <group></group> and "
                        "inside each group provide a brief summary of the group's functionality in "
                        "<summary></summary> and the numbers corresponding to the artifacts in the group inside of "
                        "<artifacts></artifacts>:\n '{target_content}'")
=======
    CLASSIFICATION = "Is (1) related to (2)? Answer \"yes\" or \"no\".\n\n"
    CODE_SUMMARY = "Provide 5 sentence paragraph describing the high-level usage of the code below. Do not focus on implementation " \
                   "details and assume your audience works on this system. '{}'"
    NL_SUMMARY = "Provide a short paragraph summarizing the content below.\n\n'{}'"
    USER_STORY_CREATION = "Write a single user story that captures the main functionality of the following code descriptions. " \
                          "Make the user story start with 'As a'\n '{}'"
    SYSTEM_REQUIREMENT_CREATION = "Given a summary of python code, write a system-level requirement\n The requirements should " \
                                  "reference physical world entities related to the UAV systems, be numbered system level " \
                                  "requirements and use the 'shall' format:\n '{}'"
>>>>>>> 96d8e4db
<|MERGE_RESOLUTION|>--- conflicted
+++ resolved
@@ -6,7 +6,6 @@
     """
     Enumerates supported prompts used for completion tasks.
     """
-<<<<<<< HEAD
     CLASSIFICATION = Prompt("Is (1) related to (2)?\n.")
     CODE_SUMMARY = Prompt("Provide 5 sentence paragraph describing the high-level usage of the code below. "
                           "Do not focus on implementation details and assume your audience works on this system.\n '{target_content}'")
@@ -21,15 +20,4 @@
                         "Group the artifacts by functionality. Enclose each group in tags <group></group> and "
                         "inside each group provide a brief summary of the group's functionality in "
                         "<summary></summary> and the numbers corresponding to the artifacts in the group inside of "
-                        "<artifacts></artifacts>:\n '{target_content}'")
-=======
-    CLASSIFICATION = "Is (1) related to (2)? Answer \"yes\" or \"no\".\n\n"
-    CODE_SUMMARY = "Provide 5 sentence paragraph describing the high-level usage of the code below. Do not focus on implementation " \
-                   "details and assume your audience works on this system. '{}'"
-    NL_SUMMARY = "Provide a short paragraph summarizing the content below.\n\n'{}'"
-    USER_STORY_CREATION = "Write a single user story that captures the main functionality of the following code descriptions. " \
-                          "Make the user story start with 'As a'\n '{}'"
-    SYSTEM_REQUIREMENT_CREATION = "Given a summary of python code, write a system-level requirement\n The requirements should " \
-                                  "reference physical world entities related to the UAV systems, be numbered system level " \
-                                  "requirements and use the 'shall' format:\n '{}'"
->>>>>>> 96d8e4db
+                        "<artifacts></artifacts>:\n '{target_content}'")