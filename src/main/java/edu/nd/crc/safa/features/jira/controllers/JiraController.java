--- conflicted
+++ resolved
@@ -53,32 +53,7 @@
         this.executorDelegate = serviceProvider.getExecutorDelegate();
     }
 
-<<<<<<< HEAD
-    @PutMapping(AppRoutes.Accounts.Jira.JIRA_CREDENTIALS_REFRESH)
-    public DeferredResult<JiraResponseDTO<Void>> refreshCredentials(@PathVariable("cloudId") String cloudId) {
-        DeferredResult<JiraResponseDTO<Void>> output = executorDelegate.createOutput(5000L);
-
-        executorDelegate.submit(output, () -> {
-            SafaUser principal = safaUserService.getCurrentUser();
-            JiraAccessCredentials credentials = accessCredentialsRepository
-                .findByUserAndCloudId(principal, cloudId).orElseThrow(() -> new SafaError("No JIRA credentials found"));
-
-            JiraRefreshTokenDTO newCredentials = jiraConnectionService.refreshAccessToken(credentials);
-
-            credentials.setBearerAccessToken(newCredentials.getAccessToken().getBytes());
-            credentials.setRefreshToken(newCredentials.getRefreshToken());
-            credentials = accessCredentialsRepository.save(credentials);
-
-            output.setResult(new JiraResponseDTO<>(null, JiraResponseMessage.UPDATED));
-        });
-
-        return output;
-    }
-
-    @GetMapping(AppRoutes.Projects.RETRIEVE_JIRA_PROJECTS)
-=======
     @GetMapping(AppRoutes.Jira.RETRIEVE_JIRA_PROJECTS)
->>>>>>> 5af3c5b5
     public DeferredResult<JiraResponseDTO<List<JiraProjectResponseDTO>>> retrieveJIRAProjects(
         @PathVariable("cloudId") String cloudId) {
         DeferredResult<JiraResponseDTO<List<JiraProjectResponseDTO>>> output =
