--- conflicted
+++ resolved
@@ -1,14 +1,7 @@
-<<<<<<< HEAD
-from typing import Optional, List
+from typing import List, Optional, Union, Dict
 
 from config.constants import VALIDATION_PERCENTAGE_DEFAULT
-from tracer.datasets.abstract_dataset import AbstractDataset
-=======
-from typing import Dict, Optional, Union
-
-from config.constants import RESAMPLE_RATE_DEFAULT, VALIDATION_PERCENTAGE_DEFAULT
 from tracer.datasets.creators.abstract_dataset_creator import AbstractDatasetCreator
->>>>>>> 515814be
 from tracer.datasets.dataset_role import DatasetRole
 from tracer.datasets.pre_train_dataset import PreTrainDataset
 from tracer.datasets.processing.augmentation.abstract_data_augmentation_step import AbstractDataAugmentationStep
@@ -16,17 +9,11 @@
 
 
 class TrainerDatasetsContainer:
-
-<<<<<<< HEAD
-    def __init__(self, pre_train: PreTrainDataset = None, train: AbstractDataset = None,
-                 val: AbstractDataset = None, eval: TraceDataset = None,
-=======
     def __init__(self,
                  pre_train: AbstractDatasetCreator = None,
                  train: AbstractDatasetCreator = None,
                  val: AbstractDatasetCreator = None,
                  eval: AbstractDatasetCreator = None,
->>>>>>> 515814be
                  validation_percentage: float = VALIDATION_PERCENTAGE_DEFAULT, split_train_dataset: bool = False,
                  augmentation_steps: List[AbstractDataAugmentationStep] = None
                  ):
@@ -40,16 +27,6 @@
         :param split_train_dataset: if True, splits the training datasets into a train, val datasets
         :param augmentation_steps: steps to run to augment the training data
         """
-<<<<<<< HEAD
-        self.pre_train_dataset: Optional[PreTrainDataset] = pre_train
-        self.train_dataset: Optional[AbstractDataset] = train
-        self.val_dataset: Optional[AbstractDataset] = val
-        self.eval_dataset: Optional[TraceDataset] = eval
-        if isinstance(self.train_dataset, TraceDataset):
-            if split_train_dataset:
-                self.train_dataset, self.val_dataset = self.train_dataset.split(validation_percentage)
-            self.train_dataset.prepare_for_training(augmentation_steps)
-=======
         self.__pre_train_creator = pre_train
         self.__train_creator = train
         self.__val_creator = val
@@ -58,13 +35,11 @@
         self.__train_dataset: Optional[TraceDataset] = self.__optional_create(train)
         self.__val_dataset: Optional[TraceDataset] = self.__optional_create(val)
         self.__eval_dataset: Optional[TraceDataset] = self.__optional_create(eval)
-        self.split(split_train_dataset, validation_percentage, resample_rate)
 
-    def split(self, split_train_dataset: bool, validation_percentage: float = VALIDATION_PERCENTAGE_DEFAULT,
-              resample_rate: int = RESAMPLE_RATE_DEFAULT):
-        if isinstance(self.__train_dataset, TraceDataset) and split_train_dataset:
-            self.__train_dataset, self.__val_dataset = self.__train_dataset.train_test_split(validation_percentage,
-                                                                                             resample_rate)
+        if isinstance(self.__train_dataset, TraceDataset):
+            if split_train_dataset:
+                self.train_dataset, self.val_dataset = self.__train_dataset.split(validation_percentage)
+            self.train_dataset.prepare_for_training(augmentation_steps)
 
     def get_creator(self, dataset_role: DatasetRole):
         if dataset_role == DatasetRole.PRE_TRAIN:
@@ -75,7 +50,7 @@
             return self.__val_creator
         if dataset_role == DatasetRole.EVAL:
             return self.__eval_creator
-        raise Exception("Unrecognized role:" + dataset_role)
+        raise Exception("Unrecognized role:" + dataset_role.name)
 
     @staticmethod
     def create_from_map(dataset_map: Dict[DatasetRole, AbstractDatasetCreator], **kwargs):
@@ -89,7 +64,6 @@
         for dataset_role, dataset_creator in dataset_map.items():
             trainer_datasets_container[dataset_role] = dataset_creator.create()
         return trainer_datasets_container
->>>>>>> 515814be
 
     def save_dataset_splits(self, output_dir: str) -> None:
         """
@@ -121,8 +95,7 @@
             raise Exception("Not datasets found corresponding with:" + str(dataset_role))
 
     @staticmethod
-    def __optional_create(dataset_creator: Optional[AbstractDatasetCreator]) -> Optional[
-        Union[TraceDataset, PreTrainDataset]]:
+    def __optional_create(dataset_creator: Optional[AbstractDatasetCreator]) -> Optional[Union[TraceDataset, PreTrainDataset]]:
         """
         Creates dataset set if not None, otherwise None is returned.
         :param dataset_creator: The optional dataset creator to use.
