import os
from typing import List

import pandas as pd

<<<<<<< HEAD
from tgen.constants.deliminator_constants import EMPTY_STRING
from tgen.constants.open_ai_constants import SUMMARIZATION_MODEL_DEFAULT, GENERATION_MODEL_DEFAULT, MAX_TOKENS_DEFAULT
=======
from tgen.constants import GENERATION_MODEL_DEFAULT, MAX_TOKENS_DEFAULT, SUMMARIZATION_MODEL_DEFAULT
>>>>>>> 8e12191d
from tgen.data.keys.prompt_keys import PromptKeys
from tgen.data.prompts.abstract_prompt_creator import AbstractPromptCreator
from tgen.data.prompts.generation_prompt_creator import GenerationPromptCreator
from tgen.data.prompts.supported_prompts import SupportedPrompts
from tgen.data.summarizer.chunkers.abstract_chunker import AbstractChunker
from tgen.data.summarizer.chunkers.supported_chunker import SupportedChunker
from tgen.train.args.open_ai_args import OpenAiArgs
from tgen.train.trainers.trainer_task import TrainerTask
from tgen.util.ai.open_ai_util import OpenAIUtil
from tgen.util.base_object import BaseObject
from tgen.util.file_util import FileUtil


class Summarizer(BaseObject):
    """
    Summarizes bodies of code or text to create shorter, more succinct input for model
    """

    def __init__(self, model_for_summarizer: str = SUMMARIZATION_MODEL_DEFAULT, model_for_token_limit: str = GENERATION_MODEL_DEFAULT,
                 args_for_summarizer_model: OpenAiArgs = None, max_tokens: int = MAX_TOKENS_DEFAULT,
                 code_or_exceeds_limit_only: bool = True, nl_base_prompt: SupportedPrompts = SupportedPrompts.NL_SUMMARY,
                 code_base_prompt: SupportedPrompts = SupportedPrompts.CODE_SUMMARY):
        """
        Initializes a summarizer for a specific model
        :param model_for_summarizer: path of the model that should be used for summarization
        :param model_for_token_limit: name of the model that should be used to evaluate token_limit
        :param args_for_summarizer_model: any additional args to use for summarization
        :param max_tokens: the max number of tokens that the model can return as the completion
        :param code_or_exceeds_limit_only: if True, only performs summarization for text that exceeds the token limit or for code
        :param nl_base_prompt: The default prompt to use for summarization.
        :param code_base_prompt: The default summarization prompt to use for code.
        """
        self.model_for_summarizer = model_for_summarizer
        self.model_for_token_limit = model_for_token_limit
        self.args_for_summarizer_model = OpenAiArgs() if not args_for_summarizer_model else args_for_summarizer_model
        self.code_or_above_limit_only = code_or_exceeds_limit_only
        self.max_tokens = max_tokens
        self.prompt_args = self.args_for_summarizer_model.prompt_args
        self.code_prompt_creator = GenerationPromptCreator(
            prompt_args=self.prompt_args,
            base_prompt=code_base_prompt)
        self.nl_prompt_creator = GenerationPromptCreator(
            prompt_args=self.prompt_args,
            base_prompt=nl_base_prompt)

    def summarize(self, path_to_file: str = None, content: str = None, is_code: bool = False) -> str:
        """
        Summarizes a file or body of text  to create shorter, more succinct input for model
        :param path_to_file: Path to the file to summarize
        :param content: Content to summarize
        :param is_code: If true, code summarization prompt is used. Otherwise natural language one is used.
        :return: The summarization
        """
        chunker = self._get_chunker(path_to_file)
        is_code = is_code or chunker != SupportedChunker.NL
        chunker = chunker.value(self.model_for_token_limit, max_tokens=self.max_tokens)
        content = FileUtil.read_file(path_to_file) if path_to_file else content
        assert content is not None, "No content to summarize."
        chunks = chunker.chunk(content=content)
        if self.code_or_above_limit_only and len(chunks) <= 1 and not is_code:
            return content
        prompt_creator = self.code_prompt_creator if is_code else self.nl_prompt_creator
        summarizations = self._summarize_chunks(prompt_creator, chunks, self.model_for_summarizer, self.args_for_summarizer_model)
        return os.linesep.join(summarizations)

    def summarize_dataframe(self, df: pd.DataFrame, col2summarize: str):
        """
        Summarizes the information in a dataframe in a given column
        :param df: The dataframe to summarize
        :param col2summarize: The name of the column in the dataframe to summarize
        :return: The dataframe with the contents in the given column summarized
        """
        df[col2summarize] = df[col2summarize].apply(lambda item: self.summarize(content=item))
        return df

    def exceeds_token_limit(self, content: str) -> bool:
        """
        Determines if the given content exceeds the token limit
        :param content: The content
        :return: True if the content exceeds the token limit else False
        """
        chunker_type: SupportedChunker = self._get_chunker()
        chunker: AbstractChunker = chunker_type.value(self.model_for_token_limit, max_tokens=self.max_tokens)
        return chunker.exceeds_token_limit(content)

    @staticmethod
    def _summarize_chunks(prompt_creator: AbstractPromptCreator, chunks: List[str], model_path: str, args: OpenAiArgs) -> List[str]:
        """
        Summarizes all chunks using a given OpenAI model
        :param prompt_creator: The creator responsible for creating summarization prompts.
        :param model_path: The model to use for summarizations
        :param chunks: The chunks of text to summarize
        :return: The summaries of all chunks
        """
<<<<<<< HEAD
        prompts = [args.prompt_creator.create(target_content=chunk, source_content=EMPTY_STRING)[PromptKeys.PROMPT.value]
                   for chunk in chunks]
        res = OpenAiUtil.make_completion_request(model=model_path, prompt=prompts,
=======
        prompts = [prompt_creator.create(target_content=chunk, source_content='')[PromptKeys.PROMPT.value] for chunk in chunks]
        res = OpenAIUtil.make_completion_request(model=model_path, prompt=prompts,
>>>>>>> 8e12191d
                                                 **args.to_params(TrainerTask.PREDICT))
        return [choice.text.strip() for choice in res.choices]

    @staticmethod
    def _get_chunker(path_to_file: str = None) -> SupportedChunker:
        """
        Gets the chunker responsible for breaking a file or content into smaller pieces for the model
        :param path_to_file: The path to the file being chunked
        :return: The chunker to use
        """
        default = SupportedChunker.NL
        if not path_to_file:
            return default
        ext = FileUtil.get_file_ext(path_to_file)
        try:
            return SupportedChunker[ext[1:].upper()]
        except Exception:
            return default<|MERGE_RESOLUTION|>--- conflicted
+++ resolved
@@ -3,12 +3,8 @@
 
 import pandas as pd
 
-<<<<<<< HEAD
 from tgen.constants.deliminator_constants import EMPTY_STRING
 from tgen.constants.open_ai_constants import SUMMARIZATION_MODEL_DEFAULT, GENERATION_MODEL_DEFAULT, MAX_TOKENS_DEFAULT
-=======
-from tgen.constants import GENERATION_MODEL_DEFAULT, MAX_TOKENS_DEFAULT, SUMMARIZATION_MODEL_DEFAULT
->>>>>>> 8e12191d
 from tgen.data.keys.prompt_keys import PromptKeys
 from tgen.data.prompts.abstract_prompt_creator import AbstractPromptCreator
 from tgen.data.prompts.generation_prompt_creator import GenerationPromptCreator
@@ -103,14 +99,9 @@
         :param chunks: The chunks of text to summarize
         :return: The summaries of all chunks
         """
-<<<<<<< HEAD
         prompts = [args.prompt_creator.create(target_content=chunk, source_content=EMPTY_STRING)[PromptKeys.PROMPT.value]
                    for chunk in chunks]
         res = OpenAiUtil.make_completion_request(model=model_path, prompt=prompts,
-=======
-        prompts = [prompt_creator.create(target_content=chunk, source_content='')[PromptKeys.PROMPT.value] for chunk in chunks]
-        res = OpenAIUtil.make_completion_request(model=model_path, prompt=prompts,
->>>>>>> 8e12191d
                                                  **args.to_params(TrainerTask.PREDICT))
         return [choice.text.strip() for choice in res.choices]
 
