--- conflicted
+++ resolved
@@ -153,80 +153,7 @@
         super().save_model(output_dir=output_dir, _internal_call=_internal_call)
         self.accelerator.save_state(output_dir)
 
-<<<<<<< HEAD
-    def get_output_path(self, dir_name: str = None):
-        """
-        Returns the output path of trainer, with argument accessing directories within it.
-        :param dir_name: The directory within the output path to retrieve.
-        :return: The path to the trainer output or directory within it.
-        """
-        base_output_path = self.trainer_args.output_dir
-        if dir_name:
-            return os.path.join(base_output_path, dir_name)
-        return base_output_path
-
-    def cleanup(self) -> None:
-        """
-        Free memory associated with accelerator.
-        :return: None
-        """
-        super().cleanup()
-        if self.accelerator:  # covers custom and non-custom
-            self.accelerator.free_memory()
-
-    def _inner_custom_training_loop(self, batch_size: int = None, accelerator: Accelerator = None, device: torch.device = None,
-                                    resume_from_checkpoint: Optional[str] = None, **kwargs) -> TraceTrainOutput:
-        """
-        Trains model for the epochs specified in training arguments.
-        :param batch_size: The batch size of the training step.
-        :param accelerator: The accelerator used to perform distributed training of the model.
-        :param device: The primary device to storage model.
-        :param kwargs: Any additional arguments. Currently, ignored but necessary for finding optimal batch size.
-        :return: The output of the training session.
-        """
-
-        self._train_batch_size = batch_size
-        self.args.per_device_train_batch_size = batch_size
-        loss_function = self.trainer_args.loss_function
-        self.model.train()
-        model, optimizer, scheduler, train_data_loader = self.create_or_load_state(self.model,
-                                                                                   self.get_train_dataloader(),
-                                                                                   resume_from_checkpoint)
-        sampler = train_data_loader.batch_sampler.sampler
-        global_step = 0
-        training_loss = 0
-        save_strategy = self.trainer_args.custom_save_strategy
-        training_metrics = {}
-
-        for epoch_index in range(self.trainer_args.num_train_epochs):
-            for batch_index, batch in enumerate(tqdm(train_data_loader)):
-                batch = batch.to(device)
-                optimizer.zero_grad()
-
-                labels = batch.pop(DataKey.LABELS_KEY)
-                output: SequenceClassifierOutput = model(**batch)
-                loss = loss_function(output.logits, labels)
-
-                if isinstance(sampler, BalancedBatchSampler):
-                    self._link_tracker.track_batch(sampler.get_current_link_indices_by_batch(batch_index),
-                                                   output.logits.detach().numpy())
-
-                accelerator.backward(loss)
-                optimizer.step()
-                self._on_step(global_step)
-                training_loss += loss.item()
-                global_step += 1
-
-            scheduler.step()
-            self._on_epoch(epoch_index)
-
-        return TraceTrainOutput(global_step=global_step, training_loss=training_loss, metrics=training_metrics,
-                                eval_metrics=save_strategy.stage_evaluations)
-
-    def _on_step(self, step_iteration: int) -> None:
-=======
     def on_step(self, step_iteration: int) -> None:
->>>>>>> 9db24f6e
         """
         Callback function called after every training step.
         :param step_iteration: The global step count of the training loop.
@@ -240,12 +167,7 @@
         :param epoch_iteration: The index of epoch performed.
         :return: None
         """
-<<<<<<< HEAD
-        self._link_tracker.eval_last_epoch(save_path=self.trainer_args.output_dir if not self.trainer_args.skip_save else None)
-        self._conditional_evaluate(SaveStrategyStage.EPOCH, epoch_iteration)
-=======
         self.conditional_evaluate(SaveStrategyStage.EPOCH, epoch_iteration)
->>>>>>> 9db24f6e
         self.save_model(self.get_output_path(self.CURRENT_MODEL_NAME))
 
     def conditional_evaluate(self, stage: SaveStrategyStage, stage_iteration: int) -> None:
