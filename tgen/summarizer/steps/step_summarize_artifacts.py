from trace import Trace
from typing import Dict, List, Set, Tuple

from tgen.common.util.dict_util import DictUtil
from tgen.data.dataframes.trace_dataframe import TraceDataFrame
from tgen.data.keys.structure_keys import TraceKeys
from tgen.pipeline.abstract_pipeline_step import AbstractPipelineStep
from tgen.summarizer.artifact.artifacts_summarizer import ArtifactsSummarizer
from tgen.summarizer.summarizer_args import SummarizerArgs
from tgen.summarizer.summarizer_state import SummarizerState
from tgen.summarizer.summarizer_util import SummarizerUtil
from tgen.tracing.ranking.common.ranking_util import RankingUtil


class StepSummarizeArtifacts(AbstractPipelineStep[SummarizerArgs, SummarizerState]):

    def _run(self, args: SummarizerArgs, state: SummarizerState) -> None:
        """
        Summarizes the artifacts for initial run.
        :param args: Arguments to summarizer pipeline.
        :param state: Current state of the summarizer pipeline.
        :return: None
        """
        params = SummarizerUtil.get_params_for_artifact_summarizer(args)
<<<<<<< HEAD
        if args.use_context_in_code_summaries and state.dataset.trace_dataset is not None:
            context_mapping = state.dataset.trace_dataset.create_dependency_mapping()
            summary_order = self.get_summary_order(trace_df=state.dataset.trace_dataset.trace_df)
            DictUtil.update_kwarg_values(params, context_mapping=context_mapping, summary_order=summary_order)
        re_summarize = not SummarizerUtil.needs_project_summary(state.dataset.project_summary, args)
=======
        re_summarize = not SummarizerUtil.needs_project_summary(state.dataset.project_summary, args) and args.do_resummarize_artifacts
>>>>>>> 23062607
        project_summary = state.dataset.project_summary if re_summarize else None
        summarizer = ArtifactsSummarizer(**params, project_summary=project_summary, summarizer_id="First Summary")
        state.dataset.artifact_df.summarize_content(summarizer, re_summarize=re_summarize)
        state.dataset.update_artifact_df(state.dataset.artifact_df)

    @staticmethod
    def get_summary_order(trace_df: TraceDataFrame) -> Dict[str, int]:
        """
        Gets the order that the summaries must occur in by mapping each artifact id to the order it must be summarized in.
        :param trace_df: Contains the trace links for the project.
        :return: Mapping of each artifact id to the order it must be summarized in.
        """
        possible_links = trace_df.get_links(true_only=True)
        max_depth = len(possible_links)
        remaining_artifacts = trace_df.get_artifact_ids(linked_only=True)
        order = {}
        for d in range(max_depth):
            leaves, possible_links = StepSummarizeArtifacts.find_leaves(possible_links, remaining_artifacts)
            if not leaves:
                break
            for leaf in leaves:
                order[leaf] = d
        return order

    @staticmethod
    def find_leaves(links: List[Trace], possible_artifacts: Set[str]) -> Tuple[Set[str], List[Trace]]:
        """
        Finds any leaves within the given artifacts using the given links.
        :param links: All links making up the current tree.
        :param possible_artifacts: All possible artifacts to find leaves in.
        :return: Any leaves within the given artifacts and all links, excluding the leaves.
        """
        parents2links = RankingUtil.group_trace_predictions(links, key_id=TraceKeys.parent_label())
        parent_ids = set(parents2links.keys())
        leaves = possible_artifacts.difference(parent_ids)
        remaining_links = [link for link in links if link[TraceKeys.SOURCE] not in leaves]
        possible_artifacts.difference_update(leaves)
        return leaves, remaining_links<|MERGE_RESOLUTION|>--- conflicted
+++ resolved
@@ -22,15 +22,11 @@
         :return: None
         """
         params = SummarizerUtil.get_params_for_artifact_summarizer(args)
-<<<<<<< HEAD
         if args.use_context_in_code_summaries and state.dataset.trace_dataset is not None:
             context_mapping = state.dataset.trace_dataset.create_dependency_mapping()
             summary_order = self.get_summary_order(trace_df=state.dataset.trace_dataset.trace_df)
             DictUtil.update_kwarg_values(params, context_mapping=context_mapping, summary_order=summary_order)
-        re_summarize = not SummarizerUtil.needs_project_summary(state.dataset.project_summary, args)
-=======
         re_summarize = not SummarizerUtil.needs_project_summary(state.dataset.project_summary, args) and args.do_resummarize_artifacts
->>>>>>> 23062607
         project_summary = state.dataset.project_summary if re_summarize else None
         summarizer = ArtifactsSummarizer(**params, project_summary=project_summary, summarizer_id="First Summary")
         state.dataset.artifact_df.summarize_content(summarizer, re_summarize=re_summarize)
