from typing import Dict, Type

from tgen.common.constants.project_summary_constants import PS_ENTITIES_TITLE
from tgen.common.util.base_object import BaseObject
from tgen.common.util.pipeline_util import PipelineUtil
from tgen.data.exporters.safa_exporter import SafaExporter
from tgen.data.tdatasets.prompt_dataset import PromptDataset
from tgen.hgen.common.hgen_util import SAVE_DATASET_DIRNAME
from tgen.hgen.hgen_args import HGenArgs
from tgen.hgen.hgen_state import HGenState
from tgen.hgen.steps.step_add_linked_artifacts_to_clusters import AddLinkedArtifactsToClustersStep
from tgen.hgen.steps.step_create_clusters import CreateClustersStep
from tgen.hgen.steps.step_create_hgen_dataset import CreateHGenDatasetStep
from tgen.hgen.steps.step_detect_duplicate_artifacts import DetectDuplicateArtifactsStep
from tgen.hgen.steps.step_find_homes_for_orphans import FindHomesForOrphansStep
from tgen.hgen.steps.step_generate_artifact_content import GenerateArtifactContentStep
from tgen.hgen.steps.step_generate_explanations_for_links import GenerateExplanationsForLinksStep
from tgen.hgen.steps.step_generate_inputs import GenerateInputsStep
from tgen.hgen.steps.step_generate_trace_links import GenerateTraceLinksStep
from tgen.hgen.steps.step_initialize_dataset import InitializeDatasetStep
from tgen.hgen.steps.step_name_artifacts import NameArtifactsStep
from tgen.hgen.steps.step_refine_generations import RefineGenerationsStep
from tgen.pipeline.abstract_pipeline import AbstractPipeline
from tgen.prompts.questionnaire_prompt import QuestionnairePrompt
from tgen.prompts.supported_prompts.supported_prompts import SupportedPrompts
<<<<<<< HEAD
from tgen.pipeline.abstract_pipeline import AbstractPipeline
=======
>>>>>>> ff1e0fc4
from tgen.summarizer.summarizer_args import SummarizerArgs


class HierarchyGenerator(AbstractPipeline[HGenArgs, HGenState], BaseObject):
    """
    Responsible for generating higher-level artifacts from low-level artifacts
    """
    HGEN_SECTION_TITLE = "Hgen"
    PROJECT_SUMMARY_SECTIONS = [PS_ENTITIES_TITLE]
    steps = [InitializeDatasetStep,
             GenerateInputsStep,
             CreateClustersStep,
             GenerateArtifactContentStep,
             RefineGenerationsStep,
             NameArtifactsStep,
             GenerateTraceLinksStep,
             DetectDuplicateArtifactsStep,
             FindHomesForOrphansStep,
             GenerateExplanationsForLinksStep,
             CreateHGenDatasetStep]

    def __init__(self, args: HGenArgs):
        """
        Initializes the generator with necessary trainer information
        :param args: The arguments required for the hierarchy generation
        """
        summarizer_args = SummarizerArgs(do_resummarize_project=False,
                                         summarize_code_only=True,
                                         do_resummarize_artifacts=False,
                                         project_summary_sections=self.PROJECT_SUMMARY_SECTIONS if args.create_project_summary else [],
                                         )
        super().__init__(args, HierarchyGenerator.steps, summarizer_args=summarizer_args)
        self.args = args

    def _get_new_project_summary_sections(self, target_type: str) -> Dict:
        """
        Gets the hgen section to create in the project summary
        :param target_type: The target type to create
        :return: Dictionary mapping section title to the prompt to create it
        """
        hgen_section_questionnaire: QuestionnairePrompt = SupportedPrompts.HGEN_SUMMARY_QUESTIONNAIRE.value
        hgen_section_questionnaire.format_value(target_type=target_type)
        new_sections = {self.HGEN_SECTION_TITLE: hgen_section_questionnaire}
        return new_sections

    def state_class(self) -> Type[HGenState]:
        """
        Gets the class used for the pipeline state.
        :return: the state class
        """
        return HGenState

    def run(self, **kwargs) -> PromptDataset:
        """
        Runs the hierarchy generator to create a new trace dataset containing generated higher-level artifacts
        :return: Path to exported dataset of generated artifacts
        """
<<<<<<< HEAD
        self.summarizer_args = None
        super().run(**kwargs)
=======
        super().run()
>>>>>>> ff1e0fc4

        dataset = self.state.final_dataset
        assert dataset is not None, f"Final dataset is not set."
        save_path = PipelineUtil.save_dataset_checkpoint(dataset, self.args.export_dir, filename=SAVE_DATASET_DIRNAME)
        PipelineUtil.save_dataset_checkpoint(dataset, save_path, filename="safa", exporter_class=SafaExporter)
        return dataset

    def get_input_output_counts(self) -> Dict[str, int]:
        """
        Gets the number of input and generated artifacts
        :return: The number of input and generated artifacts
        """
        return {"N Input Artifact": len(self.state.source_dataset.artifact_df),
                "N Output Artifacts": len(self.state.refined_content)}<|MERGE_RESOLUTION|>--- conflicted
+++ resolved
@@ -23,10 +23,7 @@
 from tgen.pipeline.abstract_pipeline import AbstractPipeline
 from tgen.prompts.questionnaire_prompt import QuestionnairePrompt
 from tgen.prompts.supported_prompts.supported_prompts import SupportedPrompts
-<<<<<<< HEAD
 from tgen.pipeline.abstract_pipeline import AbstractPipeline
-=======
->>>>>>> ff1e0fc4
 from tgen.summarizer.summarizer_args import SummarizerArgs
 
 
@@ -84,12 +81,8 @@
         Runs the hierarchy generator to create a new trace dataset containing generated higher-level artifacts
         :return: Path to exported dataset of generated artifacts
         """
-<<<<<<< HEAD
         self.summarizer_args = None
         super().run(**kwargs)
-=======
-        super().run()
->>>>>>> ff1e0fc4
 
         dataset = self.state.final_dataset
         assert dataset is not None, f"Final dataset is not set."
