{
  "steps": [
    {
      "jobs": [
        {
          "object_type": "TRAIN",
          "job_args": {
            "random_seed": 316
          },
          "model_manager": {
            "model_path": "bert-base-uncased"
          },
          "trainer_args": {
            "output_dir": "[OUTPUT_PATH]/cm1/test_bert/models",
<<<<<<< HEAD
            "num_train_epochs": 30,
            "per_device_train_batch_size": 8,
            "gradient_accumulation_steps": 12,
            "learning_rate": 5e-6,
=======
            "num_train_epochs": 5,
            "per_device_train_batch_size": 32,
            "gradient_accumulation_steps": 12,
            "learning_rate": 1e-6,
>>>>>>> 64db1634
            "metrics": [
              "map",
              "map_at_k",
              "f",
              "precision"
            ],
            "skip_save": false,
            "load_best_model_at_end": true
          },
          "trainer_dataset_manager": {
            "train_dataset_creator": {
              "object_type": "TRACE",
              "project_reader": {
                "object_type": "STRUCTURE",
                "project_path": "[DATA_PATH]/cm1"
              },
              "filter_unlinked_artifacts": true
            },
            "val_dataset_creator": {
              "object_type": "SPLIT",
              "split_strategy": "SPLIT_BY_LINK",
              "val_percentage": 0.25
            },
            "eval_dataset_creator": {
              "object_type": "SPLIT",
              "split_strategy": "SPLIT_BY_LINK",
              "val_percentage": 0.25
            },
            "augmenter": {
              "steps": [
                {
                  "object_type": "RESAMPLE"
                }
              ]
            }
          }
        }
      ]
    }
  ],
  "output_dir": "[OUTPUT_PATH]/cm1/test_bert/jobs"
}<|MERGE_RESOLUTION|>--- conflicted
+++ resolved
@@ -12,17 +12,10 @@
           },
           "trainer_args": {
             "output_dir": "[OUTPUT_PATH]/cm1/test_bert/models",
-<<<<<<< HEAD
-            "num_train_epochs": 30,
-            "per_device_train_batch_size": 8,
-            "gradient_accumulation_steps": 12,
-            "learning_rate": 5e-6,
-=======
             "num_train_epochs": 5,
             "per_device_train_batch_size": 32,
             "gradient_accumulation_steps": 12,
             "learning_rate": 1e-6,
->>>>>>> 64db1634
             "metrics": [
               "map",
               "map_at_k",
