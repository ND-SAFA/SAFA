from enum import Enum
<<<<<<< HEAD
from typing import Any, Dict, Generic, Type, TypeVar
from unittest import TestCase, skip
=======
from typing import Any, Dict, Generic, Type, TypeVar, Union
from unittest import TestCase
>>>>>>> 82340a6e

from rest_framework.serializers import Serializer

from jobs.job_factory import JobFactory
from tracer.models.base_models.supported_base_model import SupportedBaseModel
from tracer.pre_processing.steps.separate_joined_words_step import SeparateJoinedWordsStep

AppEntity = TypeVar('AppEntity')


class BaseSerializerTest(Generic[AppEntity]):

    def __init__(self, serializer: Type[Serializer[AppEntity]]):
        """
        Provides default tests for testing serialization, deserialization, and update methods of rest_framework Serializer.
        """
        self.serializer = serializer

    @skip("Skipping until Alberto fixes")
    def serialize_data(self, test_case: TestCase, data: Dict, is_valid_value=True) -> AppEntity:
        """
        Serializes the test data into entity and performs validation checks.
        :param test_case: The test case used to assert the validity of serializer.
        :param data: The dictionary used to create object from serializer.
        :param is_valid_value: The expected state of the serializer's is_valid flag.
        :return: Entity created and serializers used
        """
        serializer = self.serializer(data=data)
        is_valid = serializer.is_valid()
        test_case.assertEqual(is_valid_value, is_valid, msg=serializer.errors)
        if is_valid_value:
            test_case.assertEqual(0, len(serializer.errors))
        return serializer.save()

    def serialize_deserialize_data(self, test_case: TestCase, data: Dict):
        """
        Test that given a Entity, the serializer is able to convert it back to json properly.
        :param test_case: The test used to make assertions.
        :param data: The map of values to serialize into entity.
        """
        entity_created = self.serialize_data(test_case, data)
        deserialized_data = self.serializer(entity_created).data
        for key, expected_value in data.items():
            test_case.assertIn(key, deserialized_data)
            value = deserialized_data[key]
            if isinstance(value, SupportedBaseModel):
                value = value.name
            test_case.assertEqual(expected_value, value)

    def serialize_update_data(self, test_case: TestCase, data: Dict, new_properties: Dict,
                              expected_properties: Dict = None):
        """
        Test that PredictionRequest can be updated with new load_from_storage property.
        :param test_case: The test used to make assertions.
        :param data: The map of values to serialize into entity.
        :param new_properties: The map of values to update entity with (camel case converted to snake case).
        """
        if expected_properties is None:
            expected_properties = new_properties
        entity_created = self.serialize_data(test_case, data)
        update_serializer = self.serializer(entity_created,
                                            data=new_properties,
                                            partial=True)
        is_valid = update_serializer.is_valid()
        updated_model_identifier = update_serializer.save()

        test_case.assertTrue(is_valid)
        test_case.assertEqual(0, len(update_serializer.errors))
        self.assert_contains_camel_case_properties(test_case, updated_model_identifier, expected_properties)

    def test_invalid_update(self, test_case: TestCase, data: Dict, invalid_properties: Dict,
                            expected_phrase: str = "valid"):
        """
        Serializes data and performs update with invalid properties asserting that error is caught.
        :param test_case: The test used to make assertions.
        :param data: The map of values to serialize into entity.
        :param invalid_properties: The map of property names to invalid values to cause errors.
        :param expected_phrase: The phrased expected to be in error message.
        """
        entity_created = self.serialize_data(test_case, data)
        update_serializer = self.serializer(entity_created, data=invalid_properties, partial=True)

        is_valid = update_serializer.is_valid()
        errors = update_serializer.errors
        test_case.assertFalse(is_valid)
        for key, value in invalid_properties.items():
            test_case.assertIn(key, errors)
            test_case.assertIn(expected_phrase, errors[key][0].title().lower())

    @staticmethod
    def assert_contains_camel_case_properties(test_case: TestCase, instance: Union[JobFactory, Dict],
                                              camel_case_properties: Dict):
        """
        Verifies that instance contains properties (in camel case) with expected values.
        :param test_case: The test used to assert the validity of the properties.
        :param instance: The object whose properties are verified.
        :param camel_case_properties: Dictionary of property names (in camel case) and expected values.
        :return: None, error thrown if there is missing properties or the values are not as expected.
        """
        for key, new_value in camel_case_properties.items():
            object_key = BaseSerializerTest.to_snake_case(key)
            if isinstance(instance, Dict):
                object_value = instance[object_key]
            else:
                object_value = getattr(instance, object_key)
            object_value = BaseSerializerTest.to_repr(object_value)
            test_case.assertEqual(new_value, object_value)

    @staticmethod
    def to_repr(object_value: Any):
        if isinstance(object_value, Enum):
            return object_value.name
        if isinstance(object_value, list):
            return list(map(BaseSerializerTest.to_repr, object_value))
        return object_value

    @staticmethod
    def to_camel_case(word: str):
        words = word.lower().split("_")
        words = words[:1] + [w.title() for w in words[1:]]
        return "".join(words)

    @staticmethod
    def to_snake_case(word: str):
        """
        Wrapper for performing snake case conversion to single word.
        :param word: The string to convert.
        :return: word in snake_case.
        """
        return "_".join(list(map(lambda w: w.lower(), SeparateJoinedWordsStep._separate_camel_case_word(word))))<|MERGE_RESOLUTION|>--- conflicted
+++ resolved
@@ -1,11 +1,6 @@
 from enum import Enum
-<<<<<<< HEAD
 from typing import Any, Dict, Generic, Type, TypeVar
 from unittest import TestCase, skip
-=======
-from typing import Any, Dict, Generic, Type, TypeVar, Union
-from unittest import TestCase
->>>>>>> 82340a6e
 
 from rest_framework.serializers import Serializer
 
