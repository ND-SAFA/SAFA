--- conflicted
+++ resolved
@@ -75,34 +75,9 @@
      * @param user the user accessing the models
      * @return The list of models.
      */
-<<<<<<< HEAD
     // Replace method body to return the models in DefaultModels.java
     public List<ModelAppEntity> getUserModels() {
         return DefaultModels.getDefaultModels();
-=======
-    public List<ModelAppEntity> getUserModels(SafaUser user) {
-        List<String> projectIds = this.projectService
-            .getProjectsForUser(user)
-            .stream()
-            .map(ProjectIdAppEntity::getProjectId)
-            .collect(Collectors.toList());
-
-        HashMap<UUID, Model> modelProjectHashMap = new HashMap<>();
-        List<ModelAppEntity> userModels = new ArrayList<>();
-
-        this.modelProjectRepository
-            .getAllModels()
-            .stream()
-            .filter(mp -> projectIds.contains(mp.getProject().getProjectId().toString()))
-            .forEach(mp -> {
-                Model model = mp.getModel();
-                if (!modelProjectHashMap.containsKey(model.getId())) {
-                    modelProjectHashMap.put(mp.getModel().getId(), mp.getModel());
-                    userModels.add(new ModelAppEntity(model));
-                }
-            });
-        return userModels;
->>>>>>> e6cb5a56
     }
 
     @Override
