<template>
  <v-container>
    <flex-box justify="space-between">
      <typography el="h1" variant="title" :value="project.name" />
      <flex-box>
        <!--        <generic-icon-button-->
        <!--          tooltip="Download Project Files"-->
        <!--          icon-id="mdi-download"-->
        <!--          @click="handleDownload"-->
        <!--        />-->
        <generic-icon-button
          tooltip="Edit title"
          icon-id="mdi-pencil"
          @click="handleEdit"
        />
      </flex-box>
    </flex-box>
    <v-divider />
    <typography :value="project.description" />

    <project-identifier-modal
      :is-open="isEditOpen"
<<<<<<< HEAD
      data-cy="settings-edit-project-title"
      v-bind:project.sync="projectToEdit"
=======
>>>>>>> c7aa9d9f
      :is-loading="isEditLoading"
      @close="isEditOpen = false"
      @save="handleSave"
    />
  </v-container>
</template>

<script lang="ts">
import Vue, { PropType } from "vue";
import { ProjectModel } from "@/types";
import { identifierSaveStore, projectStore } from "@/hooks";
import { handleSaveProject, handleDownloadProjectCSV } from "@/api";
import { GenericIconButton, Typography, FlexBox } from "@/components/common";
import { ProjectIdentifierModal } from "@/components/project/shared";

/**
 * Represents the section describing the project name and descriptions
 * within the settings.
 */
export default Vue.extend({
  name: "SettingsGeneralSection",
  components: {
    FlexBox,
    Typography,
    GenericIconButton,
    ProjectIdentifierModal,
  },
  props: {
    project: {
      type: Object as PropType<ProjectModel>,
      required: true,
    },
  },
  data() {
    return {
      isEditLoading: false,
      isEditOpen: false,
      projectToEdit: this.project,
    };
  },
  methods: {
    /**
     * Opens the edit modal.
     */
    handleEdit(): void {
      identifierSaveStore.baseIdentifier = this.project;
      this.isEditOpen = true;
    },
    /**
     * Attempts to save the project.
     */
    handleSave(): void {
      this.isEditLoading = true;

      handleSaveProject({
        onSuccess: (project) => projectStore.updateProject(project),
        onComplete: () => {
          this.isEditLoading = false;
          this.isEditOpen = false;
        },
      });
    },
    /**
     * Downloads project files
     */
    handleDownload(): void {
      handleDownloadProjectCSV();
    },
  },
});
</script><|MERGE_RESOLUTION|>--- conflicted
+++ resolved
@@ -20,11 +20,6 @@
 
     <project-identifier-modal
       :is-open="isEditOpen"
-<<<<<<< HEAD
-      data-cy="settings-edit-project-title"
-      v-bind:project.sync="projectToEdit"
-=======
->>>>>>> c7aa9d9f
       :is-loading="isEditLoading"
       @close="isEditOpen = false"
       @save="handleSave"
