package edu.nd.crc.safa.test.features.memberships.logic;

import static org.assertj.core.api.Assertions.assertThat;

import edu.nd.crc.safa.features.projects.entities.app.SafaError;
import edu.nd.crc.safa.test.common.AbstractSharingTest;

import org.json.JSONArray;
import org.junit.jupiter.api.Test;

/**
 * Tests that projects defined in database are to be retrieved by user.
 */
class TestUpdateAndDeleteMemberships extends AbstractSharingTest {

    /**
     * Tests that project memberships can be deleted.
     *
     * @throws SafaError If http fails.
     */
    @Test
    void testDeleteMembership() throws Exception {
        // Step - Delete project member
        authorizationService.removeMemberFromProject(
            project,
            Sharee.email);

        // Step - Get members
        JSONArray members = retrievalService.getProjectMembers(project);

<<<<<<< HEAD
        // VP - Verify that single member on project
        assertThat(members.length()).isEqualTo(1);

        // VP - Verify that member email is correct
        String memberEmail = members.getJSONObject(0).getString("email");
        assertThat(memberEmail).isEqualTo(getCurrentUser().getEmail());
=======
        // VP - Verify no users on project
        assertThat(members.length()).isEqualTo(0);
>>>>>>> d300e3df
    }

    @Test
    void testRemoveSelfWithoutEditPermission() throws Exception {
        authorizationService.loginUser(Sharee.email, Sharee.password, this);
        authorizationService.removeMemberFromProject(project, Sharee.email);
    }
}<|MERGE_RESOLUTION|>--- conflicted
+++ resolved
@@ -28,17 +28,8 @@
         // Step - Get members
         JSONArray members = retrievalService.getProjectMembers(project);
 
-<<<<<<< HEAD
-        // VP - Verify that single member on project
-        assertThat(members.length()).isEqualTo(1);
-
-        // VP - Verify that member email is correct
-        String memberEmail = members.getJSONObject(0).getString("email");
-        assertThat(memberEmail).isEqualTo(getCurrentUser().getEmail());
-=======
         // VP - Verify no users on project
         assertThat(members.length()).isEqualTo(0);
->>>>>>> d300e3df
     }
 
     @Test
