package edu.nd.crc.safa.server.controllers;

import java.util.List;
import java.util.Objects;
import javax.validation.Valid;
import javax.validation.constraints.NotNull;

import edu.nd.crc.safa.builders.ResourceBuilder;
import edu.nd.crc.safa.config.AppRoutes;
import edu.nd.crc.safa.server.authentication.SafaUserService;
import edu.nd.crc.safa.server.entities.api.SafaError;
import edu.nd.crc.safa.server.entities.api.jira.JiraAccessCredentialsDTO;
import edu.nd.crc.safa.server.entities.api.jira.JiraProjectResponseDTO;
import edu.nd.crc.safa.server.entities.api.jira.JiraRefreshTokenDTO;
import edu.nd.crc.safa.server.entities.app.project.ProjectAppEntity;
import edu.nd.crc.safa.server.entities.db.JiraAccessCredentials;
import edu.nd.crc.safa.server.entities.db.Project;
import edu.nd.crc.safa.server.entities.db.ProjectVersion;
import edu.nd.crc.safa.server.entities.db.SafaUser;
import edu.nd.crc.safa.server.repositories.imports.JiraAccessCredentialsRepository;
import edu.nd.crc.safa.server.services.ProjectService;
import edu.nd.crc.safa.server.services.jira.JiraConnectionService;
import edu.nd.crc.safa.server.services.retrieval.AppEntityRetrievalService;
import edu.nd.crc.safa.utilities.ExecutorDelegate;

import org.slf4j.Logger;
import org.slf4j.LoggerFactory;
import org.springframework.beans.factory.annotation.Autowired;
import org.springframework.stereotype.Controller;
import org.springframework.util.StringUtils;
import org.springframework.web.bind.annotation.GetMapping;
import org.springframework.web.bind.annotation.PathVariable;
import org.springframework.web.bind.annotation.PostMapping;
import org.springframework.web.bind.annotation.PutMapping;
import org.springframework.web.bind.annotation.RequestBody;
import org.springframework.web.context.request.async.DeferredResult;


/**
 * Responsible for pulling and syncing JIRA projects with Safa projects.
 */
@Controller
public class JiraController extends BaseController {

    private final Logger log = LoggerFactory.getLogger(JiraController.class);

    private final JiraAccessCredentialsRepository accessCredentialsRepository;

    private final AppEntityRetrievalService appEntityRetrievalService;
    private final ProjectService projectService;
    private final SafaUserService safaUserService;
    private final JiraConnectionService jiraConnectionService;

    private final ExecutorDelegate executorDelegate;

    @Autowired
    public JiraController(ResourceBuilder resourceBuilder,
                          AppEntityRetrievalService appEntityRetrievalService,
                          ProjectService projectService,
                          SafaUserService safaUserService,
                          JiraAccessCredentialsRepository accessCredentialsRepository,
                          JiraConnectionService jiraConnectionService,
                          ExecutorDelegate executorDelegate) {
        super(resourceBuilder);
        this.appEntityRetrievalService = appEntityRetrievalService;
        this.projectService = projectService;
        this.safaUserService = safaUserService;
        this.accessCredentialsRepository = accessCredentialsRepository;
        this.jiraConnectionService = jiraConnectionService;
        this.executorDelegate = executorDelegate;
    }

    @PostMapping(AppRoutes.Projects.Import.pullJiraProject)
<<<<<<< HEAD
    public DeferredResult<ProjectEntities> pullJiraProject(@PathVariable("id") @NotNull Long id,
                                                           @PathVariable("cloudId") String cloudId) {
        DeferredResult<ProjectEntities> output = executorDelegate.createOutput(5000L);
=======
    public DeferredResult<ProjectAppEntity> pullJiraProject(@PathVariable("id") Long id) {
        DeferredResult<ProjectAppEntity> output = executorDelegate.createOutput(5000L);
>>>>>>> 8d57b1ba

        executorDelegate.submit(output, () -> {
            SafaUser principal = safaUserService.getCurrentUser();
            JiraAccessCredentials credentials = accessCredentialsRepository
                .findByUserAndCloudId(principal, cloudId).orElseThrow(() -> new SafaError("No JIRA credentials found"));
            JiraProjectResponseDTO response = jiraConnectionService.retrieveJIRAProject(credentials, id);
            Project project = new Project();

            // Should probably also specify this is a JIRA pulled project
            // Maybe save the cloud id and JIRA project id, so we can later update it?
            project.setName(response.getKey());
            project.setDescription(response.getDescription());
            this.projectService.saveProjectWithCurrentUserAsOwner(project);

            ProjectVersion projectVersion = this.projectService.createInitialProjectVersion(project);
            ProjectAppEntity projectEntities = appEntityRetrievalService
                .retrieveProjectEntitiesAtProjectVersion(projectVersion);

            output.setResult(projectEntities);
        });

        return output;
    }

    @PostMapping(AppRoutes.Accounts.jiraCredentials)
    public DeferredResult<String> createCredentials(@RequestBody @Valid JiraAccessCredentialsDTO data) {
        DeferredResult<String> output = executorDelegate.createOutput(5000L);

        executorDelegate.submit(output, () -> {
            SafaUser principal = safaUserService.getCurrentUser();
            JiraAccessCredentials credentials = data.toEntity();

            boolean areCredentialsValid = jiraConnectionService.checkCredentials(credentials);

            if (!areCredentialsValid) {
                throw new SafaError("Invalid credentials");
            }

            JiraAccessCredentials previousCredentials =
                accessCredentialsRepository.findByUserAndCloudId(principal, credentials.getCloudId()).orElse(null);

            if (Objects.nonNull(previousCredentials)) {
                log.info("Deleting previous JIRA credentials for {}", principal.getEmail());
                accessCredentialsRepository.delete(previousCredentials);
            }

            credentials.setUser(principal);
            credentials = accessCredentialsRepository.save(credentials);
            // TODO: Use appropriate messages and a standard object output payload for API responses
            // Payload to be something like
            /*
                {
                    payload: <returned-object>
                    isError: <true/false>
                    status: <HttpCode>
                    message: <SafaMessage.EnumConstant>
             */
            output.setResult("created");
        });

        return output;
    }

    @PutMapping(AppRoutes.Accounts.jiraCredentialsRefresh)
    public DeferredResult<String> createCredentials(@PathVariable("cloudId") @NotNull String cloudId) {
        DeferredResult<String> output = executorDelegate.createOutput(5000L);

        executorDelegate.submit(output, () -> {
            SafaUser principal = safaUserService.getCurrentUser();
            JiraAccessCredentials credentials = accessCredentialsRepository
                .findByUserAndCloudId(principal, cloudId).orElseThrow(() -> new SafaError("No JIRA credentials found"));

            JiraRefreshTokenDTO newCredentials = jiraConnectionService.refreshAccessToken(credentials);

            if (!StringUtils.hasText(newCredentials.getAccessToken())
                || !StringUtils.hasText(newCredentials.getRefreshToken())) {
                throw new SafaError("Invalid credentials");
            }

            credentials.setBearerAccessToken(newCredentials.getAccessToken().getBytes());
            credentials.setRefreshToken(newCredentials.getRefreshToken());
            credentials = accessCredentialsRepository.save(credentials);

            output.setResult("updated");
        });

        return output;
    }

    @GetMapping(AppRoutes.Projects.retrieveJIRAProjects)
    public DeferredResult<List<JiraProjectResponseDTO>> retrieveJIRAProjects(@PathVariable("cloudId") String cloudId) {
        DeferredResult<List<JiraProjectResponseDTO>> output = executorDelegate.createOutput(5000L);

        executorDelegate.submit(output, () -> {
            SafaUser principal = safaUserService.getCurrentUser();
            JiraAccessCredentials credentials = accessCredentialsRepository
                .findByUserAndCloudId(principal, cloudId).orElseThrow(() -> new SafaError("No JIRA credentials found"));
            List<JiraProjectResponseDTO> response = jiraConnectionService.retrieveJIRAProjectsPreview(credentials);

            output.setResult(response);
        });

        return output;
    }

    @PostMapping(AppRoutes.Accounts.jiraCredentialsValidate)
    public DeferredResult<Boolean> validateJIRACredentials(@RequestBody @Valid JiraAccessCredentialsDTO data) {
        DeferredResult<Boolean> output = executorDelegate.createOutput(5000L);

        executorDelegate.submit(output, () -> {
            JiraAccessCredentials credentials = data.toEntity();

            try {
                boolean areCredentialsValid = jiraConnectionService.checkCredentials(credentials);

                output.setResult(areCredentialsValid);
            } catch (Exception ex) {
                output.setResult(false);
            }
        });

        return output;
    }
}<|MERGE_RESOLUTION|>--- conflicted
+++ resolved
@@ -71,14 +71,9 @@
     }
 
     @PostMapping(AppRoutes.Projects.Import.pullJiraProject)
-<<<<<<< HEAD
     public DeferredResult<ProjectEntities> pullJiraProject(@PathVariable("id") @NotNull Long id,
                                                            @PathVariable("cloudId") String cloudId) {
         DeferredResult<ProjectEntities> output = executorDelegate.createOutput(5000L);
-=======
-    public DeferredResult<ProjectAppEntity> pullJiraProject(@PathVariable("id") Long id) {
-        DeferredResult<ProjectAppEntity> output = executorDelegate.createOutput(5000L);
->>>>>>> 8d57b1ba
 
         executorDelegate.submit(output, () -> {
             SafaUser principal = safaUserService.getCurrentUser();
