import os
from copy import deepcopy
from typing import Any, Dict, List, Optional, Type, Union

<<<<<<< HEAD
import math

from constants import EXIT_ON_FAILED_JOB, RUN_ASYNC
=======
from constants import EXIT_ON_FAILED_JOB, EXPERIMENTAL_VARS_IGNORE, RUN_ASYNC
>>>>>>> 3a298c9a
from jobs.abstract_job import AbstractJob
from jobs.abstract_trace_job import AbstractTraceJob
from jobs.components.job_result import JobResult
from jobs.supported_job_type import SupportedJobType
from jobs.train_job import TrainJob
from train.save_strategy.comparison_criteria import ComparisonCriterion
from train.wandb.Wandb import Wandb
from util.base_object import BaseObject
from util.file_util import FileUtil
from util.general_util import ListUtil
from util.json_util import JsonUtil
from util.override import overrides
from util.status import Status
from variables.experimental_variable import ExperimentalVariable


class ExperimentStep(BaseObject):
    """
    Container for parallel jobs to run.
    """
    OUTPUT_FILENAME = "output.json"

    def __init__(self, jobs: Union[List[AbstractJob], ExperimentalVariable], comparison_criterion: ComparisonCriterion = None):
        """
        Initialized step with jobs and comparison criterion for determining best job.
        :param jobs: all the jobs to run in this step
        :param comparison_criterion: The criterion used to determine the best job.
        """
        if not isinstance(jobs, ExperimentalVariable):
            jobs = ExperimentalVariable(jobs)
        jobs, experimental_vars = jobs.get_values_of_all_variables(), jobs.experimental_param_names_to_vals
        self.jobs = self._update_jobs_with_experimental_vars(jobs, experimental_vars)
        self.status = Status.NOT_STARTED
        self.best_job = None
        self.comparison_criterion = comparison_criterion
        if not RUN_ASYNC:
            self.MAX_JOBS = 1

    def run(self, output_dir: str, jobs_for_undetermined_vars: List[AbstractJob] = None) -> List[AbstractJob]:
        """
        Runs all step jobs
        :param output_dir: the directory to save to
        :param jobs_for_undetermined_vars: the best job from a prior step
        :return: the best job from this step if comparison metric is provided, else all the jobs
        """
        self.status = Status.IN_PROGRESS
        if jobs_for_undetermined_vars:
            self.jobs = self._update_jobs_undetermined_vars(self.jobs, jobs_for_undetermined_vars)
        self._update_job_children(self.jobs, output_dir)
        use_multi_epoch_step = isinstance(self.jobs[0], TrainJob) and self.jobs[0].trainer_args.train_epochs_range is not None
        job_runs = self._divide_jobs_into_runs()

        for jobs in job_runs:
            if use_multi_epoch_step:
                self.best_job = self._run_multi_epoch_step(jobs, output_dir)
            else:
                self.best_job = self._run_jobs(jobs, output_dir)
            failed_jobs = self._get_failed_jobs(jobs)
            if len(failed_jobs) > 0 and EXIT_ON_FAILED_JOB:
                self.status = Status.FAILURE
                break

        if self.status != Status.FAILURE:
            self.status = Status.SUCCESS
        self.save_results(output_dir)
        return [self.best_job] if self.best_job else self.jobs

    def save_results(self, output_dir: str) -> None:
        """
        Saves the results of the step
        :param output_dir: the directory to output results to
        :return: None
        """
        FileUtil.create_dir_safely(output_dir)
        json_output = JsonUtil.dict_to_json(self.get_results())
        output_filepath = os.path.join(output_dir, ExperimentStep.OUTPUT_FILENAME)
        FileUtil.write(json_output, output_filepath)

    def get_results(self) -> Dict[str, str]:
        """
        Gets the results of the step
        :return: a dictionary containing the results
        """
        results = {}
        for var_name, var_value in vars(self).items():
            if var_name.startswith("_") or callable(var_value):
                continue
            results[var_name] = var_value
        return results

    def _run_multi_epoch_step(self, jobs: List[AbstractJob], output_dir: str) -> AbstractJob:
        """
        Runs the a multi epoch step for a given epoch range inside the jobs' trainer args
        :param jobs: a list of jobs to run
        :param output_dir: path to produce output to
        :return: the best job
        """
        from experiments.multi_epoch_experiment_step import MultiEpochExperimentStep
        best_job = None
        for job in jobs:
            multi_epoch_experiment_step = MultiEpochExperimentStep([job], self.comparison_criterion)
            best_epoch_job = multi_epoch_experiment_step.run(output_dir)
            best_job = self._get_best_job(best_epoch_job, self.best_job)
        return best_job

    def _run_jobs(self, jobs: List[AbstractJob], output_dir: str) -> AbstractJob:
        """
        Runs the jobs and returns the current best job from all runs
        :param jobs: a list of jobs to run
        :param output_dir: path to produce output to
        :return: the best job
        """
        # Disabling threading by replacing async calls with sync ones.
        # self._run_on_jobs(jobs, "start")
        # self._run_on_jobs(jobs, "join")
        self._run_on_jobs(jobs, "run")
        best_job = self._get_best_job(jobs, self.best_job)
        self._run_on_jobs(jobs, "save", output_dir=output_dir)
        return best_job

    @staticmethod
    def _get_failed_jobs(jobs: List[AbstractJob]) -> List[str]:
        """
        Returns a list of a failed job ids
        :param jobs: a list of jobs to check which failed
        :return: a list of a failed job ids
        """
        return [job.id for job in jobs if job.result.get_job_status() == Status.FAILURE]

    def _divide_jobs_into_runs(self) -> List[List[AbstractJob]]:
        """
        Divides the jobs up into runs of size MAX JOBS
        :return: a list of runs containing at most MAX JOBS per run
        """
        job_indices = list(range(0, len(self.jobs)))
        job_indices_batches = ListUtil.batch(job_indices, self.MAX_JOBS)
        job_batches = []
        for job_indices_batch in job_indices_batches:
            job_batch = []
            for job_index in job_indices_batch:
                job_batch.append(self.jobs[job_index])
            job_batches.append(job_batch)
        return job_batches

    def _get_best_job(self, jobs: List[AbstractJob], best_job: AbstractJob = None) -> Optional[AbstractJob]:
        """
        Returns the job with the best results as determined by the comparison info
        :param jobs: the list of all jobs
        :param best_job: the current best job
        :return: the best job
        """
        if self.comparison_criterion is None:
            return None
        best_job = best_job if best_job else jobs[0]
        for job in jobs:
            if isinstance(job, AbstractTraceJob):
                if best_job is None or job.result.is_better_than(best_job.result, self.comparison_criterion):
                    best_job = job
        return best_job

    @staticmethod
    def _update_jobs_with_experimental_vars(jobs: List[AbstractJob], experimental_vars: List[Dict[str, Any]]) -> List[AbstractJob]:
        """
        Updates the jobs to contain the experimental vars associated with that job
        :param jobs: the jobs to update
        :param experimental_vars: the list of experimental vars associated with each job
        :return: the update jobs
        """
        for i, job in enumerate(jobs):
            if not job.result[JobResult.EXPERIMENTAL_VARS]:
                job.result[JobResult.EXPERIMENTAL_VARS] = {}
            if experimental_vars:
                job.result[JobResult.EXPERIMENTAL_VARS].update(experimental_vars[i])
            if isinstance(job, AbstractTraceJob):
                job.trainer_args.experimental_vars = experimental_vars[i]
        return jobs

    def _update_jobs_undetermined_vars(self, jobs2update: List[AbstractJob], jobs2use: List[AbstractJob]) -> List[AbstractJob]:
        """
        Updates all the jobs2update's undetermined vals with those from the jobs2use
        :param jobs2update: the list of jobs to update undetermined vals for
        :param jobs2use: the list of jobs to use for updating undetermined vals
        :return: the list of updated jobs
        """
        final_jobs = []
        for job in jobs2use:
            jobs2update_tmp = deepcopy(jobs2update)
            jobs2update = jobs2update_tmp
            if hasattr(job, "model_manager"):
                job.model_manager.model_path = job.model_manager.model_output_path
            self._run_on_jobs(jobs2update, "use_values_from_object_for_undetermined", obj=job)
            final_jobs.extend(jobs2update)
        return final_jobs

    @staticmethod
    def _run_on_jobs(jobs: List[AbstractJob], method_name: str, **method_params) -> List:
        """
        Runs a method on all jobs in the list
        :param jobs: the list of jobs to run the method on
        :param method_name: the method to run
        :param method_params: any parameters to use in the method
        :return: list of results
        """
        return list(map(lambda job: getattr(job, method_name)(**method_params), jobs))

    @classmethod
    @overrides(BaseObject)
    def _get_child_enum_class(cls, abstract_class: Type, child_class_name: str) -> Type:
        """
        Returns the correct enum class mapping name to class given the abstract parent class type and name of child class
        :param abstract_class: the abstract parent class type
        :param child_class_name: the name of the child class
        :return: the enum class mapping name to class
        """
        return SupportedJobType

    @staticmethod
    def _update_job_children(jobs: List[AbstractJob], output_dir: str) -> None:
        """
        Updates necessary job children output paths to reflect experiment step output path
        :param output_dir: the output directory to use
        :return: the updated jobs
        """
        for job in jobs:
            run_name = Wandb.get_run_name(job.result[JobResult.EXPERIMENTAL_VARS])
            job_base_path = os.path.join(output_dir, run_name)
            if isinstance(job, AbstractTraceJob):
                model_path = os.path.join(job_base_path, "models")
                setattr(job.trainer_args, "run_name", run_name)  # run name = experimental vars
                setattr(job.trainer_args, "output_dir", model_path)  # models save in same dir as job
                setattr(job.trainer_args, "seed", job.job_args.random_seed)  # sets random seed so base trainer has access to it
                setattr(job.model_manager, "output_dir", model_path)  # final model path same as checkpoint path
            setattr(job.job_args, "output_dir", job_base_path)  # points job to its unique path<|MERGE_RESOLUTION|>--- conflicted
+++ resolved
@@ -2,13 +2,9 @@
 from copy import deepcopy
 from typing import Any, Dict, List, Optional, Type, Union
 
-<<<<<<< HEAD
 import math
 
-from constants import EXIT_ON_FAILED_JOB, RUN_ASYNC
-=======
 from constants import EXIT_ON_FAILED_JOB, EXPERIMENTAL_VARS_IGNORE, RUN_ASYNC
->>>>>>> 3a298c9a
 from jobs.abstract_job import AbstractJob
 from jobs.abstract_trace_job import AbstractTraceJob
 from jobs.components.job_result import JobResult
