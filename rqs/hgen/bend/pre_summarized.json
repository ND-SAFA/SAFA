{
  "steps": [
    {
      "jobs": [
        {
          "object_type": "MULTI_LAYER_HGEN",
          "starting_hgen_job": {
            "hgen_args": {
<<<<<<< HEAD
=======
              "load_dir": "[OUTPUT_PATH]/hgen/test",
>>>>>>> 90fe1ae2
              "export_dir": "[OUTPUT_PATH]/hgen/bend",
              "source_layer_id": "Java",
              "target_type": "Functional Requirement",
              "dataset_creator_for_sources": {
                "object_type": "PROMPT",
                "project_reader": {
                  "object_type": "Artifact",
                  "project_path": "[DATA_PATH]/bend-summaries"
                }
              }
            }
          },
          "target_types": ["User Story"]
        }
      ]
    }
  ]
}<|MERGE_RESOLUTION|>--- conflicted
+++ resolved
@@ -6,10 +6,7 @@
           "object_type": "MULTI_LAYER_HGEN",
           "starting_hgen_job": {
             "hgen_args": {
-<<<<<<< HEAD
-=======
               "load_dir": "[OUTPUT_PATH]/hgen/test",
->>>>>>> 90fe1ae2
               "export_dir": "[OUTPUT_PATH]/hgen/bend",
               "source_layer_id": "Java",
               "target_type": "Functional Requirement",
