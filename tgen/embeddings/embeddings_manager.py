import os
import uuid
from typing import Any, Dict, List, Optional, Union

import numpy as np
from sentence_transformers import SentenceTransformer

from tgen.common.constants.environment_constants import IS_TEST
from tgen.common.util.file_util import FileUtil
from tgen.common.util.reflection_util import ReflectionUtil

EmbeddingType = np.array


class EmbeddingsManager:

    def __init__(self, content_map: Dict[str, str], model_name: str):
        """
        Initializes the embedding manager with the content used to create embeddings
        :param content_map: Maps id to the corresponding content
        :param model_name: Name of model to use for creating embeddings
        """
        self.model_name = model_name
        self._content_map = content_map
        self._embedding_map = {}
        self.__ordered_ids = []
        self.__saved_embeddings_path = None
        self.__model = None
        self.__state_changed_since_last_save = False

    def create_artifact_embeddings(self, artifact_ids: List[str] = None, **kwargs) -> List[EmbeddingType]:
        """
        Creates list of embeddings for each artifact.
        :param artifact_ids: The artifact ids to embed.
        :return: List of embeddings in same order as artifact ids.
        """
        embedding_map = self.create_embedding_map(subset_ids=artifact_ids, **kwargs)
        embeddings = [embedding_map[entry_id] for entry_id in artifact_ids]
        return embeddings

    def create_embedding_map(self, subset_ids: List[str] = None, **kwargs) -> Dict[str, EmbeddingType]:
        """
        Creates embeddings for entries in map.
        :param subset_ids: The IDs of the set of the entries to use.
        :return: Map of id to embedding.
        """
        if subset_ids is None:
            subset_ids = self._content_map.keys()
        artifact_embeddings = self.get_embeddings(subset_ids, **kwargs)
        embedding_map = {a_id: a_embedding for a_id, a_embedding in zip(subset_ids, artifact_embeddings)}

        return embedding_map

    def get_embeddings(self, a_ids: List[Any], **kwargs) -> List[EmbeddingType]:
        """
        Gets embeddings for list of artifact ids, creates embeddings if they do not exist yet.
        :param a_ids: Artifact ids whose embeddings are returned.
        :return: Artifact embeddings, returned in the same order as ids.
        """
        ids_without_embeddings = [a_id for a_id in a_ids if a_id not in self._embedding_map]
        if len(ids_without_embeddings) > 0:
            artifact_embeddings = self.__encode(ids_without_embeddings, **kwargs)
            new_embedding_map = {a_id: embedding for a_id, embedding in
                                 zip(ids_without_embeddings, artifact_embeddings)}
            self._embedding_map.update(new_embedding_map)
            self.__state_changed_since_last_save = True
        return [self.get_embedding(a_id) for a_id in a_ids]

    def get_embedding(self, a_id: Any, **kwargs) -> EmbeddingType:
        """
        Gets an embedding for a given id
        :param a_id: The id to get an embedding for (corresponding to the ids in the content map)
        :return: The embedding for the content corresponding to the a_id
        """
        if a_id not in self._embedding_map:
            self.__state_changed_since_last_save = True
            self._embedding_map[a_id] = self.__encode(a_id, **kwargs)
        return self._embedding_map[a_id]

    def get_current_embeddings(self) -> Dict[Any, EmbeddingType]:
        """
        Gets all embeddings currently created
        :return: A dictionary mapping id to the embedding created for all embeddings currently created
        """
        return self._embedding_map

    def get_all_ids(self) -> List[Any]:
        """
        Gets a list of all ids present in the context map
        :return: A list of all ids present in the context map
        """
        return list(self._content_map.keys())

    def get_content(self, a_id: Any) -> str:
        """
        Gets the content associated with a given id
        :param a_id: The id to get content for
        :return: The content
        """
        return self._content_map.get(a_id)

    def update_or_add_content(self, a_id: Any, content: str, create_embedding: bool = False) -> Optional[EmbeddingType]:
        """
        Updates or adds new content for an id
        :param a_id: The id to update the content of
        :param content: The new content
        :param create_embedding: If True, automatically creates a new embedding
        :return: The embedding if one was created, else None
        """
        self._content_map[a_id] = content
        if a_id in self._embedding_map:
            self.__state_changed_since_last_save = True
            self._embedding_map.pop(a_id)
        if create_embedding:
            return self.get_embedding(a_id)

    def update_or_add_contents(self, content_map: Dict[Any, str], create_embedding: bool = False) -> Optional[
        EmbeddingType]:
        """
        Updates or adds new content for all artifacts in teh map
        :param content_map: Maps the id of the new or existing artifact to the its content
        :param create_embedding: If True, automatically creates a new embedding
        :return: The embeddings if created, else None
        """
        for a_id, content in content_map.items():
            if a_id not in self._content_map or self._content_map[a_id] != content:
                self.update_or_add_content(a_id=a_id, content=content, create_embedding=False)
        if create_embedding:
            return self.create_embedding_map(list(content_map.keys()))

    def remove_from_content_map(self, a_id: Any) -> None:
        """
        Removes existing id and content from map
        :param a_id: The id to remove
        :return: None
        """
        if a_id in self._content_map:
            self._content_map.pop(a_id)
        if a_id in self._embedding_map:
            self._embedding_map.pop(a_id)
            self.__state_changed_since_last_save = a_id in self.__ordered_ids

    def get_model(self) -> SentenceTransformer:
        """
        Returns sentence transformer model.
        :return: The model.
        """
        if self.__model is None:
            cache_dir = EmbeddingsManager.get_cache_dir()
            self.__model = SentenceTransformer(self.model_name, cache_folder=cache_dir)
        return self.__model

    @staticmethod
    def get_cache_dir() -> str:
        """
        :return: Returns path to cache directory for the models.
        """
        cache_dir = os.environ.get("HF_DATASETS_CACHE", None)
        if cache_dir is None or IS_TEST or not os.path.exists(cache_dir):
            cache_dir = None
        return cache_dir

    def to_yaml(self, export_path: str) -> "EmbeddingsManager":
        """
        Creates a yaml savable embedding manager by saving the embeddings to a separate file
        :param export_path: The path to export everything to
        :return: The yaml savable embedding manager
        """
        yaml_embeddings_manager = EmbeddingsManager(content_map=self._content_map, model_name=self.model_name)
        if self.embeddings_need_saved(export_path):
            self.save_embeddings_to_file(export_path)
        embedding_map_var = ReflectionUtil.extract_name_of_variable(f"{self._embedding_map=}", is_self_property=True)
        model_var = ReflectionUtil.extract_name_of_variable(f"{self.__model=}", is_self_property=True,
                                                            class_attr=EmbeddingsManager)
        replacements = {embedding_map_var: {}, model_var: None}
        yaml_embeddings_manager.__dict__ = {k: (replacements[k] if k in replacements else v) for k, v in
                                            self.__dict__.items()}
        return yaml_embeddings_manager

    def from_yaml(self) -> None:
        """
        Loads any saved embeddings into the object after being reloaded from yaml
        :return: None
        """
        if self.__saved_embeddings_path and self.__ordered_ids:
            file_path = FileUtil.expand_paths(self.__saved_embeddings_path)
            self._embedding_map = self.load_embeddings_from_file(file_path=file_path,
                                                                 ordered_ids=self.__ordered_ids)

    @staticmethod
    def load_embeddings_from_file(file_path: str, ordered_ids: List[Any]) -> Dict[Any, EmbeddingType]:
        """
        Loads embeddings from a file
        :param file_path: The file to load from
        :param ordered_ids: Optional ordering of the ids corresponding to the order of embeddings in the file
        :return: A dictionary mapping id to the loaded embeddings
        """
        embeddings = FileUtil.load_numpy(file_path)
        assert len(ordered_ids) == len(
            embeddings), "The ordered ids must correspond to the embeddings but they are different lengths."
        return {a_id: embedding for a_id, embedding in zip(ordered_ids, embeddings)}

    def save_embeddings_to_file(self, dir_path: str) -> None:
        """
        Stores the current embeddings to a file
        :param dir_path: The path to directory to save to
        :return: None
        """
        file_path = self.get_save_path(dir_path)
        FileUtil.save_numpy(list(self._embedding_map.values()), file_path)
        self.__set_embedding_order()
        self.__saved_embeddings_path = FileUtil.collapse_paths(file_path)
        self.__state_changed_since_last_save = False

    @staticmethod
    def get_save_path(dir_path: str) -> str:
        """
        Creates a unique path to save the embeddings to
        :param dir_path: Path to the directory to save to
        :return: The path containing the filename to save to
        """
        return FileUtil.add_ext(os.path.join(dir_path, f"embeddings_{uuid.uuid4()}"), FileUtil.NUMPY_EXT)

    def embeddings_need_saved(self, export_path: str) -> bool:
        """
        Returns whether if the embeddings need re-saved
        :param export_path: The path to save the embeddings to
        :return: True if the embeddings need re-saved
        """
        return not self.__saved_embeddings_path or self.__state_changed_since_last_save \
            or FileUtil.collapse_paths(export_path) != FileUtil.get_directory_path(self.__saved_embeddings_path)

<<<<<<< HEAD
    '[ROOT_PATH]/tgen/testres/output'
=======
    def calculate_centroid(self, cluster: List[str]):
        """
        Calculates the embedding pointing at the center of the cluster.
        :param cluster: The artifacts whose embeddings are used to calculate the centroid.
        :param embedding_manager: Contains the artifacts embeddings.
        :return: Embedding pointing at center of cluster.
        """
        if len(cluster) == 0:
            raise Exception("Cannot calculate center of empty cluster.")
        embeddings = [self.get_embedding(a_id) for a_id in cluster]
        centroid = np.sum(embeddings, axis=0) / len(cluster)
        return centroid

    def __encode(self, subset_ids: Union[List[Any], Any], include_ids: bool = False, **kwargs) -> List:
        """
        Encodes the artifacts corresponding to the ids in the list
        :param subset_ids: The subset of artifacts to create embeddings for
        :param include_ids: If True, includes the id in the embedding
        :param kwargs: Not used
        :return: The embedding(s)
        """
        return_as_list = True
        if not isinstance(subset_ids, list):
            subset_ids = [subset_ids]
            return_as_list = False
        artifact_contents = [self._content_map[a_id] for a_id in subset_ids]
        if include_ids:
            artifact_contents = [f"{a_id}: {content}" for a_id, content in zip(subset_ids, artifact_contents)]
        embeddings = self.get_model().encode(artifact_contents, show_progress_bar=True)
        return embeddings if return_as_list else embeddings[0]
>>>>>>> 1c230986

    def __set_embedding_order(self) -> None:
        """
        Stores the current order of the embeddings as a list of ids in the same order as their saved embeddings
        :return: None
        """
        self.__ordered_ids = list(self._embedding_map.keys())<|MERGE_RESOLUTION|>--- conflicted
+++ resolved
@@ -230,9 +230,6 @@
         return not self.__saved_embeddings_path or self.__state_changed_since_last_save \
             or FileUtil.collapse_paths(export_path) != FileUtil.get_directory_path(self.__saved_embeddings_path)
 
-<<<<<<< HEAD
-    '[ROOT_PATH]/tgen/testres/output'
-=======
     def calculate_centroid(self, cluster: List[str]):
         """
         Calculates the embedding pointing at the center of the cluster.
@@ -263,7 +260,6 @@
             artifact_contents = [f"{a_id}: {content}" for a_id, content in zip(subset_ids, artifact_contents)]
         embeddings = self.get_model().encode(artifact_contents, show_progress_bar=True)
         return embeddings if return_as_list else embeddings[0]
->>>>>>> 1c230986
 
     def __set_embedding_order(self) -> None:
         """
