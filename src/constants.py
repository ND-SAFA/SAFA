--- conflicted
+++ resolved
@@ -78,14 +78,12 @@
 OS_IGNORE = [".DS_Store"]
 EXPERIMENTAL_VARS_IGNORE = ["job_args", "model_manager", "train_dataset_creator", "project_reader", "eval_dataset_creator",
                             "trainer_dataset_manager", "trainer_args"]
-<<<<<<< HEAD
 
 # -------------- ANALYSIS --------------
 HIGH_FREQ_THRESHOLD_DEFAULT = 0.1
 LOW_FREQ_THRESHOLD_DEFAULT = 0.02
 LINK_COMMON_WORDS_THRESHOLD_DEFAULT = 0.01
 SAVE_LINK_ANALYSIS_DEFAULT = True
-=======
+
 # -------------- Datasets --------------
-CACHE_DIR_NAME = "HuggingFace"
->>>>>>> 566f39b1
+CACHE_DIR_NAME = "HuggingFace"