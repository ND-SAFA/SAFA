--- conflicted
+++ resolved
@@ -141,9 +141,6 @@
         :param df: The dataframe to evaluate
         :return: True if the dataframe contains any NAN values
         """
-<<<<<<< HEAD
-        return df.isna().any()
-=======
         return df.isna().any()
 
     @staticmethod
@@ -154,5 +151,4 @@
         :return: True if empty strings is found, False otherwise.
         """
         query = np.where(df.apply(lambda x: x == EMPTY_STRING))
-        return len(query) > 0
->>>>>>> d41e906b
+        return len(query) > 0