--- conflicted
+++ resolved
@@ -1,23 +1,17 @@
 import os
 import random
+import transformers
 import threading
 import traceback
 import uuid
 from abc import abstractmethod
 
-import transformers
-
 from jobs.components.job_args import JobArgs
+from jobs.components.job_status import JobStatus
 from jobs.components.job_result import JobResult
-<<<<<<< HEAD
-from jobs.components.job_status import JobStatus
-from models.model_generator import ModelGenerator
-from server.storage.safa_storage import SafaStorage
-=======
 from models.model_manager import ModelManager
 from server.storage.safa_storage import SafaStorage
 from util.base_object import BaseObject
->>>>>>> 4c7e66b2
 
 
 class AbstractJob(threading.Thread, BaseObject):
@@ -39,21 +33,6 @@
         self.output_dir = job_args.output_dir
         self.job_output_filepath = self._get_output_filepath(self.output_dir, self.id)
         self.save_job_output = job_args.save_job_output
-<<<<<<< HEAD
-        self.model_path = job_args.model_path
-        self.model_task = job_args.model_task
-        self.__model_generator = None
-
-    def get_model_generator(self) -> ModelGenerator:
-        """
-        Gets the model generator for the job given a base model and model path
-        :return: the model generator
-        """
-        if self.__model_generator is None:
-            self.__model_generator = ModelGenerator(model_path=self.model_path, model_task=self.model_task)
-        return self.__model_generator
-=======
->>>>>>> 4c7e66b2
 
     def run(self) -> None:
         """
