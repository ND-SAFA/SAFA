package edu.nd.crc.safa.importer;

import java.sql.Connection;
import java.sql.DriverManager;
import java.sql.PreparedStatement;
import java.sql.ResultSet;
import java.sql.Statement;
import org.springframework.stereotype.Component;

import edu.nd.crc.safa.warnings.Rule;

import java.util.List;
<<<<<<< HEAD
import java.util.Set;
=======

import javax.naming.spi.DirStateFactory.Result;

>>>>>>> 6b777e4c
import java.util.ArrayList;
import java.util.Base64;
import java.util.HashMap;
import java.util.HashSet;

@Component
public class MySQL {

    public MySQL() {}

    public static class FileInfo {
        public List<String> uploadedFiles = new ArrayList<String>();
        public List<String> expectedFiles = new ArrayList<String>();
        public List<String> generatedFiles = new ArrayList<String>();
        public List<String> expectedGeneratedFiles = new ArrayList<String>();
    }

    public static Connection startDB() throws Exception {
        String databaseURL = "jdbc:mysql://mysql:3306/safa-db?useSSL=false";
        String user = "user";
        String password = "secret3";
        Connection conn = null;
        
        Class.forName("com.mysql.cj.jdbc.Driver");
        conn = DriverManager.getConnection(databaseURL,user,password);
        if (conn == null) {
            throw new Exception("COULD NOT CONNECT TO DATABASE");
        }

        System.out.println("CONNECTED TO THE DATABASE.");

        return conn;
    }

    public static Boolean tableExists(String tableName) throws Exception {
        try (Statement stmt = startDB().createStatement()) {
            System.out.println(String.format("Checking if %s exists", tableName));
            String sqlTableCheck = String.format("SELECT 1 FROM information_schema.tables where table_schema = 'safa-db' AND table_name = '%s' limit 1;", tableName);
            ResultSet rs = stmt.executeQuery(sqlTableCheck);
            rs.next();
    
            return rs.getRow() != 0;
        }  
    }
<<<<<<< HEAD
=======

    public static Boolean fileExists(String tableName, String filename) throws Exception {
        try (Statement stmt = startDB().createStatement()) {
            System.out.println(String.format("Checking if filename: %s exists in table: %s", tableName, filename));
            String sqlTableCheck = String.format("SELECT 1 FROM %s where filename = '%s' limit 1;", tableName, filename);
            ResultSet rs = stmt.executeQuery(sqlTableCheck);
            rs.next();
    
            return rs.getRow() != 0;
        }  
    }
>>>>>>> 6b777e4c
    
    public static void createTableList(String tableName, Boolean generated) throws Exception {
        try (Statement stmt = startDB().createStatement()) {
            if (!tableExists("uploaded_and_generated_tables")) {
                String sqlCreateTable = String.format("CREATE TABLE %s (\n", "uploaded_and_generated_tables") + 
                    "tablename VARCHAR(255) PRIMARY KEY,\n" +
                    "is_generated TINYINT NOT NULL" +
                    ");";

                stmt.executeUpdate(sqlCreateTable);
                System.out.println(String.format("CREATED TABLE: %s.", "uploaded_and_generated_tables"));
            }

            System.out.println(String.format("Updating TABLE: %s...", "uploaded_and_generated_tables"));
            String sqlUpdateTable = String.format("INSERT INTO %s (tablename, is_generated)\n", "uploaded_and_generated_tables") + 
                String.format("VALUES ('%s', %s)\n", tableName, generated) +
                String.format("ON DUPLICATE KEY UPDATE tablename = '%s', is_generated = %s", tableName, generated);
    
            stmt.executeUpdate(sqlUpdateTable);
            System.out.println(String.format("UPDATED TABLE: %s.", "uploaded_and_generated_tables"));
        }
    }

    public static void createGeneratedTraceMatrixTable(String tableName, String filePath) throws Exception {
        try (Statement stmt = startDB().createStatement()) {
            Boolean exists = tableExists(tableName);

            if (exists) {
                updateGeneratedTraceMatrixTable(stmt, tableName, filePath);
            } else {
                newGeneratedTraceMatrixTable(stmt, tableName, filePath);
            }
        }
    }

    public static void newGeneratedTraceMatrixTable(Statement stmt, String tableName, String filePath) throws Exception {
        System.out.println(String.format("CREATING NEW GENERATED TABLE: %s...", tableName));

        String sqlCreateTable = String.format("CREATE TABLE %s (\n", tableName) +
            "id INT AUTO_INCREMENT PRIMARY KEY,\n" + 
            "source VARCHAR(255) NOT NULL,\n" +
            "target VARCHAR(255) NOT NULL,\n" + 
            "score FLOAT NOT NULL,\n" + 
            "approval INT NOT NULL DEFAULT 2,\n" + 
            "UNIQUE KEY source_target (source,target)\n" +
        ");";

        stmt.executeUpdate(sqlCreateTable);
        System.out.println(String.format("CREATED NEW GENERATED TABLE: %s.", tableName));

        String sqlLoadData = String.format("LOAD DATA LOCAL INFILE '%s' INTO TABLE %s\n", filePath, tableName) +
            "FIELDS TERMINATED BY ','\n" +
            "ENCLOSED BY '\"'\n" +
            "LINES TERMINATED BY '\\n'\n" +
            "IGNORE 1 ROWS\n" +
            "(source, target, score);";

        stmt.executeUpdate(sqlLoadData);
        System.out.println(String.format("LOADED GENERATED FILE: %s INTO TABLE: %s.", filePath, tableName));

        String sqlTrim = String.format("UPDATE %s SET\n", tableName) + 
        "source = TRIM(TRIM(BOTH '\r' from source)),\n" +
        "target = TRIM(TRIM(BOTH '\r' from target));";

        stmt.executeUpdate(sqlTrim);
        System.out.println("TRIMMED WHITESPACE STORED IN COLUMNS");

        createTableList(tableName, true);
    }

    public static void updateGeneratedTraceMatrixTable(Statement stmt, String tableName, String filePath) throws Exception {
        System.out.println(String.format("UPDATING GENERATED TABLE: %s...", tableName));

        String tempTableName = String.format("temp_%s", tableName);
        String newTable = String.format("new_%s", tableName);

        String sqlCreateTempTable = String.format("CREATE TEMPORARY TABLE %s\n", tempTableName) + 
        String.format("SELECT * FROM %s\n", tableName) + "LIMIT 0;";
        
        stmt.executeUpdate(sqlCreateTempTable);
        System.out.println("CREATED TEMPORARY TABLE.");

        String sqlLoadData = String.format("LOAD DATA LOCAL INFILE '%s' INTO TABLE %s\n", filePath, tempTableName) +
            "FIELDS TERMINATED BY ','\n" +
            "ENCLOSED BY '\"'\n" +
            "LINES TERMINATED BY '\\n'\n" +
            "IGNORE 1 ROWS\n" +
            "(source, target, score);";

        stmt.executeUpdate(sqlLoadData);
        System.out.println(String.format("LOADED DATA FILE: %s INTO TEMPORARY TABLE.", filePath));

        String sqlTrim = String.format("UPDATE %s SET\n", tempTableName) + 
            "source = TRIM(TRIM(BOTH '\r' from source)),\n" +
            "target = TRIM(TRIM(BOTH '\r' from target));";
            
        stmt.executeUpdate(sqlTrim);
        System.out.println("TRIMMED WHITESPACE STORED IN COLUMNS");

        if (tableExists(newTable)){
            String sqlDelete = String.format("DROP TABLE %s",newTable);
            stmt.executeUpdate(sqlDelete);
            System.out.println("DELETED ABANDONED GENERATED TABLE");
        }

        String sqlCreateNewTable = String.format("CREATE TABLE %s (\n", newTable) + // Create New Table.
            "id INT AUTO_INCREMENT PRIMARY KEY,\n" + 
            "source VARCHAR(255) NOT NULL,\n" +
            "target VARCHAR(255) NOT NULL,\n" + 
            "score FLOAT NOT NULL,\n" + 
            "approval INT NOT NULL DEFAULT 2,\n" + 
            "UNIQUE KEY source_target (source,target)\n" +
        ");";

        stmt.executeUpdate(sqlCreateNewTable);
        System.out.println("CREATED NEW GENERATED TABLE.");

        String sqlJoin = String.format("INSERT INTO %s (source, target, score, approval)\n", newTable) +
            "SELECT temp.source, temp.target, temp.score, IFNULL(old.approval,2)\n" +
            String.format("FROM %s temp\n", tempTableName) +
            String.format("LEFT JOIN %s old\n", tableName) +
            "ON temp.source = old.source AND temp.target = old.target;";

        stmt.executeUpdate(sqlJoin);
        System.out.println("UPDATED TABLE.");

        String dropTables = String.format(String.format("DROP TABLES %s, %s", tempTableName, tableName));
        stmt.executeUpdate(dropTables);
        System.out.println("DELETED TEMPORARY AND OLD TABLE.");

        String renameNewTable = String.format("RENAME TABLE %s TO %s", newTable, tableName);
        stmt.executeUpdate(renameNewTable);
        System.out.println("RENAMED NEW TABLE TO OLD TABLE.");
    }

    public static void clearTimTables() throws Exception {
        try (Statement stmt = startDB().createStatement()) {
            Boolean artifactsExists = tableExists("tim_artifact");
            Boolean traceExists = tableExists("tim_trace_matrix");

            if (artifactsExists) {
                String sqlClearArtifactsTable = String.format("TRUNCATE TABLE %s\n", "tim_artifact");
                stmt.executeUpdate(sqlClearArtifactsTable);
                System.out.println("CLEARED TABLE tim_artifact");
            }

            if (traceExists) {
                String sqlClearTraceTable = String.format("TRUNCATE TABLE %s\n", "tim_trace_matrix");
                stmt.executeUpdate(sqlClearTraceTable);
                System.out.println("CLEARED TABLE tim_trace_matrix");
            }
        }
    }

<<<<<<< HEAD
    public static void createTimArtifactsTable(String artifact, String tablename, String filename) throws Exception {
=======
    public static void createTimArtifactsTable(String artifact, String filename) throws Exception {
>>>>>>> 6b777e4c
        try (Statement stmt = startDB().createStatement()) {
            Boolean exists = tableExists("tim_artifact");

            if (exists) {
<<<<<<< HEAD
                updateTimArtifactsTable(stmt, artifact, tablename, filename);
            } else {
                newTimArtifactsTable(stmt);
                updateTimArtifactsTable(stmt, artifact, tablename, filename);
=======
                updateTimArtifactsTable(stmt, artifact, filename);
            } else {
                newTimArtifactsTable(stmt);
                updateTimArtifactsTable(stmt, artifact, filename);
>>>>>>> 6b777e4c
            }
        }
    }

    public static void newTimArtifactsTable(Statement stmt) throws Exception {
        System.out.println(String.format("CREATING NEW TIM ARTIFACTS TABLE: %s...", "tim_artifact"));
        String sqlCreateTable = String.format("CREATE TABLE %s (\n", "tim_artifact") + 
            "artifact VARCHAR(255) PRIMARY KEY,\n" +
<<<<<<< HEAD
            "tablename VARCHAR(255) NOT NULL,\n" +
            "filename VARCHAR(255) NOT NULL" +
=======
            "tablename VARCHAR(255) NOT NULL" +
>>>>>>> 6b777e4c
        ");";

        stmt.executeUpdate(sqlCreateTable);
        System.out.println(String.format("CREATED NEW TIM ARTIFACTS TABLE: %s.", "tim_artifact"));
    }

<<<<<<< HEAD
    public static void updateTimArtifactsTable(Statement stmt, String artifact, String tablename, String filename) throws Exception {
        System.out.println(String.format("Updating TIM ARTIFACTS TABLE: %s...", "tim_artifact"));
        String sqlUpdateTable = String.format("INSERT INTO %s (artifact, tablename, filename)\n", "tim_artifact") + 
            String.format("VALUES ('%s', '%s', '%s')\n", artifact, tablename, filename) +
            String.format("ON DUPLICATE KEY UPDATE artifact = '%s', tablename = '%s', filename = '%s'", artifact, tablename, filename);
=======
    public static void updateTimArtifactsTable(Statement stmt, String artifact, String tablename) throws Exception {
        System.out.println(String.format("Updating TIM ARTIFACTS TABLE: %s...", "tim_artifact"));
        String sqlUpdateTable = String.format("INSERT INTO %s (artifact, tablename)\n", "tim_artifact") + 
            String.format("VALUES ('%s', '%s')\n", artifact, tablename) +
            String.format("ON DUPLICATE KEY UPDATE artifact = '%s', tablename = '%s'", artifact, tablename);
>>>>>>> 6b777e4c

        stmt.executeUpdate(sqlUpdateTable);
        System.out.println(String.format("UPDATED TIM ARTIFACTS TABLE: %s.", "tim_artifact"));
    }

    public static void createTimTraceMatrixTable(String traceMatrixName, String traceMatrixTableName, String sourceArtifact, String targetArtifact, Boolean generated, String filename) throws Exception {
        try (Statement stmt = startDB().createStatement()) {
            Boolean exists = tableExists("tim_trace_matrix");

            if (exists) {
                updateTimTraceMatrixTable(stmt, traceMatrixName, traceMatrixTableName, sourceArtifact, targetArtifact, generated, filename);
            } else {
                newTimTraceMatrixTable(stmt);
                updateTimTraceMatrixTable(stmt, traceMatrixName, traceMatrixTableName, sourceArtifact, targetArtifact, generated, filename);
            }
        }
    }

    public static void newTimTraceMatrixTable(Statement stmt) throws Exception {
        String sqlCreateTable = String.format("CREATE TABLE %s (\n", "tim_trace_matrix") + 
            "trace_matrix VARCHAR(255) PRIMARY KEY,\n" +
            "source_artifact VARCHAR(255) NOT NULL,\n" +
            "target_artifact VARCHAR(255) NOT NULL,\n" +
            "is_generated TINYINT NOT NULL,\n" +
<<<<<<< HEAD
            "tablename VARCHAR(255) NOT NULL,\n" +
            "filename VARCHAR(255) NOT NULL" +
=======
            "tablename VARCHAR(255) NOT NULL" +
>>>>>>> 6b777e4c
        ");";

        stmt.executeUpdate(sqlCreateTable);
    }

    public static void updateTimTraceMatrixTable(Statement stmt, String traceMatrixName, String traceMatrixTableName, String sourceArtifact, String targetArtifact, Boolean generated, String filename) throws Exception {
        System.out.println(String.format("Updating TIM ARTIFACTS TABLE: %s...", "tim_trace_matrix"));
<<<<<<< HEAD
        String sqlUpdateTable = String.format("INSERT INTO %s (trace_matrix, source_artifact, target_artifact, is_generated, tablename, filename)\n", "tim_trace_matrix") + 
            String.format("VALUES ('%s', '%s', '%s', %s, '%s', '%s')\n", traceMatrixName, sourceArtifact, targetArtifact, generated, traceMatrixTableName, filename) +
            String.format("ON DUPLICATE KEY UPDATE trace_matrix = '%s', source_artifact = '%s', target_artifact = '%s', is_generated = %s, tablename = '%s', filename = '%s';", traceMatrixName, sourceArtifact, targetArtifact, generated, traceMatrixTableName, filename);
=======
        String sqlUpdateTable = String.format("INSERT INTO %s (trace_matrix, source_artifact, target_artifact, is_generated, tablename)\n", "tim_trace_matrix") + 
            String.format("VALUES ('%s', '%s', '%s', %s, '%s')\n", traceMatrixName, sourceArtifact, targetArtifact, generated, traceMatrixTableName) +
            String.format("ON DUPLICATE KEY UPDATE trace_matrix = '%s', source_artifact = '%s', target_artifact = '%s', is_generated = %s, tablename = '%s';", traceMatrixName, sourceArtifact, targetArtifact, generated, traceMatrixTableName);
>>>>>>> 6b777e4c


        stmt.executeUpdate(sqlUpdateTable);
        System.out.println(String.format("UPDATED TIM TRACE MATRIX TABLE: %s.", "tim_trace_matrix"));
    }

    public static void createArtifactTableHelper (Statement stmt, String intTableName, String tableName, String filePath, String colHeader) throws Exception {

        if (tableExists(intTableName)) {
            String sqlTruncate = String.format("TRUNCATE TABLE %s", intTableName);
            stmt.executeUpdate(sqlTruncate);
        } else {
            System.out.println("CREATING INTERMEDIATE ARTIFACT TABLE");
            String sqlCreateTempTable = String.format("CREATE TABLE %s (\n", intTableName) +
                "db_id INT AUTO_INCREMENT PRIMARY KEY,\n" +
                "id VARCHAR(255) NOT NULL,\n" +
                "summary TEXT NOT NULL,\n" + 
                "content TEXT NOT NULL\n" +
            ");";
            stmt.executeUpdate(sqlCreateTempTable);
            System.out.println("CREATED INTERMEDIATE ARTIFACT TABLE");
        }

        String sqlLoadData = String.format("LOAD DATA LOCAL INFILE '%s' INTO TABLE %s\n", filePath, intTableName) +
            "FIELDS TERMINATED BY ','\n" +
            "ENCLOSED BY '\"'\n" +
            "LINES TERMINATED BY '\\n'\n" +
            "IGNORE 1 ROWS\n" +
            colHeader + ";";

        stmt.executeUpdate(sqlLoadData);
        System.out.println(String.format("LOADED FILE: %s INTO INTERMEDIATE TABLE", filePath));

        String sqlTrim = String.format("UPDATE %s SET\n", intTableName) +
            "id = TRIM(TRIM(BOTH '\r' from id)),\n" + 
            "summary = TRIM(TRIM(BOTH '\r' from summary)),\n" +
            "content = TRIM(TRIM(BOTH '\r' from content));";

        stmt.executeUpdate(sqlTrim);
        System.out.println("TRIMMED columns for INTERMEDIATE TABLE");

        String sqlDeleteErrors = String.format("DELETE FROM artifact_error\n") +
            String.format("WHERE tablename = '%s';", tableName);
        
        stmt.executeUpdate(sqlDeleteErrors);

        String sqlInsertDups = "INSERT INTO artifact_error (tablename, id, line, descr)\n" +
            String.format("SELECT '%s', t1.id, t1.db_id, 'DUPLICATE ARTIFACT ID: LINE SKIPPED.' FROM %s t1\n", tableName, intTableName) +
            String.format("INNER JOIN %s t2\n", intTableName) +
            "WHERE t1.db_id > t2.db_id AND t1.id = t2.id;";
        
        stmt.executeUpdate(sqlInsertDups);
        System.out.println("INSERTED Duplicates into TABLE artifact_error\n");

        String sqlLineUpdate = "UPDATE artifact_error SET line = line + 1\n" +
            String.format("WHERE tablename = '%s';", tableName);

        stmt.executeUpdate(sqlLineUpdate);
        System.out.println("Updated Line numbers.\n");
    }
    
    public static void createArtifactTable(String tableName, String filePath, String colHeader) throws Exception {
        try (Statement stmt = startDB().createStatement()) {
            String intTableName = "intermediate_" + tableName;
            if (!tableExists("artifact_error")) {
                System.out.println("CREATING NEW ARTIFACT ERROR TABLE: artifact_error...");
                String sqlCreateErrorTable = "CREATE TABLE artifact_error (\n" +
                    "db_id INT AUTO_INCREMENT PRIMARY KEY," +
                    "tablename VARCHAR(255),\n" + 
                    "id VARCHAR(255),\n" +
                    "line INT,\n" +
                    "descr VARCHAR(255) NOT NULL" +
                ");";
                stmt.executeUpdate(sqlCreateErrorTable);
                System.out.println("CREATED NEW ARTIFACT ERROR TABLE: artifact_error...");
            }

            createArtifactTableHelper(stmt, intTableName, tableName, filePath, colHeader);

            if (tableExists(tableName)) {
                String sqlTruncateArtifactTable = String.format("TRUNCATE TABLE %s", tableName);
                stmt.executeUpdate(sqlTruncateArtifactTable);
            } else {
                System.out.println("CREATING NEW ARTIFACT TABLE");
                String sqlCreateTable = String.format("CREATE TABLE %s (\n", tableName) +
                    "id VARCHAR(255) PRIMARY KEY,\n" +
                    "summary TEXT NOT NULL,\n" + 
                    "content TEXT NOT NULL" +
                ");";

                stmt.executeUpdate(sqlCreateTable);
                System.out.println("CREATED NEW ARTIFACT TABLE");
            }

            String sqlUpdateTable = String.format("INSERT INTO %s (id, summary, content)\n", tableName) +
                String.format("SELECT id, summary, content FROM %s\n", intTableName) +
                String.format("ON DUPLICATE KEY UPDATE id = %s.id;", tableName);

            stmt.executeUpdate(sqlUpdateTable);
            System.out.println("INSERTED DATA into ARTIFACT TABLE");


            stmt.executeUpdate(String.format("DROP TABLE %s", intTableName));
            System.out.println("DELETED INTERMEDIATE ARTIFACT TABLE");

            createTableList(tableName, false);
        }
    }

    public static void createTraceMatrixHelper (Statement stmt, String intTableName, String tableName, String filePath, String colHeader) throws Exception {
        if (tableExists(intTableName)) {
            String sqlTruncate = String.format("TRUNCATE TABLE %s", intTableName);
            stmt.executeUpdate(sqlTruncate);
        } else {
            System.out.println("CREATING INTERMEDIATE TRACE MATRIX TABLE");
            String sqlCreateTable = String.format("CREATE TABLE %s (\n", intTableName) +
                "db_id INT AUTO_INCREMENT PRIMARY KEY,\n" + 
                "source_id VARCHAR(255),\n" +
                "target_id VARCHAR(255)" +
            ");";
            stmt.executeUpdate(sqlCreateTable);
            System.out.println("CREATED INTERMEDIATE TRACE MATRIX TABLE");
        }

        String sqlLoadData = String.format("LOAD DATA LOCAL INFILE '%s' INTO TABLE %s\n", filePath, intTableName) +
            "FIELDS TERMINATED BY ','\n" +
            "ENCLOSED BY '\"'\n" +
            "LINES TERMINATED BY '\\n'\n" +
            "IGNORE 1 ROWS\n" +
            colHeader + ";";

        stmt.executeUpdate(sqlLoadData);
        System.out.println(String.format("LOADED FILE: %s INTO INTERMEDIATE TRACE MATRIX TABLE.", filePath));

        String sqlTrim = String.format("UPDATE %s SET\n", intTableName) +
            "source_id = TRIM(TRIM(BOTH '\r' from source_id)),\n" +
            "target_id = TRIM(TRIM(BOTH '\r' from target_id));";

        stmt.executeUpdate(sqlTrim);
        System.out.println("TRIMMED columns for INTERMEDIATE TABLE");

        String sqlDeleteErrors = String.format("DELETE FROM trace_matrix_error\n") +
            String.format("WHERE tablename = '%s';", tableName);
        
        stmt.executeUpdate(sqlDeleteErrors);

        String sqlInsertDups = "INSERT INTO trace_matrix_error (tablename, source_id, target_id, line, descr)\n" +
            String.format("SELECT '%s', t1.source_id, t1.target_id, t1.db_id, 'DUPLICATE LINK: LINE SKIPPED.' FROM %s t1\n", tableName, intTableName) +
            String.format("INNER JOIN %s t2\n", intTableName) +
            "WHERE t1.db_id > t2.db_id AND t1.source_id = t2.source_id AND t1.target_id = t2.target_id;";
        
        stmt.executeUpdate(sqlInsertDups);
        System.out.println("INSERTED Duplicates into TABLE trace_matrix_error\n");

        String sqlLineUpdate = "UPDATE trace_matrix_error SET line = line + 1\n" +
            String.format("WHERE tablename = '%s';", tableName);
        
        stmt.executeUpdate(sqlLineUpdate);
        System.out.println("Updated Line numbers.\n");
    }

    public static void createTraceMatrixTable(String tableName, String filePath, String colHeader) throws Exception {
        try (Statement stmt = startDB().createStatement()) {
            String intTableName = "intermediate_" + tableName;

            if (!tableExists("trace_matrix_error")) {
                System.out.println("CREATING NEW Trace Matrix ERROR TABLE: trace_matrix_error...");
                String sqlCreateErrorTable = "CREATE TABLE trace_matrix_error (\n" +
                    "db_id INT AUTO_INCREMENT PRIMARY KEY," +
                    "tablename VARCHAR(255),\n" + 
                    "source_id VARCHAR(255),\n" + 
                    "target_id VARCHAR(255),\n" +
                    "line INT,\n" +
                    "descr VARCHAR(255) NOT NULL" +
                ");";
                stmt.executeUpdate(sqlCreateErrorTable);
                System.out.println("CREATED NEW ARTIFACT ERROR TABLE: trace_matrix_error...");
            }

            createTraceMatrixHelper(stmt, intTableName, tableName, filePath, colHeader);

            if (tableExists(tableName)) {
                String sqlTruncateArtifactTable = String.format("TRUNCATE TABLE %s", tableName);
                stmt.executeUpdate(sqlTruncateArtifactTable);
            } else {
                System.out.println(String.format("CREATING NEW TRACE MATRIX TABLE: %s...", tableName));
                String sqlCreateTable = String.format("CREATE TABLE %s (\n", tableName) + 
                    "source_id VARCHAR(255),\n" +
                    "target_id VARCHAR(255),\n" +
                    "PRIMARY KEY (source_id, target_id)" +
                ");";

                stmt.executeUpdate(sqlCreateTable);
                System.out.println("CREATED NEW TRACE MATRIX TABLE");
            }

            String sqlUpdateTable = String.format("INSERT INTO %s (source_id, target_id)\n", tableName) +
            String.format("SELECT source_id, target_id FROM %s\n", intTableName) +
            String.format("ON DUPLICATE KEY UPDATE source_id = %s.source_id, target_id = %s.target_id;", tableName, tableName);

            stmt.executeUpdate(sqlUpdateTable);
            System.out.println("INSERTED DATA from %s into TRACE MATRIX TABLE: %s.");


            stmt.executeUpdate(String.format("DROP TABLE %s", intTableName));
            System.out.println("DELETED INTERMEDIATE TRACE MATRIX TABLE");

            createTableList(tableName, false);
        }
    }

<<<<<<< HEAD
    public static FileInfo getFileInfo() throws Exception {
        FileInfo fileInfo = new FileInfo();

        List<List<String>> artifact_rows = getTimArtifactData();

        for (List<String> artifact_row : artifact_rows) {
            String tablename  = artifact_row.get(1);
            String filename  = String.format("\"%s\"",artifact_row.get(2));
            
            fileInfo.expectedFiles.add(filename);

            if (tableExists(tablename)){
                fileInfo.uploadedFiles.add(filename);
            }
        }

        List<List<String>> trace_rows = getTimTraceData();

        for (List<String> trace_row : trace_rows) {
            Boolean generated = trace_row.get(3).equals("1");
            String tablename = trace_row.get(4);
            String filename = String.format("\"%s\"",trace_row.get(5));

            if (generated) {
                fileInfo.expectedGeneratedFiles.add(filename);

                if (tableExists(tablename)) {
                    fileInfo.generatedFiles.add(filename);
                }                
            }
            else {
                fileInfo.expectedFiles.add(filename);

                if (tableExists(tablename)){
                    fileInfo.uploadedFiles.add(filename);
                }
            }
        }

        return fileInfo;
    }

    public static void traceArtifactCheck() throws Exception {
        try (Statement stmt = startDB().createStatement()) {
            Boolean timTraceExists = tableExists("tim_trace_matrix");
            Boolean timArtifactsExists = tableExists("tim_artifact");

            if (timTraceExists && timArtifactsExists) {
                String sqlCheck = "SELECT trace.artifact FROM\n" +
                    "(SELECT source_artifact AS artifact FROM tim_trace_matrix UNION SELECT target_artifact FROM tim_trace_matrix) AS trace\n" +
                    "LEFT JOIN tim_artifact ON tim_artifact.artifact = trace.artifact\n" +
                    "WHERE tim_artifact.artifact IS NULL;";
                
                ResultSet rs = stmt.executeQuery(sqlCheck);
                
                List<String> missingArtifacts = new ArrayList<String>();
            
                while (rs.next()) {
                    missingArtifacts.add(rs.getString(1));
                }

                if (missingArtifacts.size() != 0) {
                    throw new Exception(String.format("Artifacts: %s do not appear under the datafiles section of your tim.json", missingArtifacts.toString()));
                }
            }
        }
    }

    public static String getLinkErrors() throws Exception {
        HashMap<String, Set<String>> artifact_map = new HashMap<String, Set<String>>();
        String errorText = "";
        
        List<List<String>> artifact_rows = getTimArtifactData();

        for (List<String> artifact_row : artifact_rows) {
            String artifact_name = artifact_row.get(0);
            String artifact_tablename  = artifact_row.get(1);
            Set<String> ids = new HashSet<String>();

            List<List<String>> artifact_data_rows = getArtifactData(artifact_tablename);
            for (List<String> row : artifact_data_rows) {
                ids.add(row.get(0));
            }

            artifact_map.put(artifact_name,ids);
        }

        List<List<String>> trace_rows = getTimTraceData();

        for (List<String> trace_row : trace_rows) {
            if (trace_row.get(3).equals("1")) {
                continue;
            }

            String tracematrix = trace_row.get(0);

            String source_artifact = trace_row.get(1);
            Set<String> source_ids = artifact_map.get(source_artifact);

            String target_artifact = trace_row.get(2);
            Set<String> target_ids = artifact_map.get(target_artifact);

            String trace_tablename = trace_row.get(4);

            if (source_ids == null && target_ids == null){
                errorText += String.format("ERROR: TRACE MATRIX: %s DESC: source artifact: %s and target artifact: %s does not exist in the database. Make sure these artifacts are part of your tim file.\n", tracematrix, source_artifact, target_artifact);
                continue;
            }

            if (source_ids == null){
                errorText += String.format("ERROR: TRACE MATRIX: %s DESC: source artifact %s does not exist in the database. Make sure this artifact is part of your tim file.\n", tracematrix, source_artifact);
                continue;
            } 

            if (target_ids == null){
                errorText += String.format("ERROR: TRACE MATRIX: %s DESC: target artifact %s does not exist in the database. Make sure this artifact is part of your tim file.\n", tracematrix, target_artifact);
                continue;
            } 

            int line_num = 0;
            List<List<String>> trace_data_rows = getNonGeneratedTraceData(trace_tablename);
            
            for (List<String> row : trace_data_rows) {
                String sid = row.get(0);
                String tid = row.get(1);
                line_num++;

                if (!source_ids.contains(sid)) {
                    errorText += String.format("ERROR: TRACE MATRIX: %s Line Number: %s DESC: source artifact %s does not contain ID: %s\n", tracematrix, line_num, source_artifact, sid);

                }

                if (!target_ids.contains(tid)) {
                    errorText += String.format("ERROR: TRACE MATRIX: %s Line Number: %s DESC: source artifact %s does not contain ID: %s\n", tracematrix, line_num, target_artifact, tid);
                }                
            }
        }
        
        return Base64.getEncoder().encodeToString(errorText.getBytes());
    }

    public static String getUploadErrorLog() throws Exception {
        try (Statement stmt = startDB().createStatement()) {
            System.out.println("Upload Flatfile Error Log...");

            if ( !(tableExists("artifact_error") && tableExists("trace_matrix_error")) ){
                System.out.println("Upload Flatfile Error Log: Empty...");
                return "";
            }
            
            List<ArrayList<Object>> result = new ArrayList<ArrayList<Object>>();

            ArrayList<Object> artifactHeader = new ArrayList<Object>();
            artifactHeader.add("\"FILE NAME\"");
            artifactHeader.add("\"ID\"");
            artifactHeader.add("\"LINE\"");
            artifactHeader.add("\"DESC\"");
            result.add(artifactHeader);

            String sqlArtifactError = "SELECT tablename, id, line, descr FROM artifact_error";
            ResultSet rsArtifactError = stmt.executeQuery(sqlArtifactError);

            while (rsArtifactError.next()) {
                ArrayList<Object> row = new ArrayList<Object>();
                row.add(String.format("\"%s\"",rsArtifactError.getString(2)));
                row.add(String.format("\"%s\"",rsArtifactError.getString(3)));
                row.add(rsArtifactError.getInt(4));
                row.add(rsArtifactError.getString(5));
                result.add(row);
            }
            
            ArrayList<Object> traceHeader = new ArrayList<Object>();
            traceHeader.add("\"FILE NAME\"");
            traceHeader.add("\"SOURCE ID\"");
            traceHeader.add("\"TARGET ID\"");
            traceHeader.add("\"LINE\"");
            traceHeader.add("\"DESC\"");
            result.add(traceHeader);

            String sqlTraceError = "SELECT tablename, source_id, target_id, line, descr FROM trace_matrix_error";
            ResultSet rsTraceError = stmt.executeQuery(sqlTraceError);

            while (rsTraceError.next()) {
                ArrayList<Object> row = new ArrayList<Object>();
                row.add(String.format("\"%s\"",rsTraceError.getString(2)));
                row.add(String.format("\"%s\"",rsTraceError.getString(3)));
                row.add(String.format("\"%s\"",rsTraceError.getString(4)));
                row.add(rsTraceError.getInt(5));
                row.add(String.format("\"%s\"",rsTraceError.getString(6)));
                result.add(row);
            }
            
            byte[] content = result.toString().getBytes();
            String returnStr = Base64.getEncoder().encodeToString(content);
            
            return returnStr;
        }
    }

    public static String clearUploadedFlatfiles() throws Exception {
        try (Statement stmt = startDB().createStatement()) {
            if (tableExists("uploaded_and_generated_tables")) {
                String sqlUploadedFiles = "SELECT tablename\n" +
                    "FROM uploaded_and_generated_tables\n" +
                    "WHERE is_generated = 0;";

                ResultSet rs = stmt.executeQuery(sqlUploadedFiles);
                ArrayList<String> tables = new ArrayList<String>();

                while (rs.next()) {
                    tables.add(rs.getString(1));
                }

                if (tableExists("artifact_error")) {
                    stmt.executeUpdate("DROP TABLE artifact_error");
                }

                if (tableExists("trace_matrix_error")) {
                    stmt.executeUpdate("DROP TABLE trace_matrix_error");
                }

=======
    // public static void newTraceMatrixTable(Statement stmt, String tableName, String filePath, String colHeader) throws Exception {
    //     System.out.println(String.format("CREATING NEW TRACE MATRIX TABLE: %s...", tableName));
    //     String sqlCreateTable = String.format("CREATE TABLE %s (\n", tableName) + 
    //         "id INT AUTO_INCREMENT PRIMARY KEY,\n" + 
    //         "source VARCHAR(255) NOT NULL,\n" +
    //         "target VARCHAR(255) NOT NULL,\n" +
    //         "UNIQUE KEY source_target (source,target)" +
    //     ");";

    //     stmt.executeUpdate(sqlCreateTable);
    //     System.out.println(String.format("CREATED TRACE MATRIX TABLE: %s.", tableName));

    //     String sqlLoadData = String.format("LOAD DATA LOCAL INFILE '%s' INTO TABLE %s\n", filePath, tableName) +
    //         "FIELDS TERMINATED BY ','\n" +
    //         "ENCLOSED BY '\"'\n" +
    //         "LINES TERMINATED BY '\\n'\n" +
    //         "IGNORE 1 ROWS\n" +
    //         colHeader + ";";

    //     stmt.executeUpdate(sqlLoadData);
    //     System.out.println(String.format("LOADED FILE: %s INTO ARTIFACT TABLE: %s.", filePath, tableName));

    //     String sqlTrim = String.format("UPDATE %s SET\n", tableName) + 
    //     "source = TRIM(TRIM(BOTH '\r' from source)),\n" +
    //     "target = TRIM(TRIM(BOTH '\r' from target));";

    //     stmt.executeUpdate(sqlTrim);
    //     System.out.println("TRIMMED WHITESPACE STORED IN COLUMNS");
    // }

    // public static void overwriteTraceMatrixTable(Statement stmt, String tableName, String filePath, String colHeader) throws Exception {
    //     System.out.println(String.format("OVERWRITING TRACE MATRIX TABLE: %s", tableName));
    //     String sqlClearTable = String.format("TRUNCATE TABLE %s\n", tableName);
    //     stmt.executeUpdate(sqlClearTable);

    //     System.out.println(String.format("CLEARED TRACE MATRIX TABLE: %s.", tableName));

    //     String sqlLoadData = String.format("LOAD DATA LOCAL INFILE '%s' INTO TABLE %s\n", filePath, tableName) +
    //         "FIELDS TERMINATED BY ','\n" +
    //         "ENCLOSED BY '\"'\n" +
    //         "LINES TERMINATED BY '\\n'\n" +
    //         "IGNORE 1 ROWS\n" +
    //         colHeader + ";";

    //     stmt.executeUpdate(sqlLoadData);
    //     System.out.println(String.format("LOADED FILE: %s INTO TRACE MATRIX TABLE: %s.", filePath, tableName));

    //     String sqlTrim = String.format("UPDATE %s SET\n", tableName) + 
    //     "source = TRIM(TRIM(BOTH '\r' from source)),\n" +
    //     "target = TRIM(TRIM(BOTH '\r' from target));";

    //     stmt.executeUpdate(sqlTrim);
    //     System.out.println("TRIMMED WHITESPACE STORED IN COLUMNS");
    // }

    public static FileInfo getFileInfo() throws Exception {
        try (Statement stmt = startDB().createStatement()) {
            Boolean timTraceExists = tableExists("tim_trace_matrix");
            Boolean timArtifactsExists = tableExists("tim_artifact");
            FileInfo fileInfo = new FileInfo();

            if (timArtifactsExists) {
                String sqlTimArtifact = "select tablename from tim_artifact";
                ResultSet timArtifactRs = stmt.executeQuery(sqlTimArtifact);
                
                while (timArtifactRs.next()) {
                    String filename = String.format("\"%s.csv\"",timArtifactRs.getString(1));
                    fileInfo.expectedFiles.add(filename);
    
                    if (tableExists(timArtifactRs.getString(1))){
                        fileInfo.uploadedFiles.add(filename);
                    }
                }
            }

            if (timTraceExists) {
                String sqlTraceSelect = "select tablename, is_generated from tim_trace_matrix";
                ResultSet timTraceRs = stmt.executeQuery(sqlTraceSelect);
        
                while (timTraceRs.next()) {
                    if (timTraceRs.getBoolean(2)){ //Generated
                        String filename = String.format("\"%s\"",timTraceRs.getString(1));
                        fileInfo.expectedGeneratedFiles.add(filename);

                        if (tableExists(timTraceRs.getString(1))){
                            fileInfo.generatedFiles.add(filename);
                        }
                    }
                    else {
                        String filename = String.format("\"%s.csv\"",timTraceRs.getString(1));
                        fileInfo.expectedFiles.add(filename);

                        if (tableExists(timTraceRs.getString(1))){
                            fileInfo.uploadedFiles.add(filename);
                        }
                    }
                }
            }

            return fileInfo;
        }
    }

    public static void traceArtifactCheck() throws Exception {
        try (Statement stmt = startDB().createStatement()) {
            Boolean timTraceExists = tableExists("tim_trace_matrix");
            Boolean timArtifactsExists = tableExists("tim_artifact");

            if (timTraceExists && timArtifactsExists) {
                String sqlCheck = "SELECT trace.artifact FROM\n" +
                    "(SELECT source_artifact AS artifact FROM tim_trace_matrix UNION SELECT target_artifact FROM tim_trace_matrix) AS trace\n" +
                    "LEFT JOIN tim_artifact ON tim_artifact.artifact = trace.artifact\n" +
                    "WHERE tim_artifact.artifact IS NULL;";
                
                ResultSet rs = stmt.executeQuery(sqlCheck);
                
                List<String> missingArtifacts = new ArrayList<String>();
            
                while (rs.next()) {
                    missingArtifacts.add(rs.getString(1));
                }

                if (missingArtifacts.size() != 0) {
                    throw new Exception(String.format("Artifacts: %s do not appear under the datafiles section of your tim.json", missingArtifacts.toString()));
                }
            }
        }
    }

    public static String getUploadErrorLog() throws Exception {
        try (Statement stmt = startDB().createStatement()) {
            System.out.println("Upload Flatfile Error Log...");

            if ( !(tableExists("artifact_error") && tableExists("trace_matrix_error")) ){
                System.out.println("Upload Flatfile Error Log: Empty...");
                return "";
            }
            
            List<ArrayList<Object>> result = new ArrayList<ArrayList<Object>>();

            ArrayList<Object> artifactHeader = new ArrayList<Object>();
            artifactHeader.add("\"FILE NAME\"");
            artifactHeader.add("\"ID\"");
            artifactHeader.add("\"LINE\"");
            artifactHeader.add("\"DESC\"");
            result.add(artifactHeader);

            String sqlArtifactError = "SELECT tablename, id, line, descr FROM artifact_error";
            ResultSet rsArtifactError = stmt.executeQuery(sqlArtifactError);

            while (rsArtifactError.next()) {
                ArrayList<Object> row = new ArrayList<Object>();
                row.add(String.format("\"%s\"",rsArtifactError.getString(2)));
                row.add(String.format("\"%s\"",rsArtifactError.getString(3)));
                row.add(rsArtifactError.getInt(4));
                row.add(rsArtifactError.getString(5));
                result.add(row);
            }
            
            ArrayList<Object> traceHeader = new ArrayList<Object>();
            traceHeader.add("\"FILE NAME\"");
            traceHeader.add("\"SOURCE ID\"");
            traceHeader.add("\"TARGET ID\"");
            traceHeader.add("\"LINE\"");
            traceHeader.add("\"DESC\"");
            result.add(traceHeader);

            String sqlTraceError = "SELECT tablename, source_id, target_id, line, descr FROM trace_matrix_error";
            ResultSet rsTraceError = stmt.executeQuery(sqlTraceError);

            while (rsTraceError.next()) {
                ArrayList<Object> row = new ArrayList<Object>();
                row.add(String.format("\"%s\"",rsTraceError.getString(2)));
                row.add(String.format("\"%s\"",rsTraceError.getString(3)));
                row.add(String.format("\"%s\"",rsTraceError.getString(4)));
                row.add(rsTraceError.getInt(5));
                row.add(String.format("\"%s\"",rsTraceError.getString(6)));
                result.add(row);
            }
            
            byte[] content = result.toString().getBytes();
            String returnStr = Base64.getEncoder().encodeToString(content);
            
            return returnStr;
        }
    }

    public static String clearUploadedFlatfiles() throws Exception {
        try (Statement stmt = startDB().createStatement()) {
            if (tableExists("uploaded_and_generated_tables")) {
                String sqlUploadedFiles = "SELECT tablename\n" +
                    "FROM uploaded_and_generated_tables\n" +
                    "WHERE is_generated = 0;";

                ResultSet rs = stmt.executeQuery(sqlUploadedFiles);
                ArrayList<String> tables = new ArrayList<String>();

                while (rs.next()) {
                    tables.add(rs.getString(1));
                }

                if (tableExists("artifact_error")) {
                    stmt.executeUpdate("DROP TABLE artifact_error");
                }

                if (tableExists("trace_matrix_error")) {
                    stmt.executeUpdate("DROP TABLE trace_matrix_error");
                }

>>>>>>> 6b777e4c
                if (tables.size() == 0) {
                    stmt.executeUpdate("DROP TABLE uploaded_and_generated_tables");
                    return "No generated files";
                }

                String deleteTables = tables.toString().replace("[","").replace("]", "");
                String sqlDropTables = String.format("DROP TABLES %s;", deleteTables);
                stmt.executeUpdate(sqlDropTables);

                String sqlDeleteTables = "DELETE FROM uploaded_and_generated_tables WHERE is_generated = 0;";
                stmt.executeUpdate(sqlDeleteTables);

                return "Uploaded files have successfully been cleared";
            }
            else {
                return "No uploaded files";
            }
        }
<<<<<<< HEAD
    }

    public static String clearGeneratedFlatfiles() throws Exception {
        try (Statement stmt = startDB().createStatement()) {
            if (tableExists("uploaded_and_generated_tables")) {
                String sqlUploadedFiles = "SELECT tablename\n" +
                    "FROM uploaded_and_generated_tables\n" +
                    "WHERE is_generated = 1;";

                ResultSet rs = stmt.executeQuery(sqlUploadedFiles);
                ArrayList<String> tables = new ArrayList<String>();

                while (rs.next()) {
                    tables.add(rs.getString(1));
                }

                if (tables.size() == 0) {
                    stmt.executeUpdate("DROP TABLE uploaded_and_generated_tables");
                    return "No generated files";
                }

                String deleteTables = tables.toString().replace("[","").replace("]", "");
                String sqlDropTables = String.format("DROP TABLES %s;", deleteTables);
                stmt.executeUpdate(sqlDropTables);

                String sqlDeleteTables = "DELETE FROM uploaded_and_generated_tables WHERE is_generated = 1;";
                stmt.executeUpdate(sqlDeleteTables);

                return "Generated files have successfully been cleared";
            }
            else {
                return "No generated files";
            }
        }
    }

    public static List<List<String>> generateInfo() throws Exception {
        try (Statement stmt = startDB().createStatement()) {
            List<List<String>> data = new ArrayList<List<String>>();
    
            String sqlUploadedFiles = "SELECT tim_source.tablename as source_tablename,\n" +
                "tim_target.tablename as target_tablename,\n" +
                "tim_trace_matrix.tablename as dest_tablename\n" +
                "FROM tim_trace_matrix\n" +
                "LEFT JOIN tim_artifact as tim_source\n" + 
                "ON tim_source.artifact = tim_trace_matrix.source_artifact\n" +
                "AND is_generated = 1\n" +
                "LEFT JOIN tim_artifact as tim_target\n" +
                "ON tim_target.artifact = tim_trace_matrix.target_artifact\n" +
                "AND is_generated = 1\n" +
                "where tim_source.tablename IS NOT NULL AND tim_target.tablename IS NOT NULL;";
            
            ResultSet rs = stmt.executeQuery(sqlUploadedFiles);
            
            while (rs.next()) {
                List<String> row = new ArrayList<String>();
                row.add(rs.getString(1));
                row.add(rs.getString(2));
                row.add(rs.getString(3));
                data.add(row);
            }

            return data;
        }
    }

    public static List<List<String>> getArtifactData(String tablename) throws Exception {
        try (Statement stmt = startDB().createStatement()) {
            List<List<String>> data = new ArrayList<List<String>>();
    
            String sqlGetData = String.format("SELECT id, summary, content FROM %s;", tablename);
             
            ResultSet rs = stmt.executeQuery(sqlGetData);
            
            while (rs.next()) {
                List<String> row = new ArrayList<String>();
                row.add(rs.getString(1));
                row.add(rs.getString(2));
                row.add(rs.getString(3));
                data.add(row);
            }

            return data;
        }
    }

    public static List<List<String>> getNonGeneratedTraceData(String tablename) throws Exception {
        try (Statement stmt = startDB().createStatement()) {
            List<List<String>> data = new ArrayList<List<String>>();
    
            String sqlGetData = String.format("SELECT source_id, target_id FROM %s;", tablename);
             
            ResultSet rs = stmt.executeQuery(sqlGetData);
            
            while (rs.next()) {
                List<String> row = new ArrayList<String>();
                row.add(rs.getString(1));
                row.add(rs.getString(2));
                data.add(row);
            }

            return data;
        }
    }

    public static List<List<String>> getGeneratedTraceData(String tablename) throws Exception {
        try (Statement stmt = startDB().createStatement()) {
            List<List<String>> data = new ArrayList<List<String>>();
    
            String sqlGetData = String.format("SELECT source, target, score, approval FROM %s;", tablename);
             
            ResultSet rs = stmt.executeQuery(sqlGetData);
            
            while (rs.next()) {
                List<String> row = new ArrayList<String>();
                row.add(rs.getString(1));
                row.add(rs.getString(2));
                row.add(Float.toString(rs.getFloat(3)));
                row.add(String.valueOf(rs.getInt(4)));
                data.add(row);
            }

            return data;
        }
    }

    public static List<List<String>> getTimArtifactData() throws Exception {
        List<List<String>> data = new ArrayList<List<String>>();
        if (!tableExists("tim_artifact")) {
            return data;
        }

        try (Statement stmt = startDB().createStatement()) {
            String sqlGetData = String.format("SELECT artifact, tablename, filename FROM %s;", "tim_artifact");
             
            ResultSet rs = stmt.executeQuery(sqlGetData);
            
            while (rs.next()) {
                List<String> row = new ArrayList<String>();
                row.add(rs.getString(1));
                row.add(rs.getString(2));
                row.add(rs.getString(3));
                data.add(row);
            }

            return data;
        }
    }

    public static List<List<String>> getTimTraceData() throws Exception {
        List<List<String>> data = new ArrayList<List<String>>();
        if (!tableExists("tim_trace_matrix")) {
            return data;
        }
        
        try (Statement stmt = startDB().createStatement()) {
            String sqlGetData = String.format("SELECT trace_matrix, source_artifact, target_artifact, is_generated, tablename, filename FROM %s;", "tim_trace_matrix");
            ResultSet rs = stmt.executeQuery(sqlGetData);
            
            while (rs.next()) {
                List<String> row = new ArrayList<String>();
                row.add(rs.getString(1));
                row.add(rs.getString(2));
                row.add(rs.getString(3));
                row.add(rs.getString(4));
                row.add(rs.getString(5));
                row.add(rs.getString(6));
                data.add(row);
            }

            return data;
        }
    }
    public static void SaveLayout(String hash, String b64EncodedLayout) throws Exception {
        Boolean exists = tableExists("saved_layouts");
        
        try (Statement stmt = startDB().createStatement()) {
            if (!exists) {
                String sqlCreateTable = String.format("CREATE TABLE saved_layouts (\n") +
                "hash VARCHAR(255) PRIMARY KEY,\n" + 
                "b64e_layout BLOB NOT NULL\n" +
                ");";
                stmt.executeUpdate(sqlCreateTable);
            }
            
            String sqlUpsertLayout = String.format("INSERT INTO saved_layouts (hash, b64e_layout) VALUES ('%s', '%s')\n", hash, b64EncodedLayout) +
                                     String.format("ON DUPLICATE KEY UPDATE b64e_layout='%s';", b64EncodedLayout);
            stmt.executeUpdate(sqlUpsertLayout);
        }
    }

    public static String FetchLayout(String hash) throws Exception {
        try (Statement stmt = startDB().createStatement()) {
            String sqlQueryLayout = String.format("SELECT b64e_layout FROM saved_layouts WHERE hash='%s';", hash);
            ResultSet rs = stmt.executeQuery(sqlQueryLayout);
            rs.first();
            return rs.getString("b64e_layout");
        }
=======
>>>>>>> 6b777e4c
    }

    public static String clearGeneratedFlatfiles() throws Exception {
        try (Statement stmt = startDB().createStatement()) {
            if (tableExists("uploaded_and_generated_tables")) {
                String sqlUploadedFiles = "SELECT tablename\n" +
                    "FROM uploaded_and_generated_tables\n" +
                    "WHERE is_generated = 1;";

                ResultSet rs = stmt.executeQuery(sqlUploadedFiles);
                ArrayList<String> tables = new ArrayList<String>();

                while (rs.next()) {
                    tables.add(rs.getString(1));
                }

                if (tables.size() == 0) {
                    stmt.executeUpdate("DROP TABLE uploaded_and_generated_tables");
                    return "No generated files";
                }

                String deleteTables = tables.toString().replace("[","").replace("]", "");
                String sqlDropTables = String.format("DROP TABLES %s;", deleteTables);
                stmt.executeUpdate(sqlDropTables);

                String sqlDeleteTables = "DELETE FROM uploaded_and_generated_tables WHERE is_generated = 1;";
                stmt.executeUpdate(sqlDeleteTables);

                return "Generated files have successfully been cleared";
            }
            else {
                return "No generated files";
            }
        }
    }

    public static List<List<String>> generateInfo() throws Exception {
        try (Statement stmt = startDB().createStatement()) {
            List<List<String>> data = new ArrayList<List<String>>();
    
            String sqlUploadedFiles = "SELECT tim_source.tablename as source_tablename,\n" +
                "tim_target.tablename as target_tablename,\n" +
                "tim_trace_matrix.tablename as dest_tablename\n" +
                "FROM tim_trace_matrix\n" +
                "LEFT JOIN tim_artifact as tim_source\n" + 
                "ON tim_source.artifact = tim_trace_matrix.source_artifact\n" +
                "AND is_generated = 1\n" +
                "LEFT JOIN tim_artifact as tim_target\n" +
                "ON tim_target.artifact = tim_trace_matrix.target_artifact\n" +
                "AND is_generated = 1\n" +
                "where tim_source.tablename IS NOT NULL AND tim_target.tablename IS NOT NULL;";
            
            ResultSet rs = stmt.executeQuery(sqlUploadedFiles);
            
            while (rs.next()) {
                List<String> row = new ArrayList<String>();
                row.add(rs.getString(1));
                row.add(rs.getString(2));
                row.add(rs.getString(3));
                data.add(row);
            }

            return data;
        }
    }

    public static List<List<String>> getArtifactData(String tablename) throws Exception {
        try (Statement stmt = startDB().createStatement()) {
            List<List<String>> data = new ArrayList<List<String>>();
    
            String sqlGetData = String.format("SELECT id, summary, content FROM %s;", tablename);
             
            ResultSet rs = stmt.executeQuery(sqlGetData);
            
            while (rs.next()) {
                List<String> row = new ArrayList<String>();
                row.add(rs.getString(1));
                row.add(rs.getString(2));
                row.add(rs.getString(3));
                data.add(row);
            }

            return data;
        }
    }

    public static List<List<String>> getNonGeneratedTraceData(String tablename) throws Exception {
        try (Statement stmt = startDB().createStatement()) {
            List<List<String>> data = new ArrayList<List<String>>();
    
            String sqlGetData = String.format("SELECT source_id, target_id FROM %s;", tablename);
             
            ResultSet rs = stmt.executeQuery(sqlGetData);
            
            while (rs.next()) {
                List<String> row = new ArrayList<String>();
                row.add(rs.getString(1));
                row.add(rs.getString(2));
                data.add(row);
            }

            return data;
        }
    }

    public static List<List<String>> getGeneratedTraceData(String tablename) throws Exception {
        try (Statement stmt = startDB().createStatement()) {
            List<List<String>> data = new ArrayList<List<String>>();
    
            String sqlGetData = String.format("SELECT source, target, score, approval FROM %s;", tablename);
             
            ResultSet rs = stmt.executeQuery(sqlGetData);
            
            while (rs.next()) {
                List<String> row = new ArrayList<String>();
                row.add(rs.getString(1));
                row.add(rs.getString(2));
                row.add(Float.toString(rs.getFloat(3)));
                row.add(String.valueOf(rs.getInt(4)));
                data.add(row);
            }

            return data;
        }
    }

    public static List<List<String>> getTimArtifactData() throws Exception {
        try (Statement stmt = startDB().createStatement()) {
            List<List<String>> data = new ArrayList<List<String>>();

            String sqlGetData = String.format("SELECT artifact, tablename FROM %s;", "tim_artifact");
             
            ResultSet rs = stmt.executeQuery(sqlGetData);
            
            while (rs.next()) {
                List<String> row = new ArrayList<String>();
                row.add(rs.getString(1));
                row.add(rs.getString(2));
                data.add(row);
            }

            return data;
        }
    }

    public static List<List<String>> getTimTraceNonGeneratedData() throws Exception {
        try (Statement stmt = startDB().createStatement()) {
            List<List<String>> data = new ArrayList<List<String>>();

            String sqlGetData = String.format("SELECT trace_matrix, source_artifact, target_artifact, tablename FROM %s WHERE is_generated = 0;", "tim_trace_matrix");
             
            ResultSet rs = stmt.executeQuery(sqlGetData);
            
            while (rs.next()) {
                List<String> row = new ArrayList<String>();
                row.add(rs.getString(1));
                row.add(rs.getString(2));
                row.add(rs.getString(3));
                row.add(rs.getString(4));
                data.add(row);
            }

            return data;
        }
    }

    public static List<List<String>> getTimTraceGeneratedData() throws Exception {
        try (Statement stmt = startDB().createStatement()) {
            List<List<String>> data = new ArrayList<List<String>>();

            String sqlGetData = String.format("SELECT trace_matrix, source_artifact, target_artifact, tablename FROM %s WHERE is_generated = 1;", "tim_trace_matrix");
             
            ResultSet rs = stmt.executeQuery(sqlGetData);
            
            while (rs.next()) {
                List<String> row = new ArrayList<String>();
                row.add(rs.getString(1));
                row.add(rs.getString(2));
                row.add(rs.getString(3));
                row.add(rs.getString(4));
                data.add(row);
            }

            return data;
        }
    }

    public static void createWarningsTable() throws Exception {
        try (Statement stmt = startDB().createStatement()) {
            if (!tableExists("project_warning_rules")) {
                String sqlCreateErrorTable = "CREATE TABLE project_warning_rules (\n" +
                    "db_id INT AUTO_INCREMENT PRIMARY KEY," +
                    "projectId VARCHAR(1024),\n" + 
                    "name VARCHAR(1024) NOT NULL,\n" + 
                    "rule VARCHAR(1024) NOT NULL);";
                stmt.executeUpdate(sqlCreateErrorTable);
            }
        }
    }

    public static List<Rule> getWarnings(String project) throws Exception {
        List<Rule> result = new ArrayList<Rule>();

        createWarningsTable();
        Connection conn = startDB();

        PreparedStatement preparedStmt = conn.prepareStatement("SELECT name, rule FROM project_warning_rules WHERE projectId = ?");
        preparedStmt.setString (1, project);

        ResultSet rs = preparedStmt.executeQuery();
        while (rs.next()) {
            System.out.println(rs.toString());
            String name = rs.getString(1);
            String rule = rs.getString(2);
            result.add(new Rule(name, rule));
        }
        conn.close();

        return result;
    }

    public static void newWarning(String project, String name, String rule) throws Exception {
        createWarningsTable();
        
        Connection conn = startDB();
        PreparedStatement preparedStmt = conn.prepareStatement("INSERT INTO project_warning_rules(projectId, name, rule) VALUES (?, ?, ?);");
        preparedStmt.setString (1, project);
        preparedStmt.setString (2, name);
        preparedStmt.setString (3, rule);
        System.out.println(preparedStmt.execute());
        conn.close();
    }
    
    
        // sql = "SELECT * FROM TEST";
        // ResultSet rs = stmt.executeQuery(sql);
        // List<ArrayList<Object>> result = new ArrayList<ArrayList<Object>>();
        
        // ArrayList<Object> header = new ArrayList<Object>();
        // header.add("\"SOURCE\"");
        // header.add("\"TARGET\"");
        // header.add("\"SCORE\"");
        // header.add("\"APPROVAL\"");
        // result.add(header);

        // while (rs.next()) {
        //     ArrayList<Object> row = new ArrayList<Object>();
        //     row.add(String.format("\"%s\"",rs.getString(1)));
        //     row.add(String.format("\"%s\"",rs.getString(2)));
        //     row.add(rs.getFloat(3));
        //     row.add(rs.getInt(4));
        //     result.add(row);
        // }

        // byte[] content = result.toString().getBytes();
        // String returnStr = Base64.getEncoder().encodeToString(content);
        
        // conn.close();
        // return returnStr;
}<|MERGE_RESOLUTION|>--- conflicted
+++ resolved
@@ -10,13 +10,7 @@
 import edu.nd.crc.safa.warnings.Rule;
 
 import java.util.List;
-<<<<<<< HEAD
 import java.util.Set;
-=======
-
-import javax.naming.spi.DirStateFactory.Result;
-
->>>>>>> 6b777e4c
 import java.util.ArrayList;
 import java.util.Base64;
 import java.util.HashMap;
@@ -61,20 +55,6 @@
             return rs.getRow() != 0;
         }  
     }
-<<<<<<< HEAD
-=======
-
-    public static Boolean fileExists(String tableName, String filename) throws Exception {
-        try (Statement stmt = startDB().createStatement()) {
-            System.out.println(String.format("Checking if filename: %s exists in table: %s", tableName, filename));
-            String sqlTableCheck = String.format("SELECT 1 FROM %s where filename = '%s' limit 1;", tableName, filename);
-            ResultSet rs = stmt.executeQuery(sqlTableCheck);
-            rs.next();
-    
-            return rs.getRow() != 0;
-        }  
-    }
->>>>>>> 6b777e4c
     
     public static void createTableList(String tableName, Boolean generated) throws Exception {
         try (Statement stmt = startDB().createStatement()) {
@@ -229,26 +209,15 @@
         }
     }
 
-<<<<<<< HEAD
     public static void createTimArtifactsTable(String artifact, String tablename, String filename) throws Exception {
-=======
-    public static void createTimArtifactsTable(String artifact, String filename) throws Exception {
->>>>>>> 6b777e4c
         try (Statement stmt = startDB().createStatement()) {
             Boolean exists = tableExists("tim_artifact");
 
             if (exists) {
-<<<<<<< HEAD
                 updateTimArtifactsTable(stmt, artifact, tablename, filename);
             } else {
                 newTimArtifactsTable(stmt);
                 updateTimArtifactsTable(stmt, artifact, tablename, filename);
-=======
-                updateTimArtifactsTable(stmt, artifact, filename);
-            } else {
-                newTimArtifactsTable(stmt);
-                updateTimArtifactsTable(stmt, artifact, filename);
->>>>>>> 6b777e4c
             }
         }
     }
@@ -257,31 +226,19 @@
         System.out.println(String.format("CREATING NEW TIM ARTIFACTS TABLE: %s...", "tim_artifact"));
         String sqlCreateTable = String.format("CREATE TABLE %s (\n", "tim_artifact") + 
             "artifact VARCHAR(255) PRIMARY KEY,\n" +
-<<<<<<< HEAD
             "tablename VARCHAR(255) NOT NULL,\n" +
             "filename VARCHAR(255) NOT NULL" +
-=======
-            "tablename VARCHAR(255) NOT NULL" +
->>>>>>> 6b777e4c
         ");";
 
         stmt.executeUpdate(sqlCreateTable);
         System.out.println(String.format("CREATED NEW TIM ARTIFACTS TABLE: %s.", "tim_artifact"));
     }
 
-<<<<<<< HEAD
     public static void updateTimArtifactsTable(Statement stmt, String artifact, String tablename, String filename) throws Exception {
         System.out.println(String.format("Updating TIM ARTIFACTS TABLE: %s...", "tim_artifact"));
         String sqlUpdateTable = String.format("INSERT INTO %s (artifact, tablename, filename)\n", "tim_artifact") + 
             String.format("VALUES ('%s', '%s', '%s')\n", artifact, tablename, filename) +
             String.format("ON DUPLICATE KEY UPDATE artifact = '%s', tablename = '%s', filename = '%s'", artifact, tablename, filename);
-=======
-    public static void updateTimArtifactsTable(Statement stmt, String artifact, String tablename) throws Exception {
-        System.out.println(String.format("Updating TIM ARTIFACTS TABLE: %s...", "tim_artifact"));
-        String sqlUpdateTable = String.format("INSERT INTO %s (artifact, tablename)\n", "tim_artifact") + 
-            String.format("VALUES ('%s', '%s')\n", artifact, tablename) +
-            String.format("ON DUPLICATE KEY UPDATE artifact = '%s', tablename = '%s'", artifact, tablename);
->>>>>>> 6b777e4c
 
         stmt.executeUpdate(sqlUpdateTable);
         System.out.println(String.format("UPDATED TIM ARTIFACTS TABLE: %s.", "tim_artifact"));
@@ -306,12 +263,8 @@
             "source_artifact VARCHAR(255) NOT NULL,\n" +
             "target_artifact VARCHAR(255) NOT NULL,\n" +
             "is_generated TINYINT NOT NULL,\n" +
-<<<<<<< HEAD
             "tablename VARCHAR(255) NOT NULL,\n" +
             "filename VARCHAR(255) NOT NULL" +
-=======
-            "tablename VARCHAR(255) NOT NULL" +
->>>>>>> 6b777e4c
         ");";
 
         stmt.executeUpdate(sqlCreateTable);
@@ -319,15 +272,9 @@
 
     public static void updateTimTraceMatrixTable(Statement stmt, String traceMatrixName, String traceMatrixTableName, String sourceArtifact, String targetArtifact, Boolean generated, String filename) throws Exception {
         System.out.println(String.format("Updating TIM ARTIFACTS TABLE: %s...", "tim_trace_matrix"));
-<<<<<<< HEAD
         String sqlUpdateTable = String.format("INSERT INTO %s (trace_matrix, source_artifact, target_artifact, is_generated, tablename, filename)\n", "tim_trace_matrix") + 
             String.format("VALUES ('%s', '%s', '%s', %s, '%s', '%s')\n", traceMatrixName, sourceArtifact, targetArtifact, generated, traceMatrixTableName, filename) +
             String.format("ON DUPLICATE KEY UPDATE trace_matrix = '%s', source_artifact = '%s', target_artifact = '%s', is_generated = %s, tablename = '%s', filename = '%s';", traceMatrixName, sourceArtifact, targetArtifact, generated, traceMatrixTableName, filename);
-=======
-        String sqlUpdateTable = String.format("INSERT INTO %s (trace_matrix, source_artifact, target_artifact, is_generated, tablename)\n", "tim_trace_matrix") + 
-            String.format("VALUES ('%s', '%s', '%s', %s, '%s')\n", traceMatrixName, sourceArtifact, targetArtifact, generated, traceMatrixTableName) +
-            String.format("ON DUPLICATE KEY UPDATE trace_matrix = '%s', source_artifact = '%s', target_artifact = '%s', is_generated = %s, tablename = '%s';", traceMatrixName, sourceArtifact, targetArtifact, generated, traceMatrixTableName);
->>>>>>> 6b777e4c
 
 
         stmt.executeUpdate(sqlUpdateTable);
@@ -539,7 +486,6 @@
         }
     }
 
-<<<<<<< HEAD
     public static FileInfo getFileInfo() throws Exception {
         FileInfo fileInfo = new FileInfo();
 
@@ -761,217 +707,6 @@
                     stmt.executeUpdate("DROP TABLE trace_matrix_error");
                 }
 
-=======
-    // public static void newTraceMatrixTable(Statement stmt, String tableName, String filePath, String colHeader) throws Exception {
-    //     System.out.println(String.format("CREATING NEW TRACE MATRIX TABLE: %s...", tableName));
-    //     String sqlCreateTable = String.format("CREATE TABLE %s (\n", tableName) + 
-    //         "id INT AUTO_INCREMENT PRIMARY KEY,\n" + 
-    //         "source VARCHAR(255) NOT NULL,\n" +
-    //         "target VARCHAR(255) NOT NULL,\n" +
-    //         "UNIQUE KEY source_target (source,target)" +
-    //     ");";
-
-    //     stmt.executeUpdate(sqlCreateTable);
-    //     System.out.println(String.format("CREATED TRACE MATRIX TABLE: %s.", tableName));
-
-    //     String sqlLoadData = String.format("LOAD DATA LOCAL INFILE '%s' INTO TABLE %s\n", filePath, tableName) +
-    //         "FIELDS TERMINATED BY ','\n" +
-    //         "ENCLOSED BY '\"'\n" +
-    //         "LINES TERMINATED BY '\\n'\n" +
-    //         "IGNORE 1 ROWS\n" +
-    //         colHeader + ";";
-
-    //     stmt.executeUpdate(sqlLoadData);
-    //     System.out.println(String.format("LOADED FILE: %s INTO ARTIFACT TABLE: %s.", filePath, tableName));
-
-    //     String sqlTrim = String.format("UPDATE %s SET\n", tableName) + 
-    //     "source = TRIM(TRIM(BOTH '\r' from source)),\n" +
-    //     "target = TRIM(TRIM(BOTH '\r' from target));";
-
-    //     stmt.executeUpdate(sqlTrim);
-    //     System.out.println("TRIMMED WHITESPACE STORED IN COLUMNS");
-    // }
-
-    // public static void overwriteTraceMatrixTable(Statement stmt, String tableName, String filePath, String colHeader) throws Exception {
-    //     System.out.println(String.format("OVERWRITING TRACE MATRIX TABLE: %s", tableName));
-    //     String sqlClearTable = String.format("TRUNCATE TABLE %s\n", tableName);
-    //     stmt.executeUpdate(sqlClearTable);
-
-    //     System.out.println(String.format("CLEARED TRACE MATRIX TABLE: %s.", tableName));
-
-    //     String sqlLoadData = String.format("LOAD DATA LOCAL INFILE '%s' INTO TABLE %s\n", filePath, tableName) +
-    //         "FIELDS TERMINATED BY ','\n" +
-    //         "ENCLOSED BY '\"'\n" +
-    //         "LINES TERMINATED BY '\\n'\n" +
-    //         "IGNORE 1 ROWS\n" +
-    //         colHeader + ";";
-
-    //     stmt.executeUpdate(sqlLoadData);
-    //     System.out.println(String.format("LOADED FILE: %s INTO TRACE MATRIX TABLE: %s.", filePath, tableName));
-
-    //     String sqlTrim = String.format("UPDATE %s SET\n", tableName) + 
-    //     "source = TRIM(TRIM(BOTH '\r' from source)),\n" +
-    //     "target = TRIM(TRIM(BOTH '\r' from target));";
-
-    //     stmt.executeUpdate(sqlTrim);
-    //     System.out.println("TRIMMED WHITESPACE STORED IN COLUMNS");
-    // }
-
-    public static FileInfo getFileInfo() throws Exception {
-        try (Statement stmt = startDB().createStatement()) {
-            Boolean timTraceExists = tableExists("tim_trace_matrix");
-            Boolean timArtifactsExists = tableExists("tim_artifact");
-            FileInfo fileInfo = new FileInfo();
-
-            if (timArtifactsExists) {
-                String sqlTimArtifact = "select tablename from tim_artifact";
-                ResultSet timArtifactRs = stmt.executeQuery(sqlTimArtifact);
-                
-                while (timArtifactRs.next()) {
-                    String filename = String.format("\"%s.csv\"",timArtifactRs.getString(1));
-                    fileInfo.expectedFiles.add(filename);
-    
-                    if (tableExists(timArtifactRs.getString(1))){
-                        fileInfo.uploadedFiles.add(filename);
-                    }
-                }
-            }
-
-            if (timTraceExists) {
-                String sqlTraceSelect = "select tablename, is_generated from tim_trace_matrix";
-                ResultSet timTraceRs = stmt.executeQuery(sqlTraceSelect);
-        
-                while (timTraceRs.next()) {
-                    if (timTraceRs.getBoolean(2)){ //Generated
-                        String filename = String.format("\"%s\"",timTraceRs.getString(1));
-                        fileInfo.expectedGeneratedFiles.add(filename);
-
-                        if (tableExists(timTraceRs.getString(1))){
-                            fileInfo.generatedFiles.add(filename);
-                        }
-                    }
-                    else {
-                        String filename = String.format("\"%s.csv\"",timTraceRs.getString(1));
-                        fileInfo.expectedFiles.add(filename);
-
-                        if (tableExists(timTraceRs.getString(1))){
-                            fileInfo.uploadedFiles.add(filename);
-                        }
-                    }
-                }
-            }
-
-            return fileInfo;
-        }
-    }
-
-    public static void traceArtifactCheck() throws Exception {
-        try (Statement stmt = startDB().createStatement()) {
-            Boolean timTraceExists = tableExists("tim_trace_matrix");
-            Boolean timArtifactsExists = tableExists("tim_artifact");
-
-            if (timTraceExists && timArtifactsExists) {
-                String sqlCheck = "SELECT trace.artifact FROM\n" +
-                    "(SELECT source_artifact AS artifact FROM tim_trace_matrix UNION SELECT target_artifact FROM tim_trace_matrix) AS trace\n" +
-                    "LEFT JOIN tim_artifact ON tim_artifact.artifact = trace.artifact\n" +
-                    "WHERE tim_artifact.artifact IS NULL;";
-                
-                ResultSet rs = stmt.executeQuery(sqlCheck);
-                
-                List<String> missingArtifacts = new ArrayList<String>();
-            
-                while (rs.next()) {
-                    missingArtifacts.add(rs.getString(1));
-                }
-
-                if (missingArtifacts.size() != 0) {
-                    throw new Exception(String.format("Artifacts: %s do not appear under the datafiles section of your tim.json", missingArtifacts.toString()));
-                }
-            }
-        }
-    }
-
-    public static String getUploadErrorLog() throws Exception {
-        try (Statement stmt = startDB().createStatement()) {
-            System.out.println("Upload Flatfile Error Log...");
-
-            if ( !(tableExists("artifact_error") && tableExists("trace_matrix_error")) ){
-                System.out.println("Upload Flatfile Error Log: Empty...");
-                return "";
-            }
-            
-            List<ArrayList<Object>> result = new ArrayList<ArrayList<Object>>();
-
-            ArrayList<Object> artifactHeader = new ArrayList<Object>();
-            artifactHeader.add("\"FILE NAME\"");
-            artifactHeader.add("\"ID\"");
-            artifactHeader.add("\"LINE\"");
-            artifactHeader.add("\"DESC\"");
-            result.add(artifactHeader);
-
-            String sqlArtifactError = "SELECT tablename, id, line, descr FROM artifact_error";
-            ResultSet rsArtifactError = stmt.executeQuery(sqlArtifactError);
-
-            while (rsArtifactError.next()) {
-                ArrayList<Object> row = new ArrayList<Object>();
-                row.add(String.format("\"%s\"",rsArtifactError.getString(2)));
-                row.add(String.format("\"%s\"",rsArtifactError.getString(3)));
-                row.add(rsArtifactError.getInt(4));
-                row.add(rsArtifactError.getString(5));
-                result.add(row);
-            }
-            
-            ArrayList<Object> traceHeader = new ArrayList<Object>();
-            traceHeader.add("\"FILE NAME\"");
-            traceHeader.add("\"SOURCE ID\"");
-            traceHeader.add("\"TARGET ID\"");
-            traceHeader.add("\"LINE\"");
-            traceHeader.add("\"DESC\"");
-            result.add(traceHeader);
-
-            String sqlTraceError = "SELECT tablename, source_id, target_id, line, descr FROM trace_matrix_error";
-            ResultSet rsTraceError = stmt.executeQuery(sqlTraceError);
-
-            while (rsTraceError.next()) {
-                ArrayList<Object> row = new ArrayList<Object>();
-                row.add(String.format("\"%s\"",rsTraceError.getString(2)));
-                row.add(String.format("\"%s\"",rsTraceError.getString(3)));
-                row.add(String.format("\"%s\"",rsTraceError.getString(4)));
-                row.add(rsTraceError.getInt(5));
-                row.add(String.format("\"%s\"",rsTraceError.getString(6)));
-                result.add(row);
-            }
-            
-            byte[] content = result.toString().getBytes();
-            String returnStr = Base64.getEncoder().encodeToString(content);
-            
-            return returnStr;
-        }
-    }
-
-    public static String clearUploadedFlatfiles() throws Exception {
-        try (Statement stmt = startDB().createStatement()) {
-            if (tableExists("uploaded_and_generated_tables")) {
-                String sqlUploadedFiles = "SELECT tablename\n" +
-                    "FROM uploaded_and_generated_tables\n" +
-                    "WHERE is_generated = 0;";
-
-                ResultSet rs = stmt.executeQuery(sqlUploadedFiles);
-                ArrayList<String> tables = new ArrayList<String>();
-
-                while (rs.next()) {
-                    tables.add(rs.getString(1));
-                }
-
-                if (tableExists("artifact_error")) {
-                    stmt.executeUpdate("DROP TABLE artifact_error");
-                }
-
-                if (tableExists("trace_matrix_error")) {
-                    stmt.executeUpdate("DROP TABLE trace_matrix_error");
-                }
-
->>>>>>> 6b777e4c
                 if (tables.size() == 0) {
                     stmt.executeUpdate("DROP TABLE uploaded_and_generated_tables");
                     return "No generated files";
@@ -990,7 +725,6 @@
                 return "No uploaded files";
             }
         }
-<<<<<<< HEAD
     }
 
     public static String clearGeneratedFlatfiles() throws Exception {
@@ -1189,151 +923,6 @@
             rs.first();
             return rs.getString("b64e_layout");
         }
-=======
->>>>>>> 6b777e4c
-    }
-
-    public static String clearGeneratedFlatfiles() throws Exception {
-        try (Statement stmt = startDB().createStatement()) {
-            if (tableExists("uploaded_and_generated_tables")) {
-                String sqlUploadedFiles = "SELECT tablename\n" +
-                    "FROM uploaded_and_generated_tables\n" +
-                    "WHERE is_generated = 1;";
-
-                ResultSet rs = stmt.executeQuery(sqlUploadedFiles);
-                ArrayList<String> tables = new ArrayList<String>();
-
-                while (rs.next()) {
-                    tables.add(rs.getString(1));
-                }
-
-                if (tables.size() == 0) {
-                    stmt.executeUpdate("DROP TABLE uploaded_and_generated_tables");
-                    return "No generated files";
-                }
-
-                String deleteTables = tables.toString().replace("[","").replace("]", "");
-                String sqlDropTables = String.format("DROP TABLES %s;", deleteTables);
-                stmt.executeUpdate(sqlDropTables);
-
-                String sqlDeleteTables = "DELETE FROM uploaded_and_generated_tables WHERE is_generated = 1;";
-                stmt.executeUpdate(sqlDeleteTables);
-
-                return "Generated files have successfully been cleared";
-            }
-            else {
-                return "No generated files";
-            }
-        }
-    }
-
-    public static List<List<String>> generateInfo() throws Exception {
-        try (Statement stmt = startDB().createStatement()) {
-            List<List<String>> data = new ArrayList<List<String>>();
-    
-            String sqlUploadedFiles = "SELECT tim_source.tablename as source_tablename,\n" +
-                "tim_target.tablename as target_tablename,\n" +
-                "tim_trace_matrix.tablename as dest_tablename\n" +
-                "FROM tim_trace_matrix\n" +
-                "LEFT JOIN tim_artifact as tim_source\n" + 
-                "ON tim_source.artifact = tim_trace_matrix.source_artifact\n" +
-                "AND is_generated = 1\n" +
-                "LEFT JOIN tim_artifact as tim_target\n" +
-                "ON tim_target.artifact = tim_trace_matrix.target_artifact\n" +
-                "AND is_generated = 1\n" +
-                "where tim_source.tablename IS NOT NULL AND tim_target.tablename IS NOT NULL;";
-            
-            ResultSet rs = stmt.executeQuery(sqlUploadedFiles);
-            
-            while (rs.next()) {
-                List<String> row = new ArrayList<String>();
-                row.add(rs.getString(1));
-                row.add(rs.getString(2));
-                row.add(rs.getString(3));
-                data.add(row);
-            }
-
-            return data;
-        }
-    }
-
-    public static List<List<String>> getArtifactData(String tablename) throws Exception {
-        try (Statement stmt = startDB().createStatement()) {
-            List<List<String>> data = new ArrayList<List<String>>();
-    
-            String sqlGetData = String.format("SELECT id, summary, content FROM %s;", tablename);
-             
-            ResultSet rs = stmt.executeQuery(sqlGetData);
-            
-            while (rs.next()) {
-                List<String> row = new ArrayList<String>();
-                row.add(rs.getString(1));
-                row.add(rs.getString(2));
-                row.add(rs.getString(3));
-                data.add(row);
-            }
-
-            return data;
-        }
-    }
-
-    public static List<List<String>> getNonGeneratedTraceData(String tablename) throws Exception {
-        try (Statement stmt = startDB().createStatement()) {
-            List<List<String>> data = new ArrayList<List<String>>();
-    
-            String sqlGetData = String.format("SELECT source_id, target_id FROM %s;", tablename);
-             
-            ResultSet rs = stmt.executeQuery(sqlGetData);
-            
-            while (rs.next()) {
-                List<String> row = new ArrayList<String>();
-                row.add(rs.getString(1));
-                row.add(rs.getString(2));
-                data.add(row);
-            }
-
-            return data;
-        }
-    }
-
-    public static List<List<String>> getGeneratedTraceData(String tablename) throws Exception {
-        try (Statement stmt = startDB().createStatement()) {
-            List<List<String>> data = new ArrayList<List<String>>();
-    
-            String sqlGetData = String.format("SELECT source, target, score, approval FROM %s;", tablename);
-             
-            ResultSet rs = stmt.executeQuery(sqlGetData);
-            
-            while (rs.next()) {
-                List<String> row = new ArrayList<String>();
-                row.add(rs.getString(1));
-                row.add(rs.getString(2));
-                row.add(Float.toString(rs.getFloat(3)));
-                row.add(String.valueOf(rs.getInt(4)));
-                data.add(row);
-            }
-
-            return data;
-        }
-    }
-
-    public static List<List<String>> getTimArtifactData() throws Exception {
-        try (Statement stmt = startDB().createStatement()) {
-            List<List<String>> data = new ArrayList<List<String>>();
-
-            String sqlGetData = String.format("SELECT artifact, tablename FROM %s;", "tim_artifact");
-             
-            ResultSet rs = stmt.executeQuery(sqlGetData);
-            
-            while (rs.next()) {
-                List<String> row = new ArrayList<String>();
-                row.add(rs.getString(1));
-                row.add(rs.getString(2));
-                data.add(row);
-            }
-
-            return data;
-        }
     }
 
     public static List<List<String>> getTimTraceNonGeneratedData() throws Exception {
