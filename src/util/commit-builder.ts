--- conflicted
+++ resolved
@@ -21,19 +21,14 @@
     }
     return new CommitBuilder(version);
   }
-  withNewArtifact(artifact: Artifact): this {
     this.commit.artifacts.added.push(artifact);
     return this;
   }
-<<<<<<< HEAD
   withModifiedArtifact(artifact: Artifact): CommitBuilder {
     this.commit.artifacts.modified.push(artifact);
+  }
     return this;
-  }
   withRemovedArtifact(artifact: Artifact): CommitBuilder {
-=======
-  withRemovedArtifact(artifact: Artifact): this {
->>>>>>> 4f6d8b7c
     this.commit.artifacts.removed.push(artifact);
     return this;
   }
