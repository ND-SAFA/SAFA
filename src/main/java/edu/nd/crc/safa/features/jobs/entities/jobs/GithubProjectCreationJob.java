package edu.nd.crc.safa.features.jobs.entities.jobs;

import java.nio.file.FileSystems;
import java.nio.file.PathMatcher;
import java.util.ArrayList;
import java.util.HashMap;
import java.util.LinkedList;
import java.util.List;
import java.util.Map;
import java.util.Queue;
import java.util.function.Predicate;

import edu.nd.crc.safa.features.artifacts.entities.ArtifactAppEntity;
import edu.nd.crc.safa.features.attributes.entities.AttributeLayoutAppEntity;
import edu.nd.crc.safa.features.attributes.entities.AttributePositionAppEntity;
import edu.nd.crc.safa.features.attributes.entities.CustomAttributeAppEntity;
import edu.nd.crc.safa.features.attributes.entities.ReservedAttributes;
import edu.nd.crc.safa.features.attributes.services.AttributeService;
import edu.nd.crc.safa.features.commits.entities.app.ProjectCommitDefinition;
import edu.nd.crc.safa.features.common.ServiceProvider;
import edu.nd.crc.safa.features.delta.entities.db.ModificationType;
import edu.nd.crc.safa.features.email.services.EmailService;
import edu.nd.crc.safa.features.generation.summary.ProjectSummaryService;
import edu.nd.crc.safa.features.github.entities.api.GithubGraphQlTreeObjectsResponse;
import edu.nd.crc.safa.features.github.entities.api.GithubIdentifier;
import edu.nd.crc.safa.features.github.entities.api.graphql.Branch;
import edu.nd.crc.safa.features.github.entities.api.graphql.Repository;
import edu.nd.crc.safa.features.github.entities.app.GithubImportDTO;
import edu.nd.crc.safa.features.github.entities.app.GithubRepositoryFileDTO;
import edu.nd.crc.safa.features.github.entities.app.GithubRepositoryFileType;
import edu.nd.crc.safa.features.github.entities.db.GithubAccessCredentials;
import edu.nd.crc.safa.features.github.entities.db.GithubProject;
import edu.nd.crc.safa.features.github.entities.events.GithubProjectImportedEvent;
import edu.nd.crc.safa.features.github.entities.events.ProjectSummarizedEvent;
import edu.nd.crc.safa.features.github.repositories.GithubAccessCredentialsRepository;
import edu.nd.crc.safa.features.github.services.GithubGraphQlService;
import edu.nd.crc.safa.features.jobs.entities.IJobStep;
import edu.nd.crc.safa.features.jobs.entities.app.CommitJob;
import edu.nd.crc.safa.features.jobs.entities.db.JobDbEntity;
import edu.nd.crc.safa.features.jobs.logging.JobLogger;
import edu.nd.crc.safa.features.projects.entities.app.SafaError;
import edu.nd.crc.safa.features.projects.entities.db.Project;
import edu.nd.crc.safa.features.types.entities.db.ArtifactType;
import edu.nd.crc.safa.features.types.services.TypeService;
import edu.nd.crc.safa.features.users.entities.db.SafaUser;
import edu.nd.crc.safa.features.versions.entities.ProjectVersion;
import edu.nd.crc.safa.utilities.ProjectOwner;
import edu.nd.crc.safa.utilities.exception.ExternalAPIException;
import edu.nd.crc.safa.utilities.graphql.entities.EdgeNode;

import com.fasterxml.jackson.databind.JsonNode;
import com.fasterxml.jackson.databind.node.TextNode;
import lombok.AccessLevel;
import lombok.Getter;
import lombok.Setter;
import org.springframework.context.ApplicationEventPublisher;

/**
 * Responsible for providing step implementations for importing a GitHub project:
 * 1. Connecting to GitHub and accessing project
 * 2. Downloading the file tree for the selected branch
 * 3. Saving file paths as artifacts
 * 4. Returning project created
 */
public class GithubProjectCreationJob extends CommitJob {

    protected static final int CREATE_PROJECT_STEP_NUM = 3;
    private final String[] DEFAULT_BRANCHES = {
        "master",
        "main",
        "dev",
        "development",
        "prod",
        "production"
    };

    private static final String GLOB_SEPARATOR = "\0";

    /**
     * Internal project identifier
     */
    @Getter(AccessLevel.PROTECTED)
    private final GithubIdentifier githubIdentifier;
    private final SafaUser user;
    private final GithubImportDTO importSettings;
    /**
     * Last commit for the repository we're pulling
     */
    private String commitSha;
    /**
     * Credentials used to pull GitHub data
     */
    @Getter(AccessLevel.PROTECTED)
    private GithubAccessCredentials credentials;
    /**
     * Repository pulled data
     */
    private Repository githubRepository;
    /**
     * Internal project representation
     */
    @Getter(AccessLevel.PROTECTED)
    @Setter(AccessLevel.PROTECTED)
    private GithubProject githubProject;
    private Predicate<String> shouldImportPredicate;

    public GithubProjectCreationJob(SafaUser user,
                                    JobDbEntity jobDbEntity,
                                    ServiceProvider serviceProvider,
                                    GithubIdentifier githubIdentifier,
                                    GithubImportDTO githubImportDTO) {
        super(user, jobDbEntity, serviceProvider, new ProjectCommitDefinition(), true);
        this.githubIdentifier = githubIdentifier;
        this.user = user;
        this.importSettings = githubImportDTO;
    }

    public static String createJobName(String repositoryName) {
        return "Importing GitHub project: " + repositoryName;
    }

    public static String createJobName(GithubIdentifier identifier) {
        return createJobName(identifier.getRepositoryName());
    }

    /**
     * Creates a predicate that determines whether a file should be imported. A file should be imported
     * if it matches the include predicate and does not match the exclude predicate. See
     * {@link #globListToPredicate(String)} for how these predicates are created.
     */
    private void createImportPredicate() {
        Predicate<String> includePredicate = globListToPredicate(githubProject.getInclude());
        Predicate<String> excludePredicate = globListToPredicate(githubProject.getExclude());
        shouldImportPredicate = includePredicate.and(excludePredicate.negate());
    }

    /**
     * Creates a matcher predicate from a list of glob patterns. The predicate will return true if
     * the file path matches any of the glob patterns.
     *
     * @param globs List of glob patterns, comma separated
     * @return Predicate that returns true if the file path matches any of the glob patterns
     */
    private Predicate<String> globListToPredicate(String globs) {
        List<String> globList = List.of(globs.split(GLOB_SEPARATOR));
        return globList.stream()                            // For each glob pattern from the front end:
            .map(pattern -> "glob:" + pattern)              //   Prepend "glob:" (needed for path matcher)
            .map(FileSystems.getDefault()::getPathMatcher)  //   Create a path matcher
            .map(this::matcherToPredicate)                  //   Convert to a predicate
            .reduce(Predicate::or)                          //   Or the predicates together (if any match, return true)
            .orElse(path -> false);                         // If no glob patterns, return false
    }

    /**
     * Converts a path matcher to a predicate
     *
     * @param matcher Path matcher
     * @return Predicate that returns true if the file path matches the path matcher
     */
    private Predicate<String> matcherToPredicate(PathMatcher matcher) {
        return string -> matcher.matches(FileSystems.getDefault().getPath(string));
    }

    @IJobStep(value = "Authenticating User Credentials", position = 1)
    public void authenticateUserCredentials() {
        GithubAccessCredentialsRepository accessCredentialsRepository = this.getServiceProvider()
            .getGithubAccessCredentialsRepository();
        SafaUser principal = this.getJobDbEntity().getUser();

        this.credentials = accessCredentialsRepository.findByUser(principal).orElseThrow(() ->
            new SafaError("No GitHub credentials found for user " + principal.getEmail()));
    }

    /**
     * Separate method for retrieving the GitHub project such that it can be mocked
     *
     * @param logger Logger for this job
     */
    @IJobStep(value = "Retrieving Github Repository", position = 2)
    public void retrieveGitHubRepository(JobLogger logger) {
        GithubGraphQlService ghService = getServiceProvider().getGithubGraphQlService();
        String repositoryName = this.githubIdentifier.getRepositoryName();
        String owner = this.githubIdentifier.getRepositoryOwner();

        this.githubRepository = ghService.getGithubRepository(user, owner, repositoryName).getData().getRepository();

        logger.log("GitHub repository '%s' retrieved.", githubRepository.getName());
    }

    @IJobStep(value = "Creating SAFA Project", position = CREATE_PROJECT_STEP_NUM)
    public void createSafaProject(JobLogger logger) {
        // Step - Save as SAFA project
        String projectName = this.githubRepository.getName();
        String projectDescription = this.githubRepository.getDescription();

        if (projectDescription == null) {
            projectDescription = projectName;
        }
        ProjectOwner owner =
            ProjectOwner.fromUUIDs(getServiceProvider(), importSettings.getTeamId(),
                importSettings.getOrgId(), getUser());
        createProjectAndCommit(owner, projectName, projectDescription);
        ProjectVersion projectVersion = getProjectVersion();
        this.githubIdentifier.setProjectVersion(projectVersion);
        linkProjectToJob(projectVersion.getProject());

        Project project = projectVersion.getProject();
        logger.log("Created new project '%s' with id %s", project.getName(), project.getProjectId());
    }

    @IJobStep(value = "Creating SAFA Project -> Github Repository Mapping", position = 4)
    public void createSafaProjectMapping(JobLogger logger) {
        String projectName = this.githubRepository.getName();
        Project project = this.githubIdentifier.getProjectVersion().getProject();

        // Step - Update job name
        this.getServiceProvider().getJobService().setJobName(this.getJobDbEntity(), createJobName(projectName));

        createCustomAttributes(this.user, project);

        // Step - Map GitHub project to SAFA project
        this.githubProject = this.getGithubProjectMapping(project);
        createImportPredicate();

        logger.log("Project %s is mapped to GitHub project %s.", project.getProjectId(), githubProject.getId());
    }

    /**
     * Creates custom attributes that are used for the github import.
     *
     * @param project The project we're importing into
     */
    private void createCustomAttributes(SafaUser user, Project project) {
        for (CustomAttributeAppEntity attribute : ReservedAttributes.Github.ALL_ATTRIBUTES) {
            AttributeService attributeService = getServiceProvider().getAttributeService();

            if (attributeService.getByProjectAndKeyname(project, attribute.getKey()).isEmpty()) {
                getServiceProvider().getAttributeService().saveEntity(user, project, attribute, true);
            }
        }
    }

    /**
     * Creates a github project mapping for this project based on the job settings.
     *
     * @param project The project we're importing into.
     * @return The github project mapping.
     */
    protected GithubProject getGithubProjectMapping(Project project) {
        GithubProject githubProject = new GithubProject();

        githubProject.setProject(project);
        githubProject.setOwner(this.githubRepository.getOwner().getLogin());
        githubProject.setRepositoryName(this.githubRepository.getName());

        applyImportSettings(project, githubProject);

        return this.getServiceProvider().getGithubProjectRepository().save(githubProject);
    }

    /**
     * Applies the import settings to the github project definition, updating values if they are present
     * in the import settings.
     *
     * @param project   The project we're importing into.
     * @param ghProject The github project mapping.
     */
    protected void applyImportSettings(Project project, GithubProject ghProject) {
        ghProject.setArtifactType(getArtifactTypeMapping(project));

        if (importSettings.getInclude() != null) {
            ghProject.setInclude(String.join(GLOB_SEPARATOR, importSettings.getInclude()));
        }

        if (importSettings.getExclude() != null) {
            ghProject.setExclude(String.join(GLOB_SEPARATOR, importSettings.getExclude()));
        }

        if (importSettings.getBranch() != null) {
            ghProject.setBranch(importSettings.getBranch());
        } else {
            ghProject.setBranch(getDefaultBranch(this.githubRepository));
        }
    }

    /**
     * Get the default branch for a repository
     *
     * @param githubRepository The repository
     * @return The default branch if we could determine one, or null otherwise
     */
    private String getDefaultBranch(Repository githubRepository) {
        // If there is a default branch use that
        if (githubRepository.getDefaultBranchRef() != null) {
            return githubRepository.getDefaultBranchRef().getName();
        }

        // If there is only one branch use that
        if (githubRepository.getRefs().getEdges().size() == 1) {
            return githubRepository.getRefs().getEdges().get(0).getNode().getName();
        }

        Map<String, String> branches = new HashMap<>(githubRepository.getRefs().getEdges().size());
        githubRepository.getRefs().getEdges().stream()
            .map(EdgeNode::getNode)
            .map(Branch::getName)
            .forEach(branchName -> branches.put(branchName.toLowerCase(), branchName));

        // Check if they have any branches we recognize as possible defaults
        for (String possibleBranchName : DEFAULT_BRANCHES) {
            if (branches.containsKey(possibleBranchName)) {
                return branches.get(possibleBranchName);
            }
        }

        // Give up - if there are multiple branches still we don't have a good criteria to pick
        return null;
    }

    /**
     * Gets the artifact type mapping for this import based on the job settings. If the
     * type id is null, it will default to {@code "GitHub File"}. If the type does not exist,
     * it will be created.
     *
     * @param project The project we're importing into.
     * @return The artifact type we should use for importing.
     */
    protected ArtifactType getArtifactTypeMapping(Project project) {
        TypeService typeService = getServiceProvider().getTypeService();
        String artifactTypeName = this.importSettings.getArtifactType();
        artifactTypeName = artifactTypeName != null ? artifactTypeName : getDefaultTypeName();

        ArtifactType artifactType = typeService.getArtifactType(project, artifactTypeName);

        if (artifactType == null) {
            artifactType = createArtifactType(project, artifactTypeName);

        }

        return artifactType;
    }

    private ArtifactType createArtifactType(Project project, String artifactTypeName) {
        ArtifactType artifactType = getServiceProvider().getTypeService()
            .createArtifactType(project, artifactTypeName, user);
        List<AttributePositionAppEntity> attributePositions = List.of(
            new AttributePositionAppEntity(ReservedAttributes.Github.LINK.getKey(), 0, 0, 1, 1)
        );
        AttributeLayoutAppEntity layoutEntity = new AttributeLayoutAppEntity(null, artifactTypeName + " Layout",
            List.of(artifactTypeName), attributePositions);
        getServiceProvider().getAttributeLayoutService().saveLayoutEntity(user, layoutEntity, project, true);
        return artifactType;
    }

    /**
     * Gets the default artifact type name for this import.
     *
     * @return The default artifact type name.
     */
    protected String getDefaultTypeName() {
        return "GitHub File";
    }

    @IJobStep(value = "Convert Filetree To Artifacts And TraceLinks", position = 5)
    public void convertFiletreeToArtifactsAndTraceLinks(JobLogger logger) {
        ProjectCommitDefinition commit = getProjectCommitDefinition();

        logger.log("Attempting to find branch \"%s\".", this.githubProject.getBranch());
        Branch branch = getBranch(this.githubProject.getBranch());

        this.commitSha = branch.getTarget().getOid();
        commit.addArtifacts(ModificationType.ADDED, getArtifacts(logger));
        this.githubProject.setLastCommitSha(this.commitSha);
        this.getServiceProvider().getGithubProjectRepository().save(githubProject);

        logger.log("Retrieved %d artifacts from project.", commit.getArtifacts().getSize());
    }

    @IJobStep(value = "Generate Summaries", position = 6)
    public void generateSummaries(JobLogger logger) {
        if (!importSettings.isSummarize()) {
            return;
        }

        List<ArtifactAppEntity> newArtifacts = getProjectCommitDefinition().getArtifactList(ModificationType.ADDED);
        ProjectSummaryService summaryService = getServiceProvider().getProjectSummaryService();
        summaryService.summarizeProjectEntities(
            this.user,
            this.getProjectVersion(),
            newArtifacts,
            logger
        );
    }

    @Override
<<<<<<< HEAD
    protected void afterJob(boolean success) {
=======
    protected void afterJob(boolean success) throws Exception {
        if (success) {
            ApplicationEventPublisher eventPublisher = getServiceProvider().getEventPublisher();
            Project project = getProjectVersion().getProject();

            eventPublisher.publishEvent(new GithubProjectImportedEvent(this, user, project, githubIdentifier));
            if (importSettings.isSummarize()) {
                eventPublisher.publishEvent(new ProjectSummarizedEvent(this, user, project));
            }
        }

>>>>>>> 8c7c5295
        if (importSettings.isSummarize()) {
            EmailService emailService = getServiceProvider().getEmailService();
            emailService.sendGenerationFinished(getUser().getEmail(), getProjectVersion(), getJobDbEntity(), success);
        }
    }

    /**
     * Get the branch definition with the given name.
     *
     * @param targetBranch The name of the branch.
     * @return The branch if it exists, otherwise the default branch.
     */
    protected Branch getBranch(String targetBranch) {
        return this.githubRepository.getRefs().getEdges().stream()
            .map(EdgeNode::getNode)
            .filter(branch -> branch.getName().equals(targetBranch))
            .findFirst()
            .orElseThrow(() -> new SafaError("Either no branch was supplied and no suitable default could be "
                + "determined or the supplied branch could not be found."));
    }

    protected List<ArtifactAppEntity> getArtifacts(JobLogger logger) {
        List<ArtifactAppEntity> artifacts = new ArrayList<>();
        GithubGraphQlService githubGraphQlService = getServiceProvider().getGithubGraphQlService();

        String branch = githubProject.getBranch() + ":";
        String owner = githubIdentifier.getRepositoryOwner();
        String name = githubIdentifier.getRepositoryName();
        Queue<String> locations = new LinkedList<>();
        locations.add(branch);

        while (!locations.isEmpty()) {
            String currentLocation = locations.poll();

            GithubGraphQlTreeObjectsResponse response;
            StringBuilder locationLogBuilder = new StringBuilder();
            try {
                locationLogBuilder.append("## Retrieving files from *").append(currentLocation).append("*\n\n");
                response = githubGraphQlService.getGithubTreeObjects(user, owner, name, currentLocation);
                List<GithubRepositoryFileDTO> locationFiles =
                    GithubRepositoryFileDTO.fromGithubGraphQlResponse(response);

                for (GithubRepositoryFileDTO file : locationFiles) {
                    if (file.getType() == GithubRepositoryFileType.FILE) {
                        processFile(file, artifacts, locationLogBuilder);
                    } else if (file.getType() == GithubRepositoryFileType.FOLDER) {
                        locations.add(branch + file.getPath());
                    } else if (file.getType() == GithubRepositoryFileType.SUBMODULE) {
                        locationLogBuilder.append("**WARNING**: Submodule found at `")
                            .append(file.getPath())
                            .append("` but submodules are not supported\n\n");
                    }
                }
            } catch (ExternalAPIException | NullPointerException e) {
                locationLogBuilder.append("**ERROR**: Failed to retrieve files: `")
                    .append(e.getMessage()).append("`\n\n");
            } finally {
                logger.log(locationLogBuilder.toString());
            }
        }

        return artifacts;
    }

    private void processFile(GithubRepositoryFileDTO file, List<ArtifactAppEntity> artifacts, StringBuilder logger) {
        String path = file.getPath();
        if (shouldSkipFile(path)) {
            logger.append('`').append(path).append("` will not be imported due to inclusion/exclusion criteria.\n\n");
            return;
        }
        logger.append("Importing *").append(path).append("*\n\n");

        String type = githubProject.getArtifactType().getName();
        String summary = "";
        String body = file.isBinary() ? "<binary file>" : file.getContents();

        Map<String, JsonNode> attributes = getAttributes(file.getPath());

        ArtifactAppEntity artifact = new ArtifactAppEntity(
            null,
            type,
            path,
            summary,
            body,
            attributes
        );

        artifacts.add(artifact);
    }

    protected Map<String, JsonNode> getAttributes(String filePath) {
        Map<String, JsonNode> attributes = new HashMap<>();
        attributes.put(ReservedAttributes.Github.LINK.getKey(),
            TextNode.valueOf(buildGithubFileUrl(filePath)));
        return attributes;
    }

    private String buildGithubFileUrl(String filePath) {
        return String.join("/",
            "https://github.com",
            githubProject.getOwner(),
            githubProject.getRepositoryName(),
            "blob",
            githubProject.getBranch(),
            filePath);
    }

    /**
     * Determines if the given filename should be imported based on the include/exclude settings.
     * If the include list is empty, no files are included. If the exclude list is empty, no files are excluded.
     *
     * @param filename The filename to check.
     * @return True if the file should be imported, otherwise false.
     */
    protected boolean shouldSkipFile(String filename) {
        return !shouldImportPredicate.test(filename);
    }

}<|MERGE_RESOLUTION|>--- conflicted
+++ resolved
@@ -393,10 +393,7 @@
     }
 
     @Override
-<<<<<<< HEAD
     protected void afterJob(boolean success) {
-=======
-    protected void afterJob(boolean success) throws Exception {
         if (success) {
             ApplicationEventPublisher eventPublisher = getServiceProvider().getEventPublisher();
             Project project = getProjectVersion().getProject();
@@ -407,7 +404,6 @@
             }
         }
 
->>>>>>> 8c7c5295
         if (importSettings.isSummarize()) {
             EmailService emailService = getServiceProvider().getEmailService();
             emailService.sendGenerationFinished(getUser().getEmail(), getProjectVersion(), getJobDbEntity(), success);
