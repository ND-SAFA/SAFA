<<<<<<< HEAD
from typing import Type

from jobs.abstract_job import AbstractJob
=======
from dataclasses import dataclass, field
from typing import Dict, Tuple, List, Type

from constants.constants import ADD_MOUNT_DIRECTORY_TO_OUTPUT_DEFAULT, SAVE_OUTPUT_DEFAULT
from jobs.abstract_job import AbstractJob
from jobs.abstract_trace_job import AbstractTraceJob
from jobs.job_args import JobArgs
from tracer.dataset.creators.supported_dataset_creator import SupportedDatasetCreator
from tracer.dataset.trainer_datasets_container import TrainerDatasetsContainer
from tracer.dataset.dataset_role import DatasetRole
from tracer.models.base_models.supported_base_model import SupportedBaseModel
from tracer.pre_processing.pre_processing_option import PreProcessingOption
from tracer.train.trace_args import TraceArgs

import re


def assert_job_factory_attr_names():
    """
    Ensures the job factory has attributes with names matching those in job args
    :return: None
    """
    for attr in dir(JobArgs):
        if not hasattr(JobFactory, attr):
            raise NameError("Expected attr named %s in JobFactory to match attr in job args" % attr)

>>>>>>> 5802c0d3

assert_job_factory_attr_names()


@dataclass
class JobFactory:
<<<<<<< HEAD
    def __init__(self, **kwargs):
=======
    """
    Where model and logs will be saved to.
    """
    output_dir: str
    """
    Path to the model weights (e.g. loading pretrained model).
    """
    model_path: str
    """
    The model used to load the architecture.
    """
    base_model: SupportedBaseModel = None
    """
    Dictionary mapping dataset role (e.g. train/eval) to the desired dataset creator and its params
    """
    datasets_map: Dict[DatasetRole, Tuple[SupportedDatasetCreator, Dict]] = field(default_factory=dict)
    """
    Dictionary mapping dataset role to the desired pre-processing steps and related params
    """
    dataset_pre_processing_options: Dict[DatasetRole, Tuple[List[PreProcessingOption], Dict]] = field(default_factory=dict)
    """
    Any additional parameters for making dataset including test/train split info
    """
    additional_dataset_params: Dict = field(default_factory=dict)
    """
    If True, adds mount directory to output path
    """
    add_mount_directory_to_output: bool = ADD_MOUNT_DIRECTORY_TO_OUTPUT_DEFAULT
    """
    If True, saves the output to the output_dir
    """
    save_job_output: bool = SAVE_OUTPUT_DEFAULT
    """
    Additional parameters for the trace args
    """
    trace_args_params: Dict = field(default_factory=dict)
    """
    args used for TraceTrainer, initialized from traceArgsParams
    """
    trace_args: TraceArgs = field(init=False)
    """
    any additional args needed for the job
    """
    additional_job_params: Dict = field(init=False)

    def __init__(self, **kwargs):
        """
        Responsible for creating jobs
        :param kwargs: all necessary parameters
        """
        self.__set_args(**kwargs)

    def __set_args(self, **kwargs) -> None:
>>>>>>> 5802c0d3
        """
        Sets class args
        :param kwargs: optional arguments for Trainer
        :return: None
        """
<<<<<<< HEAD
        self.kwargs = kwargs
        self.replace_map = {
            "load_from_storage": "add_mount_directory_to_output"
        }
=======
        self.additional_job_params = {}
        for arg_name, arg_value in kwargs.items():
            snake_case_name = self._to_snake_case(arg_name)
            if hasattr(self, snake_case_name):
                setattr(self, snake_case_name, arg_value)
            else:
                self.additional_job_params[snake_case_name] = arg_value
>>>>>>> 5802c0d3

    def build(self, job_class: Type[AbstractJob]) -> AbstractJob:
        """
        Creates job using job argument and any additional parameters.
        :param job_class: the class of job to build
        :return: Job
        """
<<<<<<< HEAD
        kwargs = {}
        for property_name, property_value in vars(job_class):
            native_name = property_name
            if property_name in self.replace_map:
                native_name = self.replace_map[property_name]
            kwargs[property_name] = self.kwargs[native_name]
        return job_class(**kwargs)

    def __getattr__(self, attribute_name):
        if attribute_name in self.__dict__:
            return super().__getattribute__(attribute_name)
        elif attribute_name in self.kwargs:
            return self.kwargs[attribute_name]
        else:
            error = "%s does not contain field: %s" % (self.__class__.__name__, attribute_name)
            raise AttributeError(error)
=======
        if isinstance(job_class, AbstractTraceJob):
            self._create_trace_args()
        job_args = JobArgs(**self._get_job_args_params())
        return job_class(job_args, **self.additional_job_params)

    def _create_trace_args(self) -> None:
        """
        Creates the trace args from the given dataset and trace args params
        :return: None
        """
        trainer_dataset_creator = TrainerDatasetsContainer(datasets_map=self.datasets_map,
                                                           dataset_pre_processing_options=self.dataset_pre_processing_options,
                                                           **self.additional_dataset_params)
        self.trace_args = TraceArgs(trainer_dataset_creator=trainer_dataset_creator, **self.trace_args_params)

    def _get_job_args_params(self) -> Dict[str, any]:
        """
        Gets the params necessary for creating JobArgs
        :return: the params
        """
        params = {}
        for key, val in self.__dict__.items():
            if hasattr(JobArgs, key) and val is not None:
                params[key] = val
        return params

    @staticmethod
    def _to_snake_case(camel_case_str: str):
        """
        Converts the given camel case string to snake case
        :param camel_case_str: a string in camel case
        :return: the string as snake case
        """
        return "_".join([s.lower() for s in re.split("([A-Z][^A-Z]*)", camel_case_str) if s])
>>>>>>> 5802c0d3
<|MERGE_RESOLUTION|>--- conflicted
+++ resolved
@@ -1,8 +1,3 @@
-<<<<<<< HEAD
-from typing import Type
-
-from jobs.abstract_job import AbstractJob
-=======
 from dataclasses import dataclass, field
 from typing import Dict, Tuple, List, Type
 
@@ -29,16 +24,12 @@
         if not hasattr(JobFactory, attr):
             raise NameError("Expected attr named %s in JobFactory to match attr in job args" % attr)
 
->>>>>>> 5802c0d3
 
 assert_job_factory_attr_names()
 
 
 @dataclass
 class JobFactory:
-<<<<<<< HEAD
-    def __init__(self, **kwargs):
-=======
     """
     Where model and logs will be saved to.
     """
@@ -92,18 +83,11 @@
         self.__set_args(**kwargs)
 
     def __set_args(self, **kwargs) -> None:
->>>>>>> 5802c0d3
         """
         Sets class args
         :param kwargs: optional arguments for Trainer
         :return: None
         """
-<<<<<<< HEAD
-        self.kwargs = kwargs
-        self.replace_map = {
-            "load_from_storage": "add_mount_directory_to_output"
-        }
-=======
         self.additional_job_params = {}
         for arg_name, arg_value in kwargs.items():
             snake_case_name = self._to_snake_case(arg_name)
@@ -111,7 +95,6 @@
                 setattr(self, snake_case_name, arg_value)
             else:
                 self.additional_job_params[snake_case_name] = arg_value
->>>>>>> 5802c0d3
 
     def build(self, job_class: Type[AbstractJob]) -> AbstractJob:
         """
@@ -119,24 +102,6 @@
         :param job_class: the class of job to build
         :return: Job
         """
-<<<<<<< HEAD
-        kwargs = {}
-        for property_name, property_value in vars(job_class):
-            native_name = property_name
-            if property_name in self.replace_map:
-                native_name = self.replace_map[property_name]
-            kwargs[property_name] = self.kwargs[native_name]
-        return job_class(**kwargs)
-
-    def __getattr__(self, attribute_name):
-        if attribute_name in self.__dict__:
-            return super().__getattribute__(attribute_name)
-        elif attribute_name in self.kwargs:
-            return self.kwargs[attribute_name]
-        else:
-            error = "%s does not contain field: %s" % (self.__class__.__name__, attribute_name)
-            raise AttributeError(error)
-=======
         if isinstance(job_class, AbstractTraceJob):
             self._create_trace_args()
         job_args = JobArgs(**self._get_job_args_params())
@@ -170,5 +135,4 @@
         :param camel_case_str: a string in camel case
         :return: the string as snake case
         """
-        return "_".join([s.lower() for s in re.split("([A-Z][^A-Z]*)", camel_case_str) if s])
->>>>>>> 5802c0d3
+        return "_".join([s.lower() for s in re.split("([A-Z][^A-Z]*)", camel_case_str) if s])