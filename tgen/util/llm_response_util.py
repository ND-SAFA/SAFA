--- conflicted
+++ resolved
@@ -21,11 +21,10 @@
 
         try:
             assert len(tags) > 0, f"Missing expected tag {tag_name}"
-<<<<<<< HEAD
             content = tags[0].contents[0] if not is_nested else tags
         except (AssertionError, IndexError):
             logger.exception(f"Unable to parse {res}")
-            content = res if not is_nested else []
+            content = res if not many else []
         return content
 
     @staticmethod
@@ -50,11 +49,4 @@
         :return: The stripped string.
         """
         pattern = r'[^0-9.]'
-        return re.sub(pattern, '', string)
-=======
-            content = tags[0].contents[0] if not many else tags
-        except AssertionError:
-            logger.exception(f"Unable to parse {res}")
-            content = res if not many else []
-        return content
->>>>>>> 9642d2d7
+        return re.sub(pattern, '', string)