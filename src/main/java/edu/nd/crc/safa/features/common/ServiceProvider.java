--- conflicted
+++ resolved
@@ -44,14 +44,11 @@
 import edu.nd.crc.safa.features.users.services.AccountLookupService;
 import edu.nd.crc.safa.features.users.services.SafaUserService;
 import edu.nd.crc.safa.features.versions.repositories.ProjectVersionRepository;
-<<<<<<< HEAD
 import edu.nd.crc.safa.server.repositories.github.GithubAccessCredentialsRepository;
 import edu.nd.crc.safa.server.repositories.github.GithubProjectRepository;
 import edu.nd.crc.safa.server.services.github.GithubConnectionService;
-=======
 import edu.nd.crc.safa.features.versions.services.VersionService;
 import edu.nd.crc.safa.utilities.ExecutorDelegate;
->>>>>>> 5af3c5b5
 
 import lombok.AllArgsConstructor;
 import lombok.Data;
@@ -124,14 +121,6 @@
     // JIRA
     private final JiraAccessCredentialsRepository jiraAccessCredentialsRepository;
     private final JiraConnectionService jiraConnectionService;
-<<<<<<< HEAD
-    // Jobs(not final since is set while testing)
-    private JobLauncher jobLauncher;
-    // GitHub
-    private final GithubAccessCredentialsRepository githubAccessCredentialsRepository;
-    private final GithubConnectionService githubConnectionService;
-    private final GithubProjectRepository githubProjectRepository;
-=======
     private final JobService jobService;
     private final JiraParsingService jiraParsingService;
     private final JiraProjectRepository jiraProjectRepository;
@@ -149,5 +138,10 @@
     private final PasswordEncoder passwordEncoder;
     // Jobs
     JobLauncher jobLauncher;
->>>>>>> 5af3c5b5
+    // Jobs(not final since is set while testing)
+    private JobLauncher jobLauncher;
+    // GitHub
+    private final GithubAccessCredentialsRepository githubAccessCredentialsRepository;
+    private final GithubConnectionService githubConnectionService;
+    private final GithubProjectRepository githubProjectRepository;
 }