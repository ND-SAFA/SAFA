--- conflicted
+++ resolved
@@ -28,12 +28,8 @@
         cluster_map = clustering_pipeline.state.final_cluster_map
 
         state.cluster_dataset = clustering_pipeline.state.cluster_artifact_dataset
-<<<<<<< HEAD
         state.embedding_manager = clustering_pipeline.state.embedding_manager
-        
-=======
 
->>>>>>> 8369cbfd
         source_artifact_df = state.source_dataset.artifact_df
         state.id_to_cluster_artifacts = self._replace_ids_with_artifacts(cluster_map, source_artifact_df)
 
