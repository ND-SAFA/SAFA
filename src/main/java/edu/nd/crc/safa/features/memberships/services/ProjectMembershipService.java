--- conflicted
+++ resolved
@@ -11,6 +11,7 @@
 import edu.nd.crc.safa.features.memberships.entities.db.IEntityMembership;
 import edu.nd.crc.safa.features.memberships.entities.db.ProjectMembership;
 import edu.nd.crc.safa.features.memberships.repositories.UserProjectMembershipRepository;
+import edu.nd.crc.safa.features.notifications.builders.EntityChangeBuilder;
 import edu.nd.crc.safa.features.notifications.services.NotificationService;
 import edu.nd.crc.safa.features.organizations.entities.db.IEntityWithMembership;
 import edu.nd.crc.safa.features.organizations.entities.db.IRole;
@@ -38,17 +39,7 @@
     private final PermissionService permissionService;
 
     /**
-<<<<<<< HEAD
      * {@inheritDoc}
-=======
-     * Applies a role to a user within a project. If the user already has this
-     * role in this project, this function does nothing.
-     *
-     * @param user    The user to get the new role
-     * @param project The project the role applies to
-     * @param role    The role
-     * @return The new membership representing the role, or the old one if it already existed
->>>>>>> 10e2d290
      */
     @Override
     public ProjectMembership addUserRole(SafaUser user, IEntityWithMembership entity, IRole iRole) {
@@ -60,16 +51,10 @@
         Optional<ProjectMembership> membershipOptional =
             userProjectMembershipRepo.findByMemberAndProjectAndRole(user, project, role);
 
-        return membershipOptional.orElseGet(() -> {
+        ProjectMembership membership = membershipOptional.orElseGet(() -> {
             ProjectMembership newMembership = new ProjectMembership(project, user, role);
             return userProjectMembershipRepo.save(newMembership);
         });
-<<<<<<< HEAD
-    }
-
-    /**
-     * {@inheritDoc}
-=======
 
         notificationService.broadcastChange(
             EntityChangeBuilder
@@ -86,13 +71,7 @@
     }
 
     /**
-     * Removes a role from a user within a project. If the user didn't already have this
-     * role in this project, this function does nothing.
-     *
-     * @param user    The user to remove the role from
-     * @param project The project the role applies to
-     * @param role    The user's role in the project.
->>>>>>> 10e2d290
+     * {@inheritDoc}
      */
     @Override
     public void removeUserRole(SafaUser user, IEntityWithMembership entity, IRole iRole) {
@@ -104,13 +83,6 @@
         Optional<ProjectMembership> membershipOptional =
             userProjectMembershipRepo.findByMemberAndProjectAndRole(user, project, role);
 
-<<<<<<< HEAD
-        membershipOptional.ifPresent(userProjectMembershipRepo::delete);
-    }
-
-    /**
-     * {@inheritDoc}
-=======
         if (membershipOptional.isPresent()) {
             userProjectMembershipRepo.delete(membershipOptional.get());
 
@@ -122,12 +94,7 @@
     }
 
     /**
-     * Get the list of roles the user has within the project.
-     *
-     * @param user    The user in question
-     * @param project The project to check within
-     * @return The roles the user has in that project
->>>>>>> 10e2d290
+     * {@inheritDoc}
      */
     @Override
     public List<IRole> getRolesForUser(SafaUser user, IEntityWithMembership entity) {
@@ -155,13 +122,9 @@
      */
     public List<ProjectIdAppEntity> getProjectIdAppEntitiesForUser(SafaUser user) {
         return getProjectsForUser(user).stream()
-<<<<<<< HEAD
             .filter(project -> permissionService.hasAnyPermission(
                 Set.of(TeamPermission.VIEW_PROJECTS, ProjectPermission.VIEW), project, user
             )).map(project -> projectService.getIdAppEntity(project, user))
-=======
-            .map(project -> projectService.getIdAppEntity(project, user))
->>>>>>> 10e2d290
             .sorted(Comparator.comparing(ProjectIdAppEntity::getLastEdited).reversed())
             .collect(Collectors.toList());
     }
@@ -180,17 +143,10 @@
             .map(ProjectMembership::getProject)
             .forEach(projects::add);
 
-<<<<<<< HEAD
         teamMembershipService.getEntitiesForUser(user)
-                .stream()
-                .flatMap(team -> projectService.getProjectsOwnedByTeam((Team) team).stream())
-                .forEach(projects::add);
-=======
-        teamMembershipService.getUserTeams(user)
             .stream()
-            .flatMap(team -> projectService.getProjectsOwnedByTeam(team).stream())
+            .flatMap(team -> projectService.getProjectsOwnedByTeam((Team) team).stream())
             .forEach(projects::add);
->>>>>>> 10e2d290
 
         return projects;
     }
