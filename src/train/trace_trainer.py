--- conflicted
+++ resolved
@@ -58,8 +58,6 @@
                 self.model = self.model_manager.update_model(best_model_path)
         return trace_train_output
 
-<<<<<<< HEAD
-=======
     def inner_training_loop(self, batch_size: int = None, accelerator: Accelerator = None, device: torch.device = None,
                             resume_from_checkpoint: Optional[str] = None, **kwargs) -> TraceTrainOutput:
         """
@@ -109,7 +107,6 @@
         return TraceTrainOutput(global_step=global_step, training_loss=training_loss, metrics=training_metrics,
                                 eval_metrics=save_strategy.stage_evaluations)
 
->>>>>>> b5bb44e0
     def create_or_load_state(self, model: PreTrainedModel, data_loader: DataLoader, resume_from_checkpoint: Optional[str] = None) \
             -> Tuple[PreTrainedModel, Optimizer, _LRScheduler, DataLoader]:
         """
@@ -194,86 +191,6 @@
         if self.accelerator:  # covers custom and non-custom
             self.accelerator.free_memory()
 
-<<<<<<< HEAD
-    def _inner_custom_training_loop(self, batch_size: int = None, accelerator: Accelerator = None, device: torch.device = None,
-                                    resume_from_checkpoint: Optional[str] = None, **kwargs) -> TraceTrainOutput:
-        """
-        Trains model for the epochs specified in training arguments.
-        :param batch_size: The batch size of the training step.
-        :param accelerator: The accelerator used to perform distributed training of the model.
-        :param device: The primary device to storage model.
-        :param kwargs: Any additional arguments. Currently, ignored but necessary for finding optimal batch size.
-        :return: The output of the training session.
-        """
-
-        self._train_batch_size = batch_size
-        self.args.per_device_train_batch_size = batch_size
-        loss_function = self.trainer_args.loss_function
-        self.model.train()
-        model, optimizer, scheduler, train_data_loader = self.create_or_load_state(self.model,
-                                                                                   self.get_train_dataloader(),
-                                                                                   resume_from_checkpoint)
-        global_step = 0
-        training_loss = 0
-        save_strategy = self.trainer_args.custom_save_strategy
-        training_metrics = {}
-
-        for epoch_index in range(self.trainer_args.num_train_epochs):
-            for batch_index, batch in enumerate(tqdm(train_data_loader)):
-                batch = batch.to(device)
-                optimizer.zero_grad()
-
-                labels = batch.pop(DataKey.LABELS_KEY)
-                output: SequenceClassifierOutput = model(**batch)
-                loss = loss_function(output.logits, labels)
-
-                accelerator.backward(loss)
-                optimizer.step()
-                self._on_step(global_step)
-                training_loss += loss.item()
-                global_step += 1
-
-            scheduler.step()
-            self._on_epoch(epoch_index)
-
-        return TraceTrainOutput(global_step=global_step, training_loss=training_loss, metrics=training_metrics,
-                                eval_metrics=save_strategy.stage_evaluations)
-
-    def _on_step(self, step_iteration: int) -> None:
-        """
-        Callback function called after every training step.
-        :param step_iteration: The global step count of the training loop.
-        :return: None
-        """
-        self._conditional_evaluate(SaveStrategyStage.STEP, step_iteration)
-
-    def _on_epoch(self, epoch_iteration: int) -> None:
-        """
-        Callback function called after every training epoch.
-        :param epoch_iteration: The index of epoch performed.
-        :return: None
-        """
-        self._conditional_evaluate(SaveStrategyStage.EPOCH, epoch_iteration)
-        self.save_model(self.get_output_path(self.CURRENT_MODEL_NAME))
-
-    def _conditional_evaluate(self, stage: SaveStrategyStage, stage_iteration: int) -> None:
-        """
-        Conditionally evaluates model depending on save strategy and saves it if it is the current best.
-        :param stage: The stage in training.
-        :param stage_iteration: The number of times this stage has been reached.
-        :return: None
-        """
-        save_strategy = self.trainer_args.custom_save_strategy
-        should_evaluate = save_strategy.should_evaluate(stage, stage_iteration)
-
-        if should_evaluate:
-            eval_result = self.perform_prediction(DatasetRole.VAL)
-            should_save = save_strategy.should_save(eval_result)
-            if should_save:
-                self.save_model(self.get_output_path(self.BEST_MODEL_NAME))
-
-=======
->>>>>>> b5bb44e0
     def _initialize_state(self, model: PreTrainedModel) -> None:
         """
         Initializes accelerator and related entities.
@@ -281,13 +198,8 @@
         :return: None
         """
         self.accelerator = Accelerator()
-<<<<<<< HEAD
-        self.optimizer = SupportedOptimizers.create(self.trainer_args.optimizer_name, model)
-        self.lr_scheduler = SupportedSchedulers.create(self.trainer_args.scheduler_name, self.optimizer)
-=======
         self.optimizer = self.trainer_args.optimizer_constructor(model.parameters())
         self.lr_scheduler = self.trainer_args.scheduler_constructor(self.optimizer)
->>>>>>> b5bb44e0
 
     def _prepare_accelerator(self, model: PreTrainedModel, data_loader: DataLoader) \
             -> Tuple[PreTrainedModel, Optimizer, _LRScheduler, DataLoader]:
@@ -311,10 +223,6 @@
         Gets the data sampler used for training
         :return: the train sampler
         """
-<<<<<<< HEAD
-        if self.USE_BALANCED_BATCHES and self.train_dataset is not None:
-=======
         if self.trainer_args.use_balanced_batches and self.train_dataset is not None:
->>>>>>> b5bb44e0
             return BalancedBatchSampler(data_source=self.train_dataset, batch_size=self._train_batch_size)
         return super()._get_train_sampler()