--- conflicted
+++ resolved
@@ -84,17 +84,13 @@
 
 <script setup lang="ts">
 import { computed, ref, watch } from "vue";
-<<<<<<< HEAD
-import { appStore, timStore, traceApiStore, traceSaveStore } from "@/hooks";
-=======
 import {
+  timStore,
   appStore,
   artifactStore,
   traceApiStore,
   traceSaveStore,
-  typeOptionsStore,
 } from "@/hooks";
->>>>>>> cde5311c
 import {
   Typography,
   ArtifactInput,
@@ -105,8 +101,8 @@
   TextButton,
   DetailsPanel,
   ArtifactBodyDisplay,
+  Separator,
 } from "@/components/common";
-import Separator from "@/components/common/display/content/Separator.vue";
 
 const loading = ref(false);
 
