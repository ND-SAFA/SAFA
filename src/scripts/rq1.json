--- conflicted
+++ resolved
@@ -35,11 +35,7 @@
           "trainer_dataset_manager": {
             "train_dataset_creator": {
               "object_type": "STRUCTURE",
-<<<<<<< HEAD
               "project_path": "[DATA_PATH]/structure"
-=======
-              "project_path": "~/projects/safa/tgen/src/testres/data/structure"
->>>>>>> dc152f1a
             },
             "val_dataset_creator": {
               "object_type": "SPLIT",
