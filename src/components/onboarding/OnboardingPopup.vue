<template>
  <q-dialog
    v-if="userLoggedIn"
    v-model="onboardingStore.open"
    persistent
    maximized
    transition-show="slide-up"
    transition-hide="slide-down"
  >
    <q-card>
      <q-bar class="bg-neutral q-mt-md">
        <q-space />

        <text-button text icon="cancel" @click="onboardingStore.handleClose">
          Skip Onboarding
        </text-button>
      </q-bar>

      <div class="q-mx-auto q-mt-10" style="width: 700px; margin-top: 100px">
        <typography
          align="center"
          el="h1"
          variant="title"
          value="Generate Code Documentation"
        />
        <typography
          align="center"
          el="p"
          secondary
          value="Follow the onboarding steps below to generate documentation for your code."
        />

        <stepper
          v-model="onboardingStore.step"
          vertical
          :steps="onboardingStore.steps"
          hide-actions
          color="gradient"
        >
          <template #1>
            <connect-git-hub-step />
          </template>
          <template #2>
            <select-repo-step />
          </template>
          <template #3>
            <summarize-step />
          </template>
          <template #4>
            <generate-step />
          </template>
        </stepper>
      </div>
    </q-card>
  </q-dialog>
</template>

<script lang="ts">
/**
 * A popup for initial onboarding to create a user's first project.
 */
export default {
  name: "OnboardingPopup",
};
</script>

<script setup lang="ts">
import { computed, onMounted, watch } from "vue";
import {
  gitHubApiStore,
  integrationsStore,
  onboardingStore,
  permissionStore,
  sessionStore,
} from "@/hooks";
import { TextButton, Stepper, Typography } from "@/components/common";
import {
  ConnectGitHubStep,
  SelectRepoStep,
  SummarizeStep,
  GenerateStep,
} from "@/components/onboarding/steps";

const userLoggedIn = computed(() => sessionStore.doesSessionExist);

// Preload GitHub projects if credentials are already set.
onMounted(async () => {
  await onboardingStore.handleReload();
});

// Open the popup when the user logs in, if they have not already completed it.
watch(
  () => userLoggedIn.value,
  (userLoggedIn) => {
<<<<<<< HEAD
    if (userLoggedIn && !onboardingStore.isComplete) {
=======
    if (
      userLoggedIn &&
      !onboardingStore.isComplete &&
      !permissionStore.isDemo &&
      ENABLED_FEATURES.ONBOARDING
    ) {
>>>>>>> 45590580
      onboardingStore.open = true;
    }
  }
);

// Move from Connect GitHub step if credentials are set.
watch(
  () => integrationsStore.validGitHubCredentials,
  (valid) => {
    if (!valid) return;

    onboardingStore.handleNextStep("connect");
    gitHubApiStore.handleLoadProjects();
  }
);
</script><|MERGE_RESOLUTION|>--- conflicted
+++ resolved
@@ -92,16 +92,11 @@
 watch(
   () => userLoggedIn.value,
   (userLoggedIn) => {
-<<<<<<< HEAD
-    if (userLoggedIn && !onboardingStore.isComplete) {
-=======
     if (
       userLoggedIn &&
       !onboardingStore.isComplete &&
-      !permissionStore.isDemo &&
-      ENABLED_FEATURES.ONBOARDING
+      !permissionStore.isDemo
     ) {
->>>>>>> 45590580
       onboardingStore.open = true;
     }
   }
