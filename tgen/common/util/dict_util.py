from enum import Enum
<<<<<<< HEAD
from typing import Any, Callable, Dict, Iterable, List, Set, Tuple, Type, TypeVar, Union
=======

from typing import Any, Dict, Iterable, List, Set, Tuple, Type, TypeVar, Union
>>>>>>> 824d1cb7

from tgen.common.util.enum_util import EnumDict
from tgen.common.util.list_util import ListUtil

T = TypeVar("T")


class DictUtil:
    """
    Utility for pure operations on dictionary.
    """

    @staticmethod
    def flip(dict_: Dict) -> Dict:
        """
        Flips the keys and values in the dictionary.
        :param dict_: Original dictionary.
        :return: Dictionary with keys and values flipped.
        """

        flipped_dict = {}

        def _add(key, val):
            """
            Adds the value to the flipped dict with key.
            :param key: The key to add to.
            :param val: The value to add.
            :return: None.
            """
            if key in flipped_dict:
                if isinstance(flipped_dict[key], list):
                    val = flipped_dict[key].append(val)
                else:
                    val = [flipped_dict[key], val]
            flipped_dict[key] = val

        for k, v in dict_.items():
            if isinstance(v, set) or isinstance(v, list):
                for child_val in v:
                    _add(child_val, k)
            else:
                _add(v, k)
        if any(isinstance(v, list) for v in flipped_dict.values()):  # ensure all value are same type
            flipped_dict = {k: (v if isinstance(v, list) else [v]) for k, v in flipped_dict.items()}
        return flipped_dict

    @staticmethod
    def assert_same_keys(links: List[Dict]) -> None:
        """
        Asserts that links are the same size and have the same keys.
        :param links: List of link mappings.
        :return: None
        """
        link_sizes = [len(l) for l in links]
        ListUtil.assert_mono_array(link_sizes)
        link_keys = [set(l.keys()) for l in links]
        for i in range(1, len(links)):
            before_keys = link_keys[i - 1]
            after_keys = link_keys[i]
            assert before_keys == after_keys, f"Expected {before_keys} to be equal to {after_keys}."

    @staticmethod
    def order(obj: Dict, properties: List[str]) -> Dict:
        """
        Sets the properties in dictionaries to come before the others.
        :param obj: The object to order.
        :param properties: The properties in the desired order.
        :return: Dictionary with new properties set in desired order.
        """
        defined = set(properties)
        obj_props = set(obj.keys())
        missing = obj_props.difference(defined)
        properties = properties + list(missing)
        return {k: obj[k] for k in properties}

    @staticmethod
    def combine_child_dicts(parent: Dict, keys2combine: Iterable) -> Dict:
        """
        Combines the child dictionaries into a single dictionary
        :param parent: The parent dictionary containing the children to combine
        :param keys2combine: The keys of the children to combine
        :return: The dictionary containing the combination of children
        """
        combined = {}
        for key in keys2combine:
            combined.update(parent[key])
        return combined

    @staticmethod
    def filter_dict_keys(dict_: Dict, keys2keep: Set = None, keys2filter: Set = None) -> Dict:
        """
        Filters out keys in the dictionary
        :param dict_: The dictionary to filter
        :param keys2keep: The keys that should be kept
        :param keys2filter: The keys that should be filtered out
        :return: The filtered dictionary
        """
        if not keys2filter and not keys2keep:
            return dict_
        keys2filter = set(dict_.keys()).difference(keys2keep) if not keys2filter else keys2filter
        output_dict = {}
        for key in dict_.keys():
            if key not in keys2filter:
                output_dict[key] = dict_[key]
        return output_dict

    @staticmethod
    def create_trace_enum(obj: Type[T], enum_type: Type[Enum]) -> EnumDict:
        """
        Create enum dictionary from object.
        :param obj: The trace entry whose properties are extracted.
        :param enum_type: The properties to extract if they exist.
        :return: EnumDict containing keys found.
        """
        trace_keys = [key for key in enum_type if key.value in obj]
        return EnumDict({k: obj[k.value] for k in trace_keys})

    @staticmethod
    def convert_iterables_to_lists(obj: Union[Dict, List, Tuple]):
        """
        Converts any iterables to to lists.
        :param obj: The object whose values are converted to lists.
        :return:
        """
        if isinstance(obj, list) or isinstance(obj, tuple):
            return [DictUtil.convert_iterables_to_lists(i) for i in obj]
        elif isinstance(obj, dict):
            new_dict = {}
            for k, v in obj.items():
                new_dict[k] = DictUtil.convert_iterables_to_lists(v)
            return new_dict
        else:
            return obj

    @staticmethod
    def joining(list_of_dicts: List[Dict]) -> Dict:
        """
        Aggregates the values of dictionaries.
        :param list_of_dicts: The list of dictionaries to overlap.
        :return: Single dictionary with aggregated values.
        """
        global_dict = {}

        for d in list_of_dicts:
            for k, v in d.items():
                if k in global_dict:
                    global_dict[k] += v
                else:
                    global_dict[k] = v

        return global_dict

    @staticmethod
    def get_kwarg_values(kwargs: Dict, pop: bool = False, **keys) -> Any:
        """
        Gets all kwargs values for the given keys
        :param kwargs: The kwargs to get values from
        :param pop: If True, removes the values from the kwargs
        :param keys: The keys to retrieve from the kwargs along with a default value
        :return: Return the value for each key
        """
        if not keys:
            return
        values = []
        for key, default in keys.items():
            value = kwargs.get(key, default)
            values.append(value)
            if pop and key in kwargs:
                kwargs.pop(key)
        return values[0] if len(values) == 1 else values

    @staticmethod
    def update_kwarg_values(orig_kwargs: Dict, replace_existing: bool = True, **new_kwargs) -> Dict:
        """
        Gets all kwargs values for the given keys
        :param orig_kwargs: The kwargs to add to
        :param new_kwargs: Additional kwargs to add
        :param replace_existing: If True, overwrites an existing kwargs if it exists in the new kwargs
        :return: The updated kwargs
        """
        for key, val in new_kwargs.items():
            if replace_existing or key not in orig_kwargs:
                orig_kwargs[key] = val
        return orig_kwargs

    @staticmethod
    def initialize_value_if_not_in_dict(mapping: Dict, item_key: Any, value: Any) -> bool:
        """
        Sets the value of the key if it is not in the mapping.
        :param mapping: The mapping to add the value to.
        :param item_key: The key to set.
        :param value: The value to set the key to.
        :return: True if the item did not exist so was initialized else False
        """
        if item_key not in mapping:
            mapping[item_key] = value
            return True
        return False

    @staticmethod
    def set_or_increment_count(mapping: Dict, item_key: Any, increment_value: int = 1) -> None:
        """
        Adds item to mapping if it does not exists, otherwise increments it.
        :param mapping: The map to add item to.
        :param item_key: The key to store item under.
        :param increment_value: The value to increment the count by if the key is in the dict.
        :return: None
        """
        was_initialized = DictUtil.initialize_value_if_not_in_dict(mapping, item_key, increment_value)
        if not was_initialized:
            mapping[item_key] += increment_value

    @staticmethod
    def set_or_append_item(mapping: Dict, item_key: Any, item_value: Any, iterable_type: Type[Iterable] = list) -> None:
        """
        Initializes a list/set to mapping if it does not exists, and appends item either way.
        :param mapping: The map to add item to.
        :param item_key: The key to store item under.
        :param item_value: The value to append to list/set under key
        :param iterable_type: The type of iterable to use for the value
        :return: None
        """
        DictUtil.initialize_value_if_not_in_dict(mapping, item_key, iterable_type())
        if isinstance(item_value, iterable_type):
            for item in item_value:
                DictUtil.set_or_append_item(mapping, item_key, item, iterable_type)
            return

        if isinstance(mapping[item_key], set):
            mapping[item_key].add(item_value)
        elif isinstance(mapping[item_key], dict):
            child_key, child_value = item_value
            mapping[item_key][child_key] = child_value
        else:
            mapping[item_key].append(item_value)

    @staticmethod
    def get_missing_keys(obj: Dict, keys: List[str]) -> List[str]:
        """
        Extracts keys missing in dict.
        :param obj: Dictionary to check for keys.
        :param keys: The keys expected to be dictionary.
        :return: The missing keys.
        """
        missing_keys = [k for k in keys if k not in obj]
        return missing_keys

    @classmethod
    def contains_keys(cls, obj: Dict, keys: List[str]) -> bool:
        """
        Returns true if object contains all keys otherwise false.
        :param obj: The object to check for keys.
        :param keys: The keys to ensure in object.
        :return: True if keys present in obj.
        """
        missing_keys = cls.get_missing_keys(obj, keys)
        return len(missing_keys) == 0

    @staticmethod
    def get_key_by_index(dict_: Dict, index: int = 0) -> Any:
        """
        Gets the first key from the dictionary.
        :param dict_: The dictionary to get first key of.
        :param index: The index of the key to get.
        :return: The first key from the dictionary.
        """
        if len(dict_) == 0:
            return
        return list(dict_.keys())[index]

    @staticmethod
    def get_value_by_index(dict_: Dict, index: int = 0) -> Any:
        """
        Gets the first value from the dictionary.
        :param dict_: The dictionary to get first value of.
        :param index: The index of the value to get.
        :return: The first value from the dictionary.
        """
        key = DictUtil.get_key_by_index(dict_, index)
        if key:
            return dict_[key]

    @staticmethod
    def group_by(objs: List[Dict], key_lambda: Callable[[Dict], str]) -> Dict[str, List[Dict]]:
        """
        Groups list of objects using lambda to get key for object.
        :param objs: The objects to group.
        :param key_lambda: The lambda defining key for each object.
        :return: map of group to objects.
        """
        grouped_items = {}
        for obj in objs:
            obj_key = key_lambda(obj)
            if obj_key not in grouped_items:
                grouped_items[obj_key] = []
            grouped_items[obj_key].append(obj)
        return grouped_items<|MERGE_RESOLUTION|>--- conflicted
+++ resolved
@@ -1,10 +1,6 @@
 from enum import Enum
-<<<<<<< HEAD
-from typing import Any, Callable, Dict, Iterable, List, Set, Tuple, Type, TypeVar, Union
-=======
 
 from typing import Any, Dict, Iterable, List, Set, Tuple, Type, TypeVar, Union
->>>>>>> 824d1cb7
 
 from tgen.common.util.enum_util import EnumDict
 from tgen.common.util.list_util import ListUtil
