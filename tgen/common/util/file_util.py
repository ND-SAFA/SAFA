import os
import pickle
import shutil
from copy import deepcopy
from os.path import splitext
from typing import Any, Callable, Dict, IO, List, Optional, Tuple, Type, Union

import numpy as np
import yaml
from yaml.dumper import Dumper
from yaml.loader import Loader, SafeLoader

from tgen.common.constants.artifact_constants import CODE_EXTENSIONS
from tgen.common.constants.deliminator_constants import EMPTY_STRING, F_SLASH
from tgen.common.constants.path_constants import CURRENT_PROJECT_PARAM, DATA_PATH_PARAM, MODEL_PARAM, OUTPUT_PATH_PARAM, PROJ_PATH, \
    ROOT_PATH_PARAM, \
    USER_SYM
from tgen.common.logging.logger_manager import logger
from tgen.common.util.dict_util import DictUtil
from tgen.common.util.json_util import JsonUtil
<<<<<<< HEAD
=======

EXCLUDE_EXTENSIONS = [".png", ".jpg", ".reg"]
CODE_EXTENSIONS = ["CPP", "SH", "C", "HPP", "JS", "CS", "RB", "PHP",
                   "SWIFT", "M", "GO", "RS", "KT", "TS", "HTML", "CSS",
                   "PL", "R", "PY", "JAVA", "VUE", "CC", "SQL"]
>>>>>>> 61a18dd1

ENV_REPLACEMENT_VARIABLES = [DATA_PATH_PARAM, ROOT_PATH_PARAM, OUTPUT_PATH_PARAM, CURRENT_PROJECT_PARAM, MODEL_PARAM]


class FileUtil:
    JSON_EXT = "json"
    CSV_EXT = "csv"
    YAML_EXT = "yaml"
    NUMPY_EXT = "npy"
    HEADER_EXT = ".h"

    @staticmethod
    def get_directory_path(file_path: str) -> str:
        """
        Gets the lowest level directory path from the file path (if it's already a directory, just return as is)
        :param file_path: The path to file/directory
        :return: The path to the lowest level directory
        """
        if FileUtil.is_file(file_path):
            return os.path.join(*os.path.split(file_path)[:-1])
        return file_path

    @staticmethod
    def is_file(path: str) -> bool:
        """
        Returns whether the given path contains a filename at the end or not
        :param path: The path
        :return: True if the given path contains a filename at the end
        """
        if FileUtil.get_file_ext(path):
            return True
        return False

    @staticmethod
    def get_file_ext(path: str) -> str:
        """
        Gets the file extension for a given path
        :param path: The path to get the extension for
        :return: The extension of the file
        """
        return os.path.splitext(path)[-1]

    @staticmethod
    def create_dir_safely(output_path: str, *additional_path_parts) -> str:
        """
        Makes a directory, by first checking if the directory exists
        :param output_path: Path to folder to create.
        :param additional_path_parts: Additional path parts to include in output path.
        :return: the output path
        """
        if additional_path_parts:
            output_path = os.path.join(output_path, *additional_path_parts)
        output_path = FileUtil.get_directory_path(output_path)  # ensure is a directory
        os.makedirs(output_path, exist_ok=True)
        return output_path

    @staticmethod
    def read_file(file_path: str, raise_exception: bool = True, encoding: str = "utf-8") -> Optional[str]:
        """
        Reads file at given path if exists.
        :param file_path: Path of the file to read.
        :param raise_exception: If True, raises an exception if reading fails
        :param encoding: The encoding to use when reading the file
        :param encoding: The encoding the read the file in.
        :return: The content of the file.
        """
        try:
            with open(file_path, encoding=encoding) as file:
                file_content = file.read()
                return file_content
        except UnicodeDecodeError as e:
            return FileUtil.read_file(file_path, raise_exception=raise_exception, encoding="windows-1252")
        except Exception as e:
            logger.exception(f"Failed reading file: {file_path}")
            if raise_exception:
                raise e
            return None

    @staticmethod
    def read_file_lines(file_path: str) -> List[str]:
        """
        Reads file at given path if exists.
        :param file_path: Path of the file to read.
        :return: The content of the file.
        """
        with open(file_path) as file:
            return file.readlines()

    @staticmethod
    def get_env_replacements(variables: List[str] = None) -> Dict[str, str]:
        """
        Maps env names to their values for given variables.
        :param variables: The environment variables to retrieve.
        :return: Dictionary of environment variables to their values.
        """
        if variables is None:
            variables = ENV_REPLACEMENT_VARIABLES
        replacements = {}
        for env_key, env_value in os.environ.items():
            if env_key not in variables:
                continue
            replacements[f"[{env_key}]"] = os.path.expanduser(env_value) if USER_SYM in env_value else env_value
        return replacements

    @staticmethod
    def get_file_list(data_path: str, exclude: List[str] = None, exclude_ext: List[str] = None) -> List[str]:
        """
        Gets list of files in the data path
        :param data_path: the path to the data
        :param exclude: list of strings to exclude
        :param exclude_ext: list of file extensions to exclude
        :return: a list of files
        """
        if exclude is None:
            exclude = [".DS_Store"]
        if exclude_ext is None:
<<<<<<< HEAD
            exclude_ext = [".png", ".jpg", ".bin", ".ttf"]
=======
            exclude_ext = EXCLUDE_EXTENSIONS
>>>>>>> 61a18dd1
        if os.path.isfile(data_path):
            files = [data_path]
        elif os.path.isdir(data_path):
            files = list(filter(lambda f: not (f in exclude or splitext(f)[1] in exclude_ext), os.listdir(data_path)))
            files = list(map(lambda f: os.path.join(data_path, f), files))
            all_files = []
            for file in files:
                all_files.extend(FileUtil.get_file_list(file, exclude=exclude, exclude_ext=exclude_ext))
            files = all_files
        else:
            raise Exception("Unable to get files from path " + data_path)
        return files

    @staticmethod
    def expand_paths(paths: Union[List, Dict, str], replacements: Dict[str, Any] = None,
                     use_abs_paths: bool = True):
        """
        For every string found in value, if its a path its expanded completed path
        :param paths: List, Dict, or String containing one or more paths.
        :param replacements: Dictionary from source to target string replacements in paths.
        :param use_abs_paths: If True, returns the absolute path
        :return: Same type as value, but with its content processed.
        """

        def expand(path: str, replacements: Dict[str, str] = None):
            """
            Performs replacements on path.
            :param path: The path possibly containing keys.
            :param replacements: They keys and values to be replaced with.
            :return: The processed path.
            """
            if replacements:
                for k, v in replacements.items():
                    if k == path:
                        return v
                    if k in path:
                        path = path.replace(k, v)
            path = os.path.expanduser(path)
            if (USER_SYM in path or F_SLASH in path) and use_abs_paths:
                path = FileUtil.get_path_relative_to_proj_path(path)
            return path

        return FileUtil.perform_function_on_paths(paths, expand, replacements=replacements)

    @staticmethod
    def collapse_paths(paths: Union[List, Dict, str], replacements: Dict[str, str] = None):
        """
        For every string found in value, if its a path its collapsed into a shorter form
        :param paths: List, Dict, or String containing one or more paths.
        :param replacements: Dictionary from source to target string replacements in paths.
        :return: Same type as value, but with its content processed.
        """

        def collapse(path: str, replacements: Dict[str, str] = None):
            """
            Performs replacements on path.
            :param path: The path possibly containing keys.
            :param replacements: They keys and values to be replaced with.
            :return: The processed path.
            """
            if replacements:
                path2var = {v: k for k, v in replacements.items()}
                ordered_paths = FileUtil.order_paths_by_overlap(list(replacements.values()), reverse=True)
                for path2replace in ordered_paths:
                    path = path.replace(path2replace, path2var[path2replace])
            if os.path.isabs(path):
                path = os.path.relpath(path, PROJ_PATH)
            return path

        return FileUtil.perform_function_on_paths(paths, collapse, replacements=replacements)

    @staticmethod
    def perform_function_on_paths(paths: Union[List, Dict, str], func: Callable, replacements: Dict[str, str] = None, **kwargs):
        """
        For every string found in value, if its a path its collapsed into a shorter form
        :param paths: List, Dict, or String containing one or more paths.
        :param func: Function to perform
        :param replacements: Dictionary from source to target string replacements in paths.
        :return: Same type as value, but with its content processed.
        """
        if replacements is None:
            replacements = FileUtil.get_env_replacements()
        if isinstance(paths, list):
            return [FileUtil.perform_function_on_paths(v, func, replacements=replacements, **kwargs) for v in paths]
        if isinstance(paths, dict):
            return {k: FileUtil.perform_function_on_paths(v, func, replacements=replacements, **kwargs) for k, v in paths.items()}
        if isinstance(paths, str):
            paths = func(paths, replacements=replacements, **kwargs)
        return paths

    @staticmethod
    def get_path_relative_to_proj_path(abspath) -> str:
        """
        Gets the path relative to the proj path
        :param abspath: The absolute path
        :return: The path relative to the proj path
        """
        return os.path.normpath(os.path.join(PROJ_PATH, abspath))

    @staticmethod
    def get_user_path() -> str:
        """
        Gets the current users home path
        :return: The current users home path
        """
        return os.path.expanduser(USER_SYM)

    @staticmethod
    def order_paths_by_overlap(paths: List[str], reverse: bool = False) -> List[str]:
        """
        Orders the paths so that base paths come before any branches (e.g. root before root/dir1 before root/dir1/dir2)
        :param paths: The list of unordered paths
        :param reverse: If True, returns the most overlap to the least (e.g. root AFTER root/dir1 AFTEr root/dir1/dir2)
        :return: The ordered paths
        """
        orderings = {}
        for a in paths:
            ordered = [a]
            for b in paths:
                if a == b or not isinstance(a, str) or not isinstance(b, str):
                    continue

                if a in b:
                    ordered.append(b)
                elif b in a:
                    ordered.insert(0, b)
            orderings[a] = ordered
        final_orderings = []
        for path, ordering in orderings.items():
            if path == ordering[0]:
                if reverse:
                    ordering.reverse()
                final_orderings.extend(ordering)
        return final_orderings

    @staticmethod
    def write(content: Union[str, Dict], output_file_path: str):
        """
        Soon to be mock function for saving files to storage but using the filesystem instead.
        :param content: The content of the file to create.
        :param output_file_path: The path to save the file to.
        """
        if isinstance(content, dict):
            content = JsonUtil.dict_to_json(content)
        with FileUtil.safe_open_w(output_file_path) as file:
            file.write(content)

    @staticmethod
    def safe_open_w(path: str) -> IO:
        """
        Opens given file without throwing exception if it does not exist
        :param path: the path to file
        :return: the file object
        """
        FileUtil.create_dir_safely(os.path.dirname(path))
        return open(path, 'w')

    @staticmethod
    def delete_dir(dir_path: str) -> None:
        """
        Deletes folder and everything inside it if it exists.
        :param dir_path: The path to the folder.
        """
        if os.path.exists(dir_path):
            shutil.rmtree(dir_path)

    @staticmethod
    def move_dir_contents(orig_path: str, new_path: str, delete_after_move: bool = False) -> None:
        """
        Moves the directory at the original path to the new path
        :param orig_path: the original path to move
        :param new_path: the new path to move the dir to
        :param delete_after_move: if True, deletes the original directory after moving all contents
        :return: None
        """
        if orig_path == new_path:
            return

        FileUtil.delete_dir(new_path)
        FileUtil.create_dir_safely(new_path)

        for file in os.listdir(orig_path):
            file_path = os.path.join(orig_path, file)
            new_file_path = os.path.join(new_path, file)
            if os.path.isfile(new_file_path):
                FileUtil.delete_file_safely(new_file_path)
                logger.warning(f"Deleting previous file: {new_file_path}")
            shutil.move(file_path, new_path)
        if delete_after_move:
            FileUtil.delete_dir(orig_path)

    @staticmethod
    def add_to_path(path: str, addition: str, index: int) -> str:
        """"
        Adds component to path at given index.
        :param path: The path to add component to.
        :param addition: The component to add to path.
        :param index: The index to add component in path.
        :return path with component added.
        """
        path = deepcopy(path)
        path_list = FileUtil.path_to_list(path)
        index = index if index >= 0 else len(path_list) + index + 1
        path_list.insert(index, addition)
        if os.path.isabs(path):
            path_list.insert(0, F_SLASH)
        return os.path.join(*path_list)

    @staticmethod
    def path_to_list(path: str) -> List[str]:
        """
        Creates list of folders and files in path.
        :param path: The path to split into components.
        :return: List of components creating path.
        """
        path = os.path.normpath(path)
        return [p for p in path.split(os.sep) if p != ""]

    @staticmethod
    def ls_dir(path: str, **kwargs):
        """
        Gets the directories at the current path
        :param path: Path to the directory
        :param kwargs: Additional parameters
        :return: The list of directories at the path
        """
        function_kwargs = DictUtil.update_kwarg_values(kwargs, add_base_path=True, replace_existing=False)
        files = FileUtil.ls_filter(path, f=lambda f: os.path.isdir(f), **function_kwargs)
        return files

    @staticmethod
    def ls_files(path: str, with_ext: str = None, **kwargs):
        """
        Gets the directories at the current path
        :param path: Path to the directory
        :param with_ext: If provided, will only return files that end in the given extension
        :param kwargs: Additional parameters
        :return: The list of directories at the path
        """
        files = FileUtil.ls_filter(path, f=lambda f: not os.path.isdir(f), **kwargs)
        if with_ext:
            files = [f for f in files if f.endswith(with_ext)]
        return files

    @staticmethod
    def ls_filter(base_path: str, f: Callable[[str], bool] = None, ignore: List[str] = None, add_base_path: bool = False) -> List[str]:
        """
        List and filters files in path.
        :param base_path: The path to list its contents.
        :param f: The filtering function to select entities or not.
        :param ignore: List of files to ignored completely.
        :param add_base_path: Whether listed files should be complete paths.
        :return: List of files in path.
        """
        if f is None:
            f = lambda s: s
        if ignore is None:
            ignore = []
        results = os.listdir(base_path)
        results = list(filter(lambda p: p not in ignore, results))
        if add_base_path:
            results = list(map(lambda r: os.path.join(base_path, r), results))
        results = list(filter(lambda p: f(p), results))
        return results

    @staticmethod
    def split_base_path_and_filename(file_path: str) -> Tuple[str, str]:
        """
        Splits the filepath into base directory and the filename
        :param file_path: The path to the file
        :return: A tuple containing the base directory and the filename
        """
        return os.path.dirname(file_path), os.path.basename(file_path)

    @staticmethod
    def get_file_name(script_path: str, n_parents: int = 0, delimiter: str = "-"):
        """
        Returns the name of the file referenced in path.
        :param script_path: Path to script file whose name is returned.
        :param n_parents: The number of directories above file to include.
        :param delimiter: The delimiter to use if parents included.
        :return: The name of the script.
        """
        base_name, _ = os.path.splitext(script_path)
        components = []
        for i in range(n_parents + 1):  # file name + parents
            base_name, file_name = os.path.split(base_name)
            components.append(file_name)
        components.reverse()
        return delimiter.join(components)

    @staticmethod
    def get_all_paths(dir_path: Union[List[str], str], condition: Callable = None) -> List[str]:
        """
        Reads all code files in directory with allowed extensions.
        :param dir_path: Path to directory where code files live
        :param condition: A callable that returns True if the filepath should be included
        :return: List containing all code file paths.
        """
        if isinstance(dir_path, list):
            paths = set()
            for p in dir_path:
                paths.update(set(FileUtil.get_all_paths(p)))
            return list(paths)
        condition = condition if condition is not None else lambda x: True
        file_paths = []
        for subdir, dirs, files in os.walk(dir_path):
            for f in files:
                if condition(f):
                    file_paths.append(os.path.join(subdir, f))
        return file_paths

    @staticmethod
    def delete_file_safely(file_path: str) -> None:
        """
        Deletes a file if it exists, else does nothing
        :param file_path: The path to the file
        :return: None
        """
        if os.path.exists(file_path):
            os.remove(file_path)

    @staticmethod
    def read_yaml(file_path: str, loader: Type[Loader] = None) -> Dict:
        """
        Reads a yaml file at given path if exists.
        :param file_path: Path of the file to read.
        :param loader: The loader to use for loading the yaml file
        :return: The content of the file.
        """
        loader = SafeLoader if loader is None else loader
        with open(file_path, 'r') as file:
            return yaml.load(file, Loader=loader)

    @staticmethod
    def write_yaml(content: Any, output_file_path: str, dumper: Type[Dumper] = None):
        """
        Saves yaml to given file
        :param content: The content of the file to create.
        :param output_file_path: The path to save the file to.
        :param dumper: The object responsible for translating into yaml.
        """
        dumper = Dumper if dumper is None else dumper
        FileUtil.create_dir_safely(output_file_path)
        output_file_path = os.path.expanduser(output_file_path)
        with open(output_file_path, 'w') as file:
            yaml.dump(content, file, Dumper=dumper)

    @staticmethod
    def read_pickle(file_path: str) -> Any:
        """
        Reads a pickled obj
        :param file_path: Path of the file to read.
        :return: The content of the file.
        """
        with open(file_path, 'rb') as file:
            return pickle.load(file)

    @staticmethod
    def write_pickle(content: Any, output_file_path: str) -> None:
        """
        Saves yaml to given file
        :param content: The content of the file to create.
        :param output_file_path: The path to save the file to.
        """
        with open(output_file_path, 'wb') as file:
            pickle.dump(content, file)
            yaml.dump(content, file)

    @staticmethod
    def save_numpy(array: Union[np.array, list], file_path: str) -> None:
        """
        Saves a numpy array to a file
        :param array: The np array or python list to save
        :param file_path: Where to save the array to
        :return: None
        """
        FileUtil.create_dir_safely(file_path)
        if not isinstance(array, np.ndarray):
            array = np.asarray(array)
        np.save(file_path, array)

    @staticmethod
    def load_numpy(file_path: str) -> np.array:
        """
        Loads a numpy array from a file
        :param file_path: Where to load the array from
        :return: The numpy array
        """
        file_path = FileUtil.add_ext(file_path, FileUtil.NUMPY_EXT)
        return np.load(file_path)

    @staticmethod
    def add_ext(file_path: str, ext: str) -> str:
        """
        Adds a file ext to the path if it doesn't have it already
        :param file_path: The path to the file
        :param ext: The extension to include
        :return: The filepath with the ext
        """
        if not ext.startswith(os.path.extsep):
            ext = os.path.extsep + ext
        full_path = os.path.splitext(file_path)[0] + ext
        return full_path

    @staticmethod
    def is_code(path_or_ext: str) -> bool:
        """
        Determines if a file is a code file based on the ext
        :param path_or_ext: The ext of the file or the full path
        :return: The summary to use
        """
        if not isinstance(path_or_ext, str):
            path_or_ext = str(path_or_ext)
        tmp = os.path.splitext(path_or_ext)
        if tmp[-1]:
            path_or_ext = tmp[-1].replace(os.extsep, EMPTY_STRING)
        path_or_ext = path_or_ext.upper()
        if path_or_ext in CODE_EXTENSIONS:
            return True
        return False

    @staticmethod
    def filter_by_ext(file_names: List[str], ext: Union[str, List[str]]) -> List[str]:
        """
        Returns the artifact ids with given extension.
        :param file_names: The file names to filter.
        :param ext: The extension(s) of the files to keep.
        :return: List of files ending with extension.
        """
        if isinstance(ext, str):
            ext = [ext]
        code_ids = [p for p in file_names for e in ext if p.endswith(e)]
        return code_ids

    @staticmethod
    def get_file_base_name(file_path: str):
        """
        Returns the file name without extension.
        :param file_path: The path to the file.
        :return: The name of the file without extension.
        """
        file_name = os.path.basename(file_path)
        file_name_base, file_ext = os.path.splitext(file_name)
        return file_name_base

    @staticmethod
    def split_into_parts(file_path: str) -> List[str]:
        """
        Splits path into list of directories and file name (last element).
        :param file_path: The path to split.
        :return: Parts that make up the path.
        """
        file_path = os.path.normpath(file_path)
        parts = file_path.split(os.sep)
        return parts

    @staticmethod
    def get_str_or_read(path: str):
        """
        Returns file content if path otherwise string is returned.
        :param path: The path to a file or a string.
        :return: The string value of the file or string.
        """
        try:
            return FileUtil.read_file(path)
        except Exception as e:
            return path

    @staticmethod
    def safely_join_paths(*paths, ext: str = None) -> str:
        """
        Joins paths as long as None of the mare EMPTY or None
        :param paths: The paths to join
        :param ext: The ext of the file if needed
        :return: The path
        """
        is_none = [p for p in paths if not p]
        if len(is_none) > 0:
            return is_none[0]
        paths = [str(p) for p in paths]
        full_path = os.path.join(*paths)
        if ext:
            full_path = FileUtil.add_ext(full_path, ext)
        return full_path

    @staticmethod
    def safely_check_path_exists(path: str) -> bool:
        """
        Checks whether path exists without throwing an exception if path is None
        :param path: The path to check
        :return: True if it exists else False
        """
        if not path:
            return False
        return os.path.exists(path)<|MERGE_RESOLUTION|>--- conflicted
+++ resolved
@@ -18,15 +18,8 @@
 from tgen.common.logging.logger_manager import logger
 from tgen.common.util.dict_util import DictUtil
 from tgen.common.util.json_util import JsonUtil
-<<<<<<< HEAD
-=======
 
 EXCLUDE_EXTENSIONS = [".png", ".jpg", ".reg"]
-CODE_EXTENSIONS = ["CPP", "SH", "C", "HPP", "JS", "CS", "RB", "PHP",
-                   "SWIFT", "M", "GO", "RS", "KT", "TS", "HTML", "CSS",
-                   "PL", "R", "PY", "JAVA", "VUE", "CC", "SQL"]
->>>>>>> 61a18dd1
-
 ENV_REPLACEMENT_VARIABLES = [DATA_PATH_PARAM, ROOT_PATH_PARAM, OUTPUT_PATH_PARAM, CURRENT_PROJECT_PARAM, MODEL_PARAM]
 
 
@@ -142,11 +135,7 @@
         if exclude is None:
             exclude = [".DS_Store"]
         if exclude_ext is None:
-<<<<<<< HEAD
-            exclude_ext = [".png", ".jpg", ".bin", ".ttf"]
-=======
             exclude_ext = EXCLUDE_EXTENSIONS
->>>>>>> 61a18dd1
         if os.path.isfile(data_path):
             files = [data_path]
         elif os.path.isdir(data_path):
@@ -154,7 +143,8 @@
             files = list(map(lambda f: os.path.join(data_path, f), files))
             all_files = []
             for file in files:
-                all_files.extend(FileUtil.get_file_list(file, exclude=exclude, exclude_ext=exclude_ext))
+                children_files = FileUtil.get_file_list(file, exclude=exclude, exclude_ext=exclude_ext)
+                all_files.extend(children_files)
             files = all_files
         else:
             raise Exception("Unable to get files from path " + data_path)
