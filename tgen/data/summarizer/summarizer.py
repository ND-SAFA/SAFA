--- conflicted
+++ resolved
@@ -105,16 +105,9 @@
         :param chunks: The chunks of text to summarize
         :return: The summaries of all chunks
         """
-<<<<<<< HEAD
         prompts = [prompt_creator.create(target_content=chunk, source_content='')[PromptKeys.PROMPT.value] for chunk in chunks]
         res = ai_utils.make_completion_request(model=model_path, prompt=prompts,
                                                **args.to_params(TrainerTask.PREDICT))
-=======
-        prompts = [prompt_creator.create(target_content=chunk, source_content=EMPTY_STRING)[PromptKeys.PROMPT.value]
-                   for chunk in chunks]
-        res = OpenAIUtil.make_completion_request(model=model_path, prompt=prompts,
-                                                 **args.to_params(TrainerTask.PREDICT))
->>>>>>> 619d84a2
         return [choice.text.strip() for choice in res.choices]
 
     @staticmethod
