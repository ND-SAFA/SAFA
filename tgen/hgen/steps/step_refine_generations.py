from typing import Dict, Set

from tgen.clustering.base.clustering_args import ClusteringArgs
from tgen.clustering.clustering_pipeline import ClusteringPipeline
from tgen.common.constants.clustering_constants import CLUSTERING_SUBDIRECTORY
from tgen.common.util.clustering_util import ClusteringUtil
from tgen.common.util.dict_util import DictUtil
from tgen.common.util.file_util import FileUtil
from tgen.data.dataframes.artifact_dataframe import ArtifactDataFrame
from tgen.data.keys.structure_keys import ArtifactKeys
from tgen.data.tdatasets.prompt_dataset import PromptDataset
from tgen.hgen.common.hgen_util import HGenUtil
from tgen.hgen.content_generator import ContentGenerator
from tgen.hgen.hgen_args import HGenArgs
from tgen.hgen.hgen_state import HGenState
from tgen.pipeline.abstract_pipeline_step import AbstractPipelineStep
from tgen.prompts.supported_prompts.supported_prompts import SupportedPrompts


class RefineGenerationsStep(AbstractPipelineStep[HGenArgs, HGenState]):
    GENERATION_FILENAME = "artifact_gen_refinement"

    def _run(self, args: HGenArgs, state: HGenState) -> None:
        """
        Re-runs hgen to find the optimal artifacts across runs
        :param args: The arguments to Hierarchy Generator
        :param state: The current state for the generator
        :return: None
        """
        if not args.run_refinement:
            state.refined_generations2sources = state.generations2sources
            return
<<<<<<< HEAD
=======
        all_generations2sources = deepcopy(state.generations2sources)
        refined_content = deepcopy(state.generations2sources)
        generate_artifact_content_step = GenerateArtifactContentStep()
        for i in tqdm(range(max(state.n_generations, 1), args.n_reruns + 1),
                      desc=f"Re-running generations of {args.target_type}s"):
            generate_artifact_content_step.run(args, state, re_run=True)
            all_generations2sources.update(state.generations2sources)
            refined_content = self.perform_refinement(args, state.generations2sources,
                                                      refined_content,
                                                      state.project_summary, state.export_dir)
        state.refined_content = refined_content
        state.all_generated_content = all_generations2sources

    @staticmethod
    def perform_refinement(hgen_args: HGenArgs,
                           new_generated_artifact_content: Dict[str, Set[str]],
                           refined_artifact_content: Dict[str, Set[str]],
                           summary: Summary,
                           export_path: str) -> Dict[str, List[str]]:
        """
        Performs the refinement of the original generated artifact content
        :param hgen_args: The arguments for the hierarchy generation
        :param new_generated_artifact_content: The content originally generated
        :param refined_artifact_content: The artifact content that was selected from previous runs
        :param summary: The summary of the system
        :param export_path: The path to export the checkpoint to
        :return: The tag to retrieve the refinements and the refined content
        """
        try:
            logger.info(f"Refining {hgen_args.target_type}s\n")
            questionnaire = SupportedPrompts.HGEN_REFINE_TASKS.value
            prompt_builder = HGenUtil.get_prompt_builder_for_generation(hgen_args,
                                                                        questionnaire,
                                                                        base_prompt=SupportedPrompts.HGEN_REFINEMENT,
                                                                        artifact_type=f"V1 {hgen_args.target_type}",
                                                                        build_method=MultiArtifactPrompt.BuildMethod.NUMBERED)
            if summary:
                prompt_builder.add_prompt(Prompt(f"SUMMARY OF SYSTEM: {summary.to_string()}"), 1)
            refined_artifacts = MultiArtifactPrompt(prompt_prefix=PromptUtil.as_markdown_header(f"V2 {hgen_args.target_type}"),
                                                    build_method=MultiArtifactPrompt.BuildMethod.NUMBERED,
                                                    include_ids=False, data_type=MultiArtifactPrompt.DataType.ARTIFACT,
                                                    starting_num=len(refined_artifact_content) + 1) \
                .build(artifacts=[EnumDict({ArtifactKeys.CONTENT: content,
                                            ArtifactKeys.ID: i}) for i, content in enumerate(new_generated_artifact_content.keys())])
            prompt_builder.add_prompt(Prompt(refined_artifacts), -1)
            artifacts, _ = HGenUtil.create_artifact_df_from_generated_artifacts(hgen_args,
                                                                                generations2sources=refined_artifact_content,
                                                                                target_layer_id=hgen_args.target_type,
                                                                                generate_names=False)
            generated_artifacts_tag: str = questionnaire.get_response_tags_for_question(-1)
            selected_artifact_nums = HGenUtil.get_predictions(
                prompt_builder, hgen_args=hgen_args,
                prediction_step=PredictionStep.REFINEMENT,
                dataset=PromptDataset(artifact_df=artifacts),
                response_prompt_ids=questionnaire.id,
                tags_for_response={generated_artifacts_tag}, return_first=True,
                export_path=FileUtil.safely_join_paths(export_path, "gen_refinement_response.yaml"))[0]
            selected_artifact_nums = set(selected_artifact_nums)
            selected_artifacts = RefineGenerationsStep._get_selected_artifacts(refined_artifact_content, selected_artifact_nums)
            selected_artifacts.update(RefineGenerationsStep._get_selected_artifacts(new_generated_artifact_content,
                                                                                    selected_artifact_nums,
                                                                                    offset=len(refined_artifact_content)))
>>>>>>> b0b8efdd

        clustering_export_path = FileUtil.safely_join_paths(args.export_dir, CLUSTERING_SUBDIRECTORY, self.__class__.__name__)
        artifact_df, _ = HGenUtil.create_artifact_df_from_generated_artifacts(args, state.generations2sources, args.target_type,
                                                                              generate_names=False)
        cluster_args = ClusteringArgs(dataset=PromptDataset(artifact_df=artifact_df),
                                      create_dataset=True,
                                      export_dir=clustering_export_path,
                                      add_orphans_to_best_home=False,
                                      allow_singleton_clusters=False,
                                      allow_duplicates_between_clusters=False)
        clustering_pipeline = ClusteringPipeline(cluster_args)
        clustering_pipeline.run()
        cluster2artifact = ClusteringUtil.convert_cluster_map_to_artifact_format(clustering_pipeline.state.final_cluster_map,
                                                                                 artifact_df)
        cluster_artifacts = clustering_pipeline.state.cluster_dataset.artifact_df\
            .filter_by_row(lambda row: row[ArtifactKeys.LAYER_ID.value] != args.target_type)
        content_generator = ContentGenerator(args, state, PromptDataset(artifact_df=cluster_artifacts))
        response_instructions = "Each {" \
                                f"{ContentGenerator.TARGET_TAG_ID}" \
                                "} should also include the ids of the original artifacts " \
                                "in a comma-deliminated list enclosed in {ids}. "
        prompt_builder = content_generator.create_prompt_builder(SupportedPrompts.HGEN_REFINEMENT, SupportedPrompts.HGEN_REFINE_TASKS,
                                                                 args.target_type, cluster2artifact,
                                                                 additional_task_response_instructions=response_instructions)
        generations = content_generator.generate_content(prompt_builder, generations_filename=self.GENERATION_FILENAME)
        generations2original_ids, _ = content_generator.map_generations_to_predicted_sources(generations)
        cluster2generation = self._add_missing_generations_and_create_cluster_mapping(artifact_df, generations2original_ids, state)
        state.refined_generations2sources = generations2original_ids
        state.cluster2generation = cluster2generation

    @staticmethod
    def _add_missing_generations_and_create_cluster_mapping(artifact_df: ArtifactDataFrame,
                                                            generations2original_ids: Dict[str, Set],
                                                            state: HGenState) -> Dict[str, Set[str]]:
        """
        Adds any missing generations to generations2original_ids and creates a mapping of origin cluster to the generation.
        :param artifact_df: Contains the original generations.
        :param generations2original_ids: Maps new generations to the original artifact ids they came from.
        :param state: The current state of HGen.
        :return: A mapping of origin cluster to the generation.
        """
        cluster2generation = {}
        original_generation2cluster = {generation: cluster_id for cluster_id, generations in state.cluster2generation.items()
                                       for generation in generations}
        seen_ids = set()
        for generation, original_a_ids in generations2original_ids.items():
            seen_ids.update(original_a_ids)
            for a_id in original_a_ids:
                original_generation = artifact_df.get_artifact(a_id)[ArtifactKeys.CONTENT]
                original_cluster = original_generation2cluster[original_generation]
                DictUtil.set_or_append_item(cluster2generation, original_cluster, generation)
            generations2original_ids[generation] = set()
        for a_id, artifact in artifact_df.itertuples():
            if a_id not in seen_ids:
                generation = artifact[ArtifactKeys.CONTENT]
                cluster = original_generation2cluster[generation]
                generations2original_ids[generation] = set()
                DictUtil.set_or_append_item(cluster2generation, cluster, generation)
                seen_ids.add(a_id)
        return cluster2generation<|MERGE_RESOLUTION|>--- conflicted
+++ resolved
@@ -30,71 +30,6 @@
         if not args.run_refinement:
             state.refined_generations2sources = state.generations2sources
             return
-<<<<<<< HEAD
-=======
-        all_generations2sources = deepcopy(state.generations2sources)
-        refined_content = deepcopy(state.generations2sources)
-        generate_artifact_content_step = GenerateArtifactContentStep()
-        for i in tqdm(range(max(state.n_generations, 1), args.n_reruns + 1),
-                      desc=f"Re-running generations of {args.target_type}s"):
-            generate_artifact_content_step.run(args, state, re_run=True)
-            all_generations2sources.update(state.generations2sources)
-            refined_content = self.perform_refinement(args, state.generations2sources,
-                                                      refined_content,
-                                                      state.project_summary, state.export_dir)
-        state.refined_content = refined_content
-        state.all_generated_content = all_generations2sources
-
-    @staticmethod
-    def perform_refinement(hgen_args: HGenArgs,
-                           new_generated_artifact_content: Dict[str, Set[str]],
-                           refined_artifact_content: Dict[str, Set[str]],
-                           summary: Summary,
-                           export_path: str) -> Dict[str, List[str]]:
-        """
-        Performs the refinement of the original generated artifact content
-        :param hgen_args: The arguments for the hierarchy generation
-        :param new_generated_artifact_content: The content originally generated
-        :param refined_artifact_content: The artifact content that was selected from previous runs
-        :param summary: The summary of the system
-        :param export_path: The path to export the checkpoint to
-        :return: The tag to retrieve the refinements and the refined content
-        """
-        try:
-            logger.info(f"Refining {hgen_args.target_type}s\n")
-            questionnaire = SupportedPrompts.HGEN_REFINE_TASKS.value
-            prompt_builder = HGenUtil.get_prompt_builder_for_generation(hgen_args,
-                                                                        questionnaire,
-                                                                        base_prompt=SupportedPrompts.HGEN_REFINEMENT,
-                                                                        artifact_type=f"V1 {hgen_args.target_type}",
-                                                                        build_method=MultiArtifactPrompt.BuildMethod.NUMBERED)
-            if summary:
-                prompt_builder.add_prompt(Prompt(f"SUMMARY OF SYSTEM: {summary.to_string()}"), 1)
-            refined_artifacts = MultiArtifactPrompt(prompt_prefix=PromptUtil.as_markdown_header(f"V2 {hgen_args.target_type}"),
-                                                    build_method=MultiArtifactPrompt.BuildMethod.NUMBERED,
-                                                    include_ids=False, data_type=MultiArtifactPrompt.DataType.ARTIFACT,
-                                                    starting_num=len(refined_artifact_content) + 1) \
-                .build(artifacts=[EnumDict({ArtifactKeys.CONTENT: content,
-                                            ArtifactKeys.ID: i}) for i, content in enumerate(new_generated_artifact_content.keys())])
-            prompt_builder.add_prompt(Prompt(refined_artifacts), -1)
-            artifacts, _ = HGenUtil.create_artifact_df_from_generated_artifacts(hgen_args,
-                                                                                generations2sources=refined_artifact_content,
-                                                                                target_layer_id=hgen_args.target_type,
-                                                                                generate_names=False)
-            generated_artifacts_tag: str = questionnaire.get_response_tags_for_question(-1)
-            selected_artifact_nums = HGenUtil.get_predictions(
-                prompt_builder, hgen_args=hgen_args,
-                prediction_step=PredictionStep.REFINEMENT,
-                dataset=PromptDataset(artifact_df=artifacts),
-                response_prompt_ids=questionnaire.id,
-                tags_for_response={generated_artifacts_tag}, return_first=True,
-                export_path=FileUtil.safely_join_paths(export_path, "gen_refinement_response.yaml"))[0]
-            selected_artifact_nums = set(selected_artifact_nums)
-            selected_artifacts = RefineGenerationsStep._get_selected_artifacts(refined_artifact_content, selected_artifact_nums)
-            selected_artifacts.update(RefineGenerationsStep._get_selected_artifacts(new_generated_artifact_content,
-                                                                                    selected_artifact_nums,
-                                                                                    offset=len(refined_artifact_content)))
->>>>>>> b0b8efdd
 
         clustering_export_path = FileUtil.safely_join_paths(args.export_dir, CLUSTERING_SUBDIRECTORY, self.__class__.__name__)
         artifact_df, _ = HGenUtil.create_artifact_df_from_generated_artifacts(args, state.generations2sources, args.target_type,
