from typing import Dict, Type

from tgen.pipeline.abstract_pipeline import AbstractPipeline
from tgen.tracing.ranking.common.ranking_args import RankingArgs
from tgen.tracing.ranking.common.ranking_state import RankingState
from tgen.tracing.ranking.common.ranking_util import RankingUtil
from tgen.tracing.ranking.steps.complete_ranking_prompts_step import CompleteRankingPromptsStep
from tgen.tracing.ranking.steps.create_explanations_step import CreateExplanationsStep
from tgen.tracing.ranking.steps.process_ranking_responses_step import ProcessRankingResponsesStep
from tgen.tracing.ranking.steps.select_candidate_links_step import SelectCandidateLinksStep
from tgen.tracing.ranking.steps.sort_children_step import SortChildrenStep


class LLMRankingPipeline(AbstractPipeline[RankingArgs, RankingState]):
    steps = [
        SortChildrenStep,
        CompleteRankingPromptsStep,
        ProcessRankingResponsesStep,
        CreateExplanationsStep,
        SelectCandidateLinksStep]

    def __init__(self, args: RankingArgs):
        """
        Ranks children artifacts from most to least related to source.
        :param args: Args to ranking pipeline.
        """
        super().__init__(args, LLMRankingPipeline.steps)

    def state_class(self) -> Type:
        """
        Gets the class used for the pipeline state.
        :return: the state class
        """
<<<<<<< HEAD
        return RankingState
=======
        return RankingState

    def run(self) -> None:
        """
        Runs the pipeline to rank the artifacts
        :return: a dictionary mapping the parent to its child rankings
        and a dictionary mapping parent to the explanations for its links
        """
        super().run()

    def get_input_output_counts(self) -> Dict[str, int]:
        """
        Gets the number of selected traces for the pipeline
        :return:  Gets the number of selected traces for the pipeline
        """
        selected_traces = RankingUtil.get_input_output_counts(self.state)
        n_candidate_traces = len(self.state.candidate_entries) if self.state.candidate_entries else 0
        selected_traces.update({"N Candidate Traces": n_candidate_traces})
        return selected_traces
>>>>>>> ff1e0fc4
<|MERGE_RESOLUTION|>--- conflicted
+++ resolved
@@ -31,9 +31,6 @@
         Gets the class used for the pipeline state.
         :return: the state class
         """
-<<<<<<< HEAD
-        return RankingState
-=======
         return RankingState
 
     def run(self) -> None:
@@ -52,5 +49,4 @@
         selected_traces = RankingUtil.get_input_output_counts(self.state)
         n_candidate_traces = len(self.state.candidate_entries) if self.state.candidate_entries else 0
         selected_traces.update({"N Candidate Traces": n_candidate_traces})
-        return selected_traces
->>>>>>> ff1e0fc4
+        return selected_traces