package edu.nd.crc.safa.features.jobs.services;

import java.sql.Timestamp;
import java.util.List;
import java.util.Optional;
import java.util.UUID;
import java.util.stream.Collectors;

import edu.nd.crc.safa.features.common.ServiceProvider;
import edu.nd.crc.safa.features.jobs.entities.app.AbstractJob;
import edu.nd.crc.safa.features.jobs.entities.app.JobAppEntity;
import edu.nd.crc.safa.features.jobs.entities.app.JobStatus;
import edu.nd.crc.safa.features.jobs.entities.db.JobDbEntity;
import edu.nd.crc.safa.features.jobs.repositories.JobDbRepository;
import edu.nd.crc.safa.features.projects.entities.app.SafaError;
import edu.nd.crc.safa.features.projects.entities.app.SafaItemNotFoundError;
import edu.nd.crc.safa.features.users.entities.db.SafaUser;
import edu.nd.crc.safa.features.users.services.SafaUserService;

import org.slf4j.Logger;
import org.slf4j.LoggerFactory;
import org.springframework.batch.core.JobParameters;
import org.springframework.batch.core.JobParametersBuilder;
import org.springframework.batch.core.JobParametersInvalidException;
import org.springframework.batch.core.launch.JobLauncher;
import org.springframework.batch.core.repository.JobExecutionAlreadyRunningException;
import org.springframework.batch.core.repository.JobInstanceAlreadyCompleteException;
import org.springframework.batch.core.repository.JobRestartException;
import org.springframework.beans.factory.annotation.Autowired;
import org.springframework.context.annotation.Scope;
import org.springframework.security.core.context.SecurityContextHolder;
import org.springframework.stereotype.Service;

/**
 * Responsible for creating units-of-work to be used in JobController.
 */
@Service
@Scope("singleton")
public class JobService {
    /**
     * Logger used for job services.
     */
    private static final Logger logger = LoggerFactory.getLogger(JobService.class);

    /**
     * Repository for creating job entities in the database.
     */
    JobDbRepository jobDbRepository;
    /**
     * Service used to add authenticated user to job.
     */
    SafaUserService safaUserService;

    @Autowired
    public JobService(JobDbRepository jobDbRepository,
                      SafaUserService safaUserService) {
        this.jobDbRepository = jobDbRepository;
        this.safaUserService = safaUserService;
    }

    public void deleteJob(UUID jobId) {
        this.jobDbRepository.deleteById(jobId);
    }

    /**
     * Returns list of the jobs the current user has created.
     *
     * @return List of jobs created by currently authenticated user.
     */
    public List<JobAppEntity> retrieveCurrentUserJobs() {
        SafaUser currentUser = this.safaUserService.getCurrentUser();
        return this.jobDbRepository
            .findByUserOrderByLastUpdatedAtDesc(currentUser)
            .stream()
            .map(JobAppEntity::createFromJob)
            .collect(Collectors.toList());
    }

    /**
     * Creates new job with:
     * - given authenticated user as creator
     * - status as In Progress
     * - current progress equals 0
     *
     * @param jobType The type of job being performed.
     * @param name    The name of the job.
     * @param user    The user to create the job for
     * @return The saved job db entity.
     */
    public JobDbEntity createNewJobForUser(Class<? extends AbstractJob> jobType, String name, SafaUser user) {
        JobDbEntity jobDbEntity = new JobDbEntity(
            user,
            name,
            jobType,
            JobStatus.IN_PROGRESS,
            now(),
            now(),
            null,
            0,
            -1
        );
        this.jobDbRepository.save(jobDbEntity);
        return jobDbEntity;
    }

    /**
     * Creates new job with:
     * - current authenticated user as creator
     * - status as In Progress
     * - current progress equals 0
     *
     * @param jobType The type of job being performed.
     * @param name    The name of the job.
     * @return The saved job db entity.
     */
    public JobDbEntity createNewJob(Class<? extends AbstractJob> jobType, String name) {
        SafaUser currentUser = this.safaUserService.getCurrentUser();
        return createNewJobForUser(jobType, name, currentUser);
    }

    /**
     * Saves job with lastUpdated date at time of save.
     *
     * @param jobDbEntity The job whose lastUpdated property is being modified.
     * @param nSteps      The number of steps in job.
     */
    public void startStep(JobDbEntity jobDbEntity, int nSteps) {
        jobDbEntity.incrementStep();
        jobDbEntity.incrementProgress(nSteps - 1); // excluding done step
        this.jobDbRepository.save(jobDbEntity);
    }

    /**
     * Saves job with lastUpdated date at time of save.
     *
     * @param jobDbEntity The job whose lastUpdated property is being modified.
     * @param stepNum     The index of the step we're starting.
     * @param nSteps      The number of steps in job.
     */
    public void startStep(JobDbEntity jobDbEntity, int stepNum, int nSteps) {
        jobDbEntity.setCurrentStep(stepNum);
        jobDbEntity.incrementProgress(nSteps - 1); // excluding done step
        this.jobDbRepository.save(jobDbEntity);
    }

    /**
     * Moves job to next step and saves job.
     *
     * @param jobDbEntity The job to update its step.
     */
    public void endStep(JobDbEntity jobDbEntity) {
        this.jobDbRepository.save(jobDbEntity);
    }

    /**
     * Marks status as complete, sets progress to 100, and sets completed at property.
     *
     * @param jobDbEntity The job to complete.
     */
    public void completeJob(JobDbEntity jobDbEntity) {
        jobDbEntity.setStatus(JobStatus.COMPLETED);
        jobDbEntity.setCurrentProgress(100);
        jobDbEntity.setCompletedAt(now());
        this.jobDbRepository.save(jobDbEntity);
    }

    /**
     * Sets status of job to failed and saves it.
     *
     * @param jobDbEntity The job to fail.
     */
    public void failJob(JobDbEntity jobDbEntity) {
        jobDbEntity.setStatus(JobStatus.FAILED);
        jobDbEntity.setCurrentProgress(-1);
        this.jobDbRepository.save(jobDbEntity);
    }

    /**
     * Returns job database entity with given id.
     *
     * @param jobId The id of the job to retrieve.
     * @return The job database entity.
     * @throws SafaError Throws error is jobs with id not found.
     */
    public JobDbEntity getJobById(UUID jobId) throws SafaError {
        Optional<JobDbEntity> jobOption = this.jobDbRepository.findById(jobId);
        if (jobOption.isPresent()) {
            return jobOption.get();
        }
        throw new SafaItemNotFoundError("Could not find job with id: " + jobId);
    }

    public void setJobName(JobDbEntity jobDbEntity, String newName) {
        jobDbEntity.setName(newName);
        this.jobDbRepository.save(jobDbEntity);
    }

    private Timestamp now() {
        return new Timestamp(System.currentTimeMillis());
    }

<<<<<<< HEAD
    public void executeJob(ServiceProvider serviceProvider, AbstractJob job) throws
=======
    public void executeJob(JobDbEntity jobDbEntity,
                           ServiceProvider serviceProvider,
                           AbstractJob abstractJob) throws
>>>>>>> bba2709e
        JobExecutionAlreadyRunningException, JobRestartException,
        JobInstanceAlreadyCompleteException, JobParametersInvalidException {

        JobParameters jobParameters = new JobParametersBuilder()
            .addLong("time", System.currentTimeMillis()).toJobParameters();

<<<<<<< HEAD
        JobLauncher jobLauncher = serviceProvider.getJobLauncher();
        jobLauncher.run(job, jobParameters);
=======
        try {
            abstractJob.initJobData();
            abstractJob.setAuthentication(SecurityContextHolder.getContext().getAuthentication());
            logger.info("Authentication in job has been set.");
        } catch (Exception e) {
            e.printStackTrace();
            serviceProvider.getJobService().failJob(jobDbEntity);
            throw new SafaError("Failed to start job. %s", e.getMessage());
        }
        JobLauncher jobLauncher = serviceProvider.getJobLauncher();
        jobLauncher.run(abstractJob, jobParameters);
>>>>>>> bba2709e
    }
}<|MERGE_RESOLUTION|>--- conflicted
+++ resolved
@@ -28,7 +28,6 @@
 import org.springframework.batch.core.repository.JobRestartException;
 import org.springframework.beans.factory.annotation.Autowired;
 import org.springframework.context.annotation.Scope;
-import org.springframework.security.core.context.SecurityContextHolder;
 import org.springframework.stereotype.Service;
 
 /**
@@ -199,34 +198,14 @@
         return new Timestamp(System.currentTimeMillis());
     }
 
-<<<<<<< HEAD
     public void executeJob(ServiceProvider serviceProvider, AbstractJob job) throws
-=======
-    public void executeJob(JobDbEntity jobDbEntity,
-                           ServiceProvider serviceProvider,
-                           AbstractJob abstractJob) throws
->>>>>>> bba2709e
         JobExecutionAlreadyRunningException, JobRestartException,
         JobInstanceAlreadyCompleteException, JobParametersInvalidException {
 
         JobParameters jobParameters = new JobParametersBuilder()
             .addLong("time", System.currentTimeMillis()).toJobParameters();
 
-<<<<<<< HEAD
         JobLauncher jobLauncher = serviceProvider.getJobLauncher();
         jobLauncher.run(job, jobParameters);
-=======
-        try {
-            abstractJob.initJobData();
-            abstractJob.setAuthentication(SecurityContextHolder.getContext().getAuthentication());
-            logger.info("Authentication in job has been set.");
-        } catch (Exception e) {
-            e.printStackTrace();
-            serviceProvider.getJobService().failJob(jobDbEntity);
-            throw new SafaError("Failed to start job. %s", e.getMessage());
-        }
-        JobLauncher jobLauncher = serviceProvider.getJobLauncher();
-        jobLauncher.run(abstractJob, jobParameters);
->>>>>>> bba2709e
     }
 }