import os
import uuid
from copy import deepcopy
from typing import List

from experiments.experiment_step import ExperimentStep
from jobs.abstract_job import AbstractJob
from jobs.components.job_result import JobResult
from jobs.train_job import TrainJob


class MultiEpochExperimentStep(ExperimentStep):

    def run(self, output_dir: str, jobs_for_undetermined_vars: List[AbstractJob] = None) -> List[AbstractJob]:
        """
        Runs a job for each epoch in the trainer_args.train_epochs_range
        :param output_dir: the base output dir for the step
        :param jobs_for_undetermined_vars: job used to fill in any undetermined vars
        :return: the best job
        """
        orig_job: TrainJob = self.jobs.pop()
        epochs = [i for i in range(*orig_job.trainer_args.train_epochs_range)]
        orig_job.trainer_args.train_epochs_range = None
<<<<<<< HEAD
        steps = self._construct_epoch_steps(epochs, orig_job)
        experiment = Experiment(steps, output_dir)
        experiment.run()
        jobs = experiment.get_all_jobs()
        best_job = [self._get_best_job(jobs, self.comparison_metric, self.should_maximize_metric)] \
            if self.comparison_metric else self.jobs
        return best_job

    def _construct_epoch_steps(self, epochs: List[int], orig_job: TrainJob) -> List[ExperimentStep]:
=======
        self.jobs = self._construct_epoch_jobs(epochs, orig_job)
        return super().run(output_dir, jobs_for_undetermined_vars)

    @staticmethod
    def _construct_epoch_jobs(epochs: List[int], orig_job: TrainJob) -> List[AbstractJob]:
>>>>>>> 9f2895ba
        """
        Constructs the jobs for each epoch
        :param epochs: the list of all epochs
        :param orig_job: the original train job
        :return: the list of jobs for each epoch
        """
        jobs = []
        for i, epoch_total in enumerate(epochs):
            prev_epoch = epochs[i - 1] if (i - 1) >= 0 else None
            epoch = epoch_total - prev_epoch if prev_epoch else epoch_total
            epoch_job = deepcopy(orig_job)
            epoch_job.id = str(uuid.uuid4())
            epoch_job.trainer_args.num_train_epochs = epoch
            epoch_job.result[JobResult.EXPERIMENTAL_VARS]["num_train_epochs"] = epoch_total
            epoch_job.trainer_args.total_training_epochs = epoch_total
<<<<<<< HEAD
=======
            epoch_job.model_manager.model_output_path = MultiEpochExperimentStep._get_epoch_output_path(
                orig_job.model_manager.model_output_path, epoch_total)
            epoch_job.trainer_args.checkpoint_path = MultiEpochExperimentStep._get_epoch_output_path(
                orig_job.model_manager.model_output_path, prev_epoch) if prev_epoch else None
            jobs.append(epoch_job)
        return jobs
>>>>>>> 9f2895ba

            # Set model paths
            model_checkpoint_path = os.path.join(orig_job.model_manager.model_output_path, str(orig_job.id))
            epoch_job.model_manager.model_path = model_checkpoint_path if i > 0 else orig_job.model_manager.model_path
            epoch_job.trainer_args.checkpoint_path = model_checkpoint_path if i > 0 else None
            epoch_job.model_manager.model_output_path = model_checkpoint_path
            jobs.append(epoch_job)
        return [ExperimentStep(jobs, self.comparison_metric, self.should_maximize_metric)]<|MERGE_RESOLUTION|>--- conflicted
+++ resolved
@@ -21,23 +21,10 @@
         orig_job: TrainJob = self.jobs.pop()
         epochs = [i for i in range(*orig_job.trainer_args.train_epochs_range)]
         orig_job.trainer_args.train_epochs_range = None
-<<<<<<< HEAD
-        steps = self._construct_epoch_steps(epochs, orig_job)
-        experiment = Experiment(steps, output_dir)
-        experiment.run()
-        jobs = experiment.get_all_jobs()
-        best_job = [self._get_best_job(jobs, self.comparison_metric, self.should_maximize_metric)] \
-            if self.comparison_metric else self.jobs
-        return best_job
-
-    def _construct_epoch_steps(self, epochs: List[int], orig_job: TrainJob) -> List[ExperimentStep]:
-=======
         self.jobs = self._construct_epoch_jobs(epochs, orig_job)
         return super().run(output_dir, jobs_for_undetermined_vars)
 
-    @staticmethod
-    def _construct_epoch_jobs(epochs: List[int], orig_job: TrainJob) -> List[AbstractJob]:
->>>>>>> 9f2895ba
+    def _construct_epoch_steps(self, epochs: List[int], orig_job: TrainJob) -> List[ExperimentStep]:
         """
         Constructs the jobs for each epoch
         :param epochs: the list of all epochs
@@ -53,15 +40,12 @@
             epoch_job.trainer_args.num_train_epochs = epoch
             epoch_job.result[JobResult.EXPERIMENTAL_VARS]["num_train_epochs"] = epoch_total
             epoch_job.trainer_args.total_training_epochs = epoch_total
-<<<<<<< HEAD
-=======
             epoch_job.model_manager.model_output_path = MultiEpochExperimentStep._get_epoch_output_path(
                 orig_job.model_manager.model_output_path, epoch_total)
             epoch_job.trainer_args.checkpoint_path = MultiEpochExperimentStep._get_epoch_output_path(
                 orig_job.model_manager.model_output_path, prev_epoch) if prev_epoch else None
             jobs.append(epoch_job)
         return jobs
->>>>>>> 9f2895ba
 
             # Set model paths
             model_checkpoint_path = os.path.join(orig_job.model_manager.model_output_path, str(orig_job.id))
