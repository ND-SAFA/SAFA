--- conflicted
+++ resolved
@@ -73,28 +73,16 @@
     this.SAVE_PROJECT(newProject);
     await this.subscribeToVersion({ projectId, versionId });
 
-<<<<<<< HEAD
-    deltaModule.clearDelta();
-    appModule.closePanel(PanelType.left);
-    appModule.closePanel(PanelType.right);
-    deltaModule.setIsDeltaViewEnabled(false);
-    this.updateAllowedTraceDirections();
-
-=======
->>>>>>> 3368291f
     if (isDifferentProject) {
       await subtreeModule.resetHiddenNodes();
       await viewportModule.setArtifactTreeLayout();
     }
 
-<<<<<<< HEAD
-    await subtreeModule.initializeProject(newProject);
-=======
     deltaModule.clearDelta();
     appModule.closeSidePanels();
     await subtreeModule.updateSubtreeMap();
     this.updateAllowedTraceDirections();
->>>>>>> 3368291f
+    await subtreeModule.initializeProject(newProject);
   }
 
   @Action
