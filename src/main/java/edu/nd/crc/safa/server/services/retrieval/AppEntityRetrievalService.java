--- conflicted
+++ resolved
@@ -62,37 +62,7 @@
 
     private final WarningService warningService;
     private final CommitErrorRetrievalService commitErrorRetrievalService;
-<<<<<<< HEAD
     
-    public static AppEntityRetrievalService getInstance() {
-        return instance;
-    }
-
-    @PostConstruct
-    void init() {
-        instance = this;
-=======
-
-    @Autowired
-    public AppEntityRetrievalService(DocumentRepository documentRepository,
-                                     TraceLinkVersionRepository traceLinkVersionRepository,
-                                     DocumentArtifactRepository documentArtifactRepository,
-                                     ProjectMembershipRepository projectMembershipRepository,
-                                     ArtifactVersionRepository artifactVersionRepository,
-                                     ArtifactTypeRepository artifactTypeRepository,
-                                     DocumentColumnRepository documentColumnRepository,
-                                     WarningService warningService,
-                                     CommitErrorRetrievalService commitErrorRetrievalService) {
-        this.documentRepository = documentRepository;
-        this.traceLinkVersionRepository = traceLinkVersionRepository;
-        this.documentArtifactRepository = documentArtifactRepository;
-        this.artifactVersionRepository = artifactVersionRepository;
-        this.artifactTypeRepository = artifactTypeRepository;
-        this.projectMembershipRepository = projectMembershipRepository;
-        this.documentColumnRepository = documentColumnRepository;
-        this.warningService = warningService;
-        this.commitErrorRetrievalService = commitErrorRetrievalService;
->>>>>>> b38603a6
     }
 
     /**
