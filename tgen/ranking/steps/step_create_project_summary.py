--- conflicted
+++ resolved
@@ -22,13 +22,8 @@
         """
         PROJECT_SUMMARY_PATH = args.get_path(PROJECT_SUMMARY_FILE_NAME)
 
-<<<<<<< HEAD
         if PROJECT_SUMMARY_PATH is not None and os.path.exists(PROJECT_SUMMARY_PATH):
             summary = args.load(PROJECT_SUMMARY_FILE_NAME)
-=======
-        if project_summary_export_path is not None and os.path.exists(project_summary_export_path):
-            summary = FileUtil.read_file(os.path.expanduser(project_summary_export_path))
->>>>>>> df5c0dac
         elif args.project_summary is not None and len(args.project_summary) > 0:  # MANUAL SUMMARY
             logger.info("Project summary included in original request.")
             summary = args.project_summary
