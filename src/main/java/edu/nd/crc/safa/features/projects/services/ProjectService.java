package edu.nd.crc.safa.features.projects.services;

import java.io.IOException;
import java.util.Collection;
import java.util.List;
import java.util.Optional;
import java.util.Set;
import java.util.UUID;
import java.util.stream.Collectors;
import java.util.stream.Stream;

import edu.nd.crc.safa.config.ProjectPaths;
import edu.nd.crc.safa.features.jobs.services.JobService;
import edu.nd.crc.safa.features.memberships.entities.db.IEntityMembership;
import edu.nd.crc.safa.features.memberships.services.ProjectMembershipService;
import edu.nd.crc.safa.features.notifications.builders.EntityChangeBuilder;
import edu.nd.crc.safa.features.notifications.services.NotificationService;
import edu.nd.crc.safa.features.organizations.entities.app.MembershipAppEntity;
import edu.nd.crc.safa.features.organizations.entities.db.Organization;
import edu.nd.crc.safa.features.organizations.entities.db.Team;
import edu.nd.crc.safa.features.organizations.services.TeamService;
import edu.nd.crc.safa.features.permissions.entities.Permission;
import edu.nd.crc.safa.features.permissions.entities.ProjectPermission;
import edu.nd.crc.safa.features.permissions.entities.TeamPermission;
import edu.nd.crc.safa.features.permissions.services.PermissionService;
import edu.nd.crc.safa.features.projects.entities.app.ProjectAppEntity;
import edu.nd.crc.safa.features.projects.entities.app.ProjectIdAppEntity;
import edu.nd.crc.safa.features.projects.entities.app.SafaError;
import edu.nd.crc.safa.features.projects.entities.app.SafaItemNotFoundError;
import edu.nd.crc.safa.features.projects.entities.db.Project;
import edu.nd.crc.safa.features.projects.repositories.ProjectRepository;
import edu.nd.crc.safa.features.users.entities.db.SafaUser;
import edu.nd.crc.safa.utilities.FileUtilities;

import lombok.Setter;
import org.springframework.beans.factory.annotation.Autowired;
import org.springframework.context.annotation.Lazy;
import org.springframework.context.annotation.Scope;
import org.springframework.stereotype.Service;

/**
 * Responsible for updating, deleting, and retrieving project identifiers.
 */
@Service
@Scope("singleton")
public class ProjectService {

    @Setter(onMethod = @__({@Autowired}))
    private ProjectRepository projectRepository;

    @Setter(onMethod = @__({@Autowired}))
    private TeamService teamService;

    @Setter(onMethod = @__({@Autowired, @Lazy}))
    private ProjectMembershipService projectMembershipService;

    @Setter(onMethod = @__({@Autowired}))
    private JobService jobService;

<<<<<<< HEAD
    @Setter(onMethod = @__({@Autowired, @Lazy}))
    private PermissionService permissionService;
=======
    @Setter(onMethod = @__({@Autowired}))
    private NotificationService notificationService;
>>>>>>> 10e2d290

    /**
     * Deletes given project and all related entities through cascade property.
     *
     * @param user    The user initiating the deletion of the project.
     * @param project The project to delete.
     * @throws SafaError Throws error if error occurs while deleting flat files.
     */
    public void deleteProject(SafaUser user, Project project) throws SafaError, IOException {
        this.jobService.removeProjectFromJobs(project);
        this.projectRepository.delete(project);
        FileUtilities.deletePath(ProjectPaths.Storage.projectPath(project, false));
        if (user != null) { // null in testing scenarios.
            notificationService.broadcastChange(EntityChangeBuilder
                .create(user, project)
                .withProjectDelete());
        }
    }

    /**
     * Creates a new project
     *
     * @param name        The name of the project
     * @param description The description of the project
     * @param owner       The team that owns the project
     * @return The new project
     */
    public Project createProject(String name, String description, Team owner) {
        Project project = new Project(name, description, owner);
        return this.projectRepository.save(project);
    }

    /**
     * Creates a new project
     *
     * @param name        The name of the project
     * @param description The description of the project
     * @param owner       The user that owns the project
     * @return The new project
     */
    public Project createProject(String name, String description, SafaUser owner) {
        Team personalTeam = teamService.getPersonalTeam(owner);
        return createProject(name, description, personalTeam);
    }

    /**
     * Creates a new project
     *
     * @param name        The name of the project
     * @param description The description of the project
     * @param owner       The organization that owns the project
     * @return The new project
     */
    public Project createProject(String name, String description, Organization owner) {
        Team orgTeam = teamService.getFullOrganizationTeam(owner);
        return createProject(name, description, orgTeam);
    }

    /**
     * Creates a new project
     *
     * @param projectDefinition The definition of the project from the front end
     * @param owner             The user who will own the project
     * @return The new project
     */
    public Project createProject(ProjectAppEntity projectDefinition, SafaUser owner) {
        return createProject(projectDefinition.getName(), projectDefinition.getDescription(), owner);
    }

    /**
     * Creates a new project
     *
     * @param projectDefinition The definition of the project from the front end
     * @param owner             The organization who will own the project
     * @return The new project
     */
    public Project createProject(ProjectAppEntity projectDefinition, Organization owner) {
        return createProject(projectDefinition.getName(), projectDefinition.getDescription(), owner);
    }

    /**
     * Creates a new project
     *
     * @param projectDefinition The definition of the project from the front end
     * @param owner             The team who will own the project
     * @return The new project
     */
    public Project createProject(ProjectAppEntity projectDefinition, Team owner) {
        return createProject(projectDefinition.getName(), projectDefinition.getDescription(), owner);
    }

    /**
     * Deletes given project and all related entities through cascade property.
     *
     * @param project The project to delete.
     * @param user The user who is creating the project (for permissions checks)
     * @throws SafaError Throws error if error occurs while deleting flat files.
     */
    public void deleteProjectAsUser(Project project, SafaUser user) throws SafaError, IOException {
        permissionService.requireAnyPermission(
            Set.of(ProjectPermission.DELETE, TeamPermission.DELETE_PROJECTS), project, user
        );
        deleteProject(project);
    }

    /**
     * Creates a new project
     *
     * @param name The name of the project
     * @param description The description of the project
     * @param owner The team that owns the project
     * @param user The user who is creating the project (for permissions checks)
     * @return The new project
     */
    public Project createProjectAsUser(String name, String description, Team owner, SafaUser user) {
        permissionService.requirePermission(TeamPermission.CREATE_PROJECTS, owner, user);
        return createProject(name, description, owner);
    }

    /**
     * Creates a new project
     *
     * @param name The name of the project
     * @param description The description of the project
     * @param owner The user that owns the project
     * @param user The user who is creating the project (for permissions checks)
     * @return The new project
     */
    public Project createProjectAsUser(String name, String description, SafaUser owner, SafaUser user) {
        Team personalTeam = teamService.getPersonalTeam(owner);
        return createProjectAsUser(name, description, personalTeam, user);
    }

    /**
     * Creates a new project
     *
     * @param name The name of the project
     * @param description The description of the project
     * @param owner The organization that owns the project
     * @param user The user who is creating the project (for permissions checks)
     * @return The new project
     */
    public Project createProjectAsUser(String name, String description, Organization owner, SafaUser user) {
        Team orgTeam = teamService.getFullOrganizationTeam(owner);
        return createProjectAsUser(name, description, orgTeam, user);
    }

    /**
     * Creates a new project
     *
     * @param projectDefinition The definition of the project from the front end
     * @param owner The user who will own the project
     * @param user The user who is creating the project (for permissions checks)
     * @return The new project
     */
    public Project createProjectAsUser(ProjectAppEntity projectDefinition, SafaUser owner, SafaUser user) {
        return createProjectAsUser(projectDefinition.getName(), projectDefinition.getDescription(), owner, user);
    }

    /**
     * Creates a new project
     *
     * @param projectDefinition The definition of the project from the front end
     * @param owner The organization who will own the project
     * @param user The user who is creating the project (for permissions checks)
     * @return The new project
     */
    public Project createProjectAsUser(ProjectAppEntity projectDefinition, Organization owner, SafaUser user) {
        return createProjectAsUser(projectDefinition.getName(), projectDefinition.getDescription(), owner, user);
    }

    /**
     * Creates a new project
     *
     * @param projectDefinition The definition of the project from the front end
     * @param owner The team who will own the project
     * @param user The user who is creating the project (for permissions checks)
     * @return The new project
     */
    public Project createProjectAsUser(ProjectAppEntity projectDefinition, Team owner, SafaUser user) {
        return createProjectAsUser(projectDefinition.getName(), projectDefinition.getDescription(), owner, user);
    }

    /**
     * Return the list of projects that are owned by the specified team. This does not include
     * projects that are shared with the team.
     *
     * @param team The team
     * @return The projects the team owns
     */
    public List<Project> getProjectsOwnedByTeam(Team team) {
        return projectRepository.findByOwningTeam(team);
    }

    /**
     * Converts a project to a project identifier front-end object
     *
     * @param project     The project
     * @param currentUser The user making the request (so that we can properly show permissions)
     * @return The project identifier
     */
    public ProjectIdAppEntity getIdAppEntity(Project project, SafaUser currentUser) {
        List<IEntityMembership> projectMemberships =
            projectMembershipService.getMembershipsForEntity(project);

        List<MembershipAppEntity> membershipAppEntities =
            projectMemberships
                .stream()
                .map(MembershipAppEntity::new)
                .collect(Collectors.toUnmodifiableList());

        List<String> permissions = getUserPermissions(project, currentUser)
            .stream()
            .filter(permission -> permission instanceof ProjectPermission)
            .map(Permission::getName)
            .collect(Collectors.toUnmodifiableList());

        return new ProjectIdAppEntity(project, membershipAppEntities, permissions);
    }

    /**
     * Converts a collection of projects to project identifiers
     *
     * @param projects    The projects
     * @param currentUser The user making the request (so that we can properly show permissions)
     * @return A list of project identifier objects
     */
    public List<ProjectIdAppEntity> getIdAppEntities(Collection<Project> projects, SafaUser currentUser) {
        return projects.stream()
            .filter(project -> permissionService.hasAnyPermission(
                Set.of(TeamPermission.VIEW_PROJECTS, ProjectPermission.VIEW), project, currentUser
            )).map(project -> getIdAppEntity(project, currentUser))
            .collect(Collectors.toUnmodifiableList());
    }

    /**
     * Get all permissions granted to the user via their membership(s) within the given team.
     *
     * @param project     The project the user is a part of. Note that the user can have permissions on a project even
     *                    if they do not have a direct project membership, as they could be a member of a team or an
     *                    organization that grants them project permissions.
     * @param currentUser The user in question
     * @return A list of permissions the user has for the project
     */
    public List<Permission> getUserPermissions(Project project, SafaUser currentUser) {

        Stream<Permission> permissions = projectMembershipService.getRolesForUser(currentUser, project)
            .stream()
            .flatMap(role -> role.getGrants().stream());

        Stream<Permission> teamPermissions =
            teamService.getUserPermissions(project.getOwningTeam(), currentUser).stream();

        return Stream.concat(permissions, teamPermissions).collect(Collectors.toUnmodifiableList());
    }

    /**
     * Gets a project by its ID.
     *
     * @param id Project ID
     * @return The project
     */
    public Project getProjectById(UUID id) {
        return getProjectOptionalById(id)
            .orElseThrow(() -> new SafaItemNotFoundError("No project with the given ID found"));
    }

    /**
     * Gets a project by its ID. Returns an optional in case the project isn't found
     *
     * @param id Project ID
     * @return The project
     */
    public Optional<Project> getProjectOptionalById(UUID id) {
        return projectRepository.findById(id);
    }
}<|MERGE_RESOLUTION|>--- conflicted
+++ resolved
@@ -57,13 +57,11 @@
     @Setter(onMethod = @__({@Autowired}))
     private JobService jobService;
 
-<<<<<<< HEAD
     @Setter(onMethod = @__({@Autowired, @Lazy}))
     private PermissionService permissionService;
-=======
+
     @Setter(onMethod = @__({@Autowired}))
     private NotificationService notificationService;
->>>>>>> 10e2d290
 
     /**
      * Deletes given project and all related entities through cascade property.
@@ -73,6 +71,9 @@
      * @throws SafaError Throws error if error occurs while deleting flat files.
      */
     public void deleteProject(SafaUser user, Project project) throws SafaError, IOException {
+        permissionService.requireAnyPermission(
+            Set.of(ProjectPermission.DELETE, TeamPermission.DELETE_PROJECTS), project, user
+        );
         this.jobService.removeProjectFromJobs(project);
         this.projectRepository.delete(project);
         FileUtilities.deletePath(ProjectPaths.Storage.projectPath(project, false));
@@ -156,20 +157,6 @@
     }
 
     /**
-     * Deletes given project and all related entities through cascade property.
-     *
-     * @param project The project to delete.
-     * @param user The user who is creating the project (for permissions checks)
-     * @throws SafaError Throws error if error occurs while deleting flat files.
-     */
-    public void deleteProjectAsUser(Project project, SafaUser user) throws SafaError, IOException {
-        permissionService.requireAnyPermission(
-            Set.of(ProjectPermission.DELETE, TeamPermission.DELETE_PROJECTS), project, user
-        );
-        deleteProject(project);
-    }
-
-    /**
      * Creates a new project
      *
      * @param name The name of the project
