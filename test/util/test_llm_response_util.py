--- conflicted
+++ resolved
@@ -25,7 +25,6 @@
         self.assertIn("hello!", parsed_response["tag3"])
         self.assertIn("world", parsed_response["tag3"])
 
-<<<<<<< HEAD
         parsed_response = LLMResponseUtil.parse("<tag1><tag2>2!</tag2><tag3>hello!</tag3></tag1><tag1>world<tag2>2!</tag2></tag1>",
                                                 "tag1", is_nested=True)
         self.assertIn("tag2", parsed_response[0])
@@ -35,24 +34,4 @@
 
         parsed_response = LLMResponseUtil.parse("<tag1>1, 2</tag1><tag1>3</tag1>", "tag1")
         self.assertIn('1, 2', parsed_response)
-        self.assertIn('3', parsed_response)
-=======
-        expected_response = "This is a good response"
-        self.assertEqual(expected_response, LLMResponseUtil.parse(res=f"<tag>{expected_response}</tag>", tag_name="tag",
-                                                                  is_nested=False)[0])
-
-    def test_many(self):
-        text = "<abc>one</abc><abc>two</abc>"
-        response = LLMResponseUtil.parse(text, "abc", is_nested=True)
-        self.assertEqual(2, len(response))
-        self.assertEqual("one", response[0])
-        self.assertEqual("two", response[1])
-
-    def test_nested(self):
-        text = "<abc><abc>inner_obe</abc></abc><abc>two</abc>"
-        responses = LLMResponseUtil.parse(text, "abc", is_nested=True)
-        self.assertEqual(3, len(responses))
-        self.assertIn("<abc>inner_obe</abc>", responses)
-        self.assertIn("inner_obe", responses)
-        self.assertIn("two", responses)
->>>>>>> 4185b68a
+        self.assertIn('3', parsed_response)