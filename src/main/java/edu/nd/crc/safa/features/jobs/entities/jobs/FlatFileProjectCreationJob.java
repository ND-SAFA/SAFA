package edu.nd.crc.safa.features.jobs.entities.jobs;

import java.io.IOException;
import java.nio.file.Files;
import java.nio.file.Path;
import java.nio.file.Paths;
import java.nio.file.StandardCopyOption;
import java.util.List;
import java.util.stream.Collectors;

import edu.nd.crc.safa.config.ProjectPaths;
import edu.nd.crc.safa.config.ProjectVariables;
import edu.nd.crc.safa.features.artifacts.entities.ArtifactAppEntity;
import edu.nd.crc.safa.features.commits.entities.app.ProjectCommit;
import edu.nd.crc.safa.features.common.EntityParsingResult;
import edu.nd.crc.safa.features.common.ServiceProvider;
import edu.nd.crc.safa.features.errors.entities.db.CommitError;
import edu.nd.crc.safa.features.errors.repositories.CommitErrorRepository;
import edu.nd.crc.safa.features.flatfiles.parser.FlatFileParser;
import edu.nd.crc.safa.features.flatfiles.parser.TimFileParser;
import edu.nd.crc.safa.features.generation.summary.SummaryService;
import edu.nd.crc.safa.features.generation.tgen.services.TraceGenerationService;
import edu.nd.crc.safa.features.jobs.entities.IJobStep;
import edu.nd.crc.safa.features.jobs.entities.app.CommitJob;
import edu.nd.crc.safa.features.jobs.entities.db.JobDbEntity;
import edu.nd.crc.safa.features.jobs.logging.JobLogger;
import edu.nd.crc.safa.features.projects.entities.app.ProjectAppEntity;
import edu.nd.crc.safa.features.projects.entities.app.SafaError;
import edu.nd.crc.safa.features.projects.entities.db.Project;
import edu.nd.crc.safa.features.projects.entities.db.ProjectEntity;
import edu.nd.crc.safa.features.traces.entities.app.TraceAppEntity;
import edu.nd.crc.safa.features.users.entities.db.SafaUser;
import edu.nd.crc.safa.features.versions.entities.ProjectVersion;
import edu.nd.crc.safa.utilities.JsonFileUtilities;

import org.json.JSONException;
import org.json.JSONObject;

/**
 * Responsible for providing step implementations for parsing flat files
 * to use the project creation worker.
 */
public class FlatFileProjectCreationJob extends CommitJob {

    /**
     * The initial project version
     */
    private ProjectVersion projectVersion;

    /**
     * Path to Tim file upload.
     */
    private String pathToTIMFile;

    /**
     * The parser used to parse time file.
     */
    private FlatFileParser flatFileParser;

    /**
     * Path to uploaded files.
     */
<<<<<<< HEAD
    private String pathToFiles;

    private String projectName;
    private String projectDescription;
    private SafaUser user;

    public FlatFileProjectCreationJob(JobDbEntity jobDbEntity,
                                      ServiceProvider serviceProvider,
                                      ProjectVersion projectVersion) {
        super(jobDbEntity, serviceProvider, new ProjectCommit(projectVersion, true));
        this.projectVersion = projectVersion;
    }

    public FlatFileProjectCreationJob(JobDbEntity jobDbEntity,
                                      ServiceProvider serviceProvider,
                                      SafaUser user,
                                      String projectName,
                                      String projectDescription,
                                      String uploadedFilesPath) {
        super(jobDbEntity, serviceProvider);
        this.projectName = projectName;
        this.projectDescription = projectDescription;
        this.pathToFiles = uploadedFilesPath;
        this.user = user;
    }

    private void createProject() throws IOException {
        this.projectVersion = createProject(user, projectName, projectDescription);
        String projectPath = ProjectPaths.Storage.projectPath(this.projectVersion.getProject(), true);
        Files.move(Path.of(this.pathToFiles), Path.of(projectPath), StandardCopyOption.REPLACE_EXISTING);
=======
    String pathToFiles;
    /**
     * Whether code artifacts should be summarized if no summary exists.
     */
    boolean shouldSummarize;

    public FlatFileProjectCreationJob(JobDbEntity jobDbEntity,
                                      ServiceProvider serviceProvider,
                                      ProjectVersion projectVersion,
                                      MultipartFile[] files,
                                      boolean shouldSummarize) {
        super(jobDbEntity, serviceProvider, new ProjectCommit(projectVersion, true));
        this.projectVersion = projectVersion;
        this.files = files;
        this.shouldSummarize = shouldSummarize;
        this.setCreatedProjectVersion(projectVersion);
>>>>>>> 64d1b01a
    }

    @IJobStep(value = "Uploading Flat Files", position = 1)
    public void initJobData(JobLogger jobLogger) throws SafaError, IOException {
        if (this.projectVersion == null) {
            createProject();
        }

        Project project = this.projectVersion.getProject();
        this.pathToTIMFile = ProjectPaths.Storage.uploadedProjectFilePath(project, ProjectVariables.TIM_FILENAME);
        this.pathToFiles = ProjectPaths.Storage.projectUploadsPath(project, false);
        parseTimFile(jobLogger);
    }

    private void parseTimFile(JobLogger jobLogger) throws IOException {
        if (!Files.exists(Paths.get(this.pathToTIMFile))) {
            throw new SafaError("TIM.json file was not uploaded for this project.");
        }

        JSONObject timFileJson = tryParseTim(jobLogger);
        TimFileParser timFileParser = new TimFileParser(timFileJson, this.pathToFiles);
        this.flatFileParser = new FlatFileParser(timFileParser);
    }

    private JSONObject tryParseTim(JobLogger jobLogger) throws IOException {
        try {
            return JsonFileUtilities.readJSONFile(this.pathToTIMFile);
        } catch (JSONException | IOException e) {
            jobLogger.log("Error parsing TIM file: " + e.getMessage());
            throw e;
        }
    }

    @IJobStep(value = "Parsing Files", position = 2)
    public void parsingFiles(JobLogger logger) {
        parsingArtifactFiles(logger);
        parsingTraceFiles(logger);
    }

    public void parsingArtifactFiles(JobLogger logger) throws SafaError {
        ProjectCommit projectCommit = getProjectCommit();

        EntityParsingResult<ArtifactAppEntity, String> artifactCreationResponse = flatFileParser.parseArtifacts();
        projectCommit.getArtifacts().setAdded(artifactCreationResponse.getEntities());
        logger.log("%d artifacts created.", projectCommit.getArtifacts().getSize());

        List<CommitError> artifactErrors = createErrors(artifactCreationResponse.getErrors(), ProjectEntity.ARTIFACTS);
        projectCommit.getErrors().addAll(artifactErrors);
        logger.log("%d errors found.", projectCommit.getErrors().size());
    }

    public void parsingTraceFiles(JobLogger logger) throws SafaError {
        ProjectCommit projectCommit = getProjectCommit();

        List<ArtifactAppEntity> artifactsCreated = projectCommit.getArtifacts().getAdded();
        EntityParsingResult<TraceAppEntity, String> traceCreationResponse =
            flatFileParser.parseTraces(artifactsCreated);
        projectCommit.getTraces().setAdded(traceCreationResponse.getEntities());
        logger.log("%d traces created.", projectCommit.getTraces().getSize());

        List<CommitError> traceErrors = createErrors(traceCreationResponse.getErrors(), ProjectEntity.TRACES);
        projectCommit.getErrors().addAll(traceErrors);
        logger.log("%d errors found.", projectCommit.getErrors().size());
    }

    private List<CommitError> createErrors(List<String> errorMessages,
                                           ProjectEntity projectEntity) {
        CommitErrorRepository commitErrorRepository = this.serviceProvider.getCommitErrorRepository();
        return
            errorMessages
                .stream()
                .map(e -> new CommitError(projectVersion, e, projectEntity))
                .map(commitErrorRepository::save)
                .collect(Collectors.toList());
    }

    @IJobStep(value = "Summarizing Code Artifacts", position = 3)
    public void summarizeCodeArtifacts() {
        if (!this.shouldSummarize) {
            return;
        }
        ProjectCommit projectCommit = this.getProjectCommit();
        List<ArtifactAppEntity> newArtifacts = projectCommit.getArtifacts().getAdded();
        SummaryService summaryService = this.serviceProvider.getSummaryService();
        summaryService.addSummariesToCode(newArtifacts, this.getDbLogger());
        projectCommit.getArtifacts().setAdded(newArtifacts);
    }

    @IJobStep(value = "Generating Trace Links", position = 4)
    public void generatingTraces(JobLogger logger) {
        ProjectCommit projectCommit = getProjectCommit();

        TraceGenerationService traceGenerationService = this.getServiceProvider().getTraceGenerationService();
        ProjectAppEntity projectAppEntity = new ProjectAppEntity(projectCommit);
        List<TraceAppEntity> generatedLinks = traceGenerationService.generateTraceLinks(
            flatFileParser.getTraceGenerationRequest(),
            projectAppEntity);
        generatedLinks = traceGenerationService.filterDuplicateGeneratedLinks(projectCommit.getTraces().getAdded(),
            generatedLinks);
        logger.log("%d traces generated.", generatedLinks.size());

        projectCommit.getTraces().getAdded().addAll(generatedLinks);
    }
}<|MERGE_RESOLUTION|>--- conflicted
+++ resolved
@@ -60,8 +60,12 @@
     /**
      * Path to uploaded files.
      */
-<<<<<<< HEAD
     private String pathToFiles;
+
+    /**
+     * Whether code artifacts should be summarized if no summary exists.
+     */
+    boolean shouldSummarize;
 
     private String projectName;
     private String projectDescription;
@@ -69,9 +73,11 @@
 
     public FlatFileProjectCreationJob(JobDbEntity jobDbEntity,
                                       ServiceProvider serviceProvider,
-                                      ProjectVersion projectVersion) {
+                                      ProjectVersion projectVersion,
+                                      boolean shouldSummarize) {
         super(jobDbEntity, serviceProvider, new ProjectCommit(projectVersion, true));
         this.projectVersion = projectVersion;
+        this.shouldSummarize = shouldSummarize;
     }
 
     public FlatFileProjectCreationJob(JobDbEntity jobDbEntity,
@@ -79,36 +85,20 @@
                                       SafaUser user,
                                       String projectName,
                                       String projectDescription,
-                                      String uploadedFilesPath) {
+                                      String uploadedFilesPath,
+                                      boolean shouldSummarize) {
         super(jobDbEntity, serviceProvider);
         this.projectName = projectName;
         this.projectDescription = projectDescription;
         this.pathToFiles = uploadedFilesPath;
         this.user = user;
+        this.shouldSummarize = shouldSummarize;
     }
 
     private void createProject() throws IOException {
         this.projectVersion = createProject(user, projectName, projectDescription);
         String projectPath = ProjectPaths.Storage.projectPath(this.projectVersion.getProject(), true);
         Files.move(Path.of(this.pathToFiles), Path.of(projectPath), StandardCopyOption.REPLACE_EXISTING);
-=======
-    String pathToFiles;
-    /**
-     * Whether code artifacts should be summarized if no summary exists.
-     */
-    boolean shouldSummarize;
-
-    public FlatFileProjectCreationJob(JobDbEntity jobDbEntity,
-                                      ServiceProvider serviceProvider,
-                                      ProjectVersion projectVersion,
-                                      MultipartFile[] files,
-                                      boolean shouldSummarize) {
-        super(jobDbEntity, serviceProvider, new ProjectCommit(projectVersion, true));
-        this.projectVersion = projectVersion;
-        this.files = files;
-        this.shouldSummarize = shouldSummarize;
-        this.setCreatedProjectVersion(projectVersion);
->>>>>>> 64d1b01a
     }
 
     @IJobStep(value = "Uploading Flat Files", position = 1)
