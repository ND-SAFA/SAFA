--- conflicted
+++ resolved
@@ -163,7 +163,13 @@
             return results
 
     @staticmethod
-<<<<<<< HEAD
+    def split_base_path_and_filename(file_path: str) -> Tuple[str, str]:
+        """
+        Splits the filepath into base directory and the filename
+        :param file_path: The path to the file
+        :return: A tuple containing the base directory and the filename
+        """
+        return os.path.dirname(file_path), os.path.basename(file_path)
     def ls_jobs(path: str, **kwargs) -> List[str]:
         """
         Returns jobs in path.
@@ -188,13 +194,4 @@
             base_name, file_name = os.path.split(base_name)
             components.append(file_name)
         components.reverse()
-        return delimiter.join(components)
-=======
-    def split_base_path_and_filename(file_path: str) -> Tuple[str, str]:
-        """
-        Splits the filepath into base directory and the filename
-        :param file_path: The path to the file
-        :return: A tuple containing the base directory and the filename
-        """
-        return os.path.dirname(file_path), os.path.basename(file_path)
->>>>>>> 306cf1c8
+        return delimiter.join(components)