--- conflicted
+++ resolved
@@ -10,12 +10,7 @@
 
 from config.constants import DELETE_TEST_OUTPUT
 from data.processing.abstract_data_processing_step import AbstractDataProcessingStep
-<<<<<<< HEAD
-from data.processing.cleaning.data_cleaning_steps import DataCleaningSteps
-from models.base_models.pl_bert import PLBert
-=======
 from data.processing.cleaning.supported_data_cleaning_step import SupportedDataCleaningStep
->>>>>>> 4c7e66b2
 from test.paths.paths import TEST_DATA_DIR, TEST_OUTPUT_DIR, TEST_VOCAB_FILE
 
 
@@ -75,4 +70,8 @@
         tokenizer = BertTokenizer(vocab_file=TEST_VOCAB_FILE)
         tokenizer._convert_token_to_id = mock.MagicMock(return_value=24)
         return tokenizer
-   +
+    @staticmethod
+    def read_file(file_path: str):
+        with open(file_path) as file:
+            return file.read()