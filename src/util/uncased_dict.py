from typing import Any, Dict


class UncasedDict(dict):
    def __init__(self, dict_: Dict[Any, Any] = None):
        """
        Represents a dictionary whose keys are uncased
        :param dict_: the dictionary to represent
        """
        super().__init__()
        if dict_:
            self.__initialize_as_dict(dict_)

    def __initialize_as_dict(self, dict_: Dict[Any, Any]) -> None:
        """
        Moves the input dictionary into its own internal dictionary representation
        :param dict_: input dictionary to set internal attributes
        :return: None
        """
        for key, val in dict_.items():
            self[key] = val

    @staticmethod
    def _process_key(key: str) -> str:
        """
        Ensures the key is always in the correct case, etc.
        :param key: the key to process
        :return: the processed key
        """
        return key.lower()

    @staticmethod
    def _process_value(value: Any):
        """
        Ensures the value is always in the correct format
        :param value: the value to process
        :return: the processed value
        """
        if isinstance(value, dict) and not isinstance(value, UncasedDict):
            processed_value = UncasedDict()
            for key, val in value.items():
                processed_value[key] = val
            return processed_value
        return value

    def __getitem__(self, key: str) -> Any:
        """
        Returns value matching the given key in the dictionary
        :param key: the key to the results dictionary
        :return: the value from the results dictionary
        """
        return super().get(self._process_key(key))

    def __setitem__(self, key: str, value: Any) -> None:
        """
        Sets the key to be mapped to the given value in the dictionary
        :param key: the key to the results dictionary
        :param value: the value to be mapped to the key in the results dictionary
        :return: None
        """
        super().__setitem__(self._process_key(key), self._process_value(value))

    def __contains__(self, key: str) -> bool:
        """
        Returns True if the key is in the results dictionary
        :param key: the key to the results dictionary
        :return: True if the key is in the results dictionary else False
        """
        return super().__contains__(self._process_key(key))
<<<<<<< HEAD

    def rename_property(self, prop: str, new_prop: str):
        converted_dict = self.copy()
        for key, value in self.items():
            if isinstance(value, UncasedDict):
                value = value.rename_property(prop, new_prop)
            if key == prop:
                key = new_prop
            converted_dict[key] = value
        return converted_dict
=======
>>>>>>> 93e7946f
<|MERGE_RESOLUTION|>--- conflicted
+++ resolved
@@ -67,16 +67,3 @@
         :return: True if the key is in the results dictionary else False
         """
         return super().__contains__(self._process_key(key))
-<<<<<<< HEAD
-
-    def rename_property(self, prop: str, new_prop: str):
-        converted_dict = self.copy()
-        for key, value in self.items():
-            if isinstance(value, UncasedDict):
-                value = value.rename_property(prop, new_prop)
-            if key == prop:
-                key = new_prop
-            converted_dict[key] = value
-        return converted_dict
-=======
->>>>>>> 93e7946f
