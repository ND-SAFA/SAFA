--- conflicted
+++ resolved
@@ -15,6 +15,7 @@
 import edu.nd.crc.safa.features.organizations.entities.app.TeamAppEntity;
 import edu.nd.crc.safa.features.organizations.entities.db.OrganizationRole;
 import edu.nd.crc.safa.features.organizations.entities.db.TeamRole;
+import edu.nd.crc.safa.features.users.entities.db.SafaUser;
 import edu.nd.crc.safa.features.users.repositories.SafaUserRepository;
 import edu.nd.crc.safa.test.common.ApplicationBaseTest;
 import edu.nd.crc.safa.test.requests.SafaRequest;
@@ -38,18 +39,15 @@
 
     private OrganizationAppEntity createdOrg;
 
-<<<<<<< HEAD
     @Autowired
     private SafaUserRepository userRepository;
 
-    @Test  
-=======
     @Test
->>>>>>> 10e2d290
     public void testOrganizationCrud() throws Exception {
         //TODO update this when we can give admin permissions in a better way
+        SafaUser currentUser = getCurrentUser();
         currentUser.setSuperuser(true);
-        currentUser = userRepository.save(currentUser);
+        setCurrentUser(userRepository.save(currentUser));
 
         testDefaultOrganization();
         testCreateOrganization();
