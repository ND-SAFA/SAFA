import os
import pickle
import shutil
from copy import deepcopy
from os.path import splitext
from typing import Any, Callable, Dict, IO, List, Optional, Tuple, Type, Union

import yaml
from yaml.dumper import Dumper
from yaml.loader import Loader, SafeLoader

from tgen.common.constants.deliminator_constants import EMPTY_STRING, F_SLASH
from tgen.common.constants.path_constants import CURRENT_PROJECT_PARAM, DATA_PATH_PARAM, MODEL_PARAM, OUTPUT_PATH_PARAM, PROJ_PATH, \
    ROOT_PATH_PARAM, \
    USER_SYM
<<<<<<< HEAD
=======
from tgen.common.util.dict_util import DictUtil
from tgen.common.util.json_util import JsonUtil
>>>>>>> 7d324794
from tgen.common.logging.logger_manager import logger
from tgen.common.util.json_util import JsonUtil

CODE_EXTENSIONS = ["CPP", "SH", "C", "HPP", "JS", "CS", "RB", "PHP",
                   "SWIFT", "M", "GO", "RS", "KT", "TS", "HTML", "CSS",
                   "PL", "R", "PY", "JAVA", "VUE", "CC", "SQL"]

ENV_REPLACEMENT_VARIABLES = [DATA_PATH_PARAM, ROOT_PATH_PARAM, OUTPUT_PATH_PARAM, CURRENT_PROJECT_PARAM, MODEL_PARAM]
import numpy as np


class FileUtil:
    JSON_EXT = "json"
    CSV_EXT = "csv"
    YAML_EXT = "yaml"
    NUMPY_EXT = "npy"
    HEADER_EXT = ".h"

    @staticmethod
    def get_directory_path(file_path: str) -> str:
        """
        Gets the lowest level directory path from the file path (if it's already a directory, just return as is)
        :param file_path: The path to file/directory
        :return: The path to the lowest level directory
        """
        if FileUtil.is_file(file_path):
            return os.path.join(*os.path.split(file_path)[:-1])
        return file_path

    @staticmethod
    def is_file(path: str) -> bool:
        """
        Returns whether the given path contains a filename at the end or not
        :param path: The path
        :return: True if the given path contains a filename at the end
        """
        if FileUtil.get_file_ext(path):
            return True
        return False

    @staticmethod
    def get_file_ext(path: str) -> str:
        """
        Gets the file extension for a given path
        :param path: The path to get the extension for
        :return: The extension of the file
        """
        return os.path.splitext(path)[-1]

    @staticmethod
    def create_dir_safely(output_path: str, *additional_path_parts) -> str:
        """
        Makes a directory, by first checking if the directory exists
        :param output_path: Path to folder to create.
        :param additional_path_parts: Additional path parts to include in output path.
        :return: the output path
        """
        if additional_path_parts:
            output_path = os.path.join(output_path, *additional_path_parts)
        output_path = FileUtil.get_directory_path(output_path)  # ensure is a directory
        os.makedirs(output_path, exist_ok=True)
        return output_path

    @staticmethod
    def read_file(file_path: str, raise_exception: bool = True) -> Optional[str]:
        """
        Reads file at given path if exists.
        :param file_path: Path of the file to read.
        :param raise_exception: If True, raises an exception if reading fails
        :return: The content of the file.
        """
        try:
            with open(file_path) as file:
                file_content = file.read()
                return file_content
        except Exception as e:
            logger.exception(f"Failed reading file: {file_path}")
            if raise_exception:
                raise e
            return None

    @staticmethod
    def read_file_lines(file_path: str) -> List[str]:
        """
        Reads file at given path if exists.
        :param file_path: Path of the file to read.
        :return: The content of the file.
        """
        with open(file_path) as file:
            return file.readlines()

    @staticmethod
    def get_env_replacements(variables: List[str] = None) -> Dict[str, str]:
        """
        Maps env names to their values for given variables.
        :param variables: The environment variables to retrieve.
        :return: Dictionary of environment variables to their values.
        """
        if variables is None:
            variables = ENV_REPLACEMENT_VARIABLES
        replacements = {}
        for env_key, env_value in os.environ.items():
            if env_key not in variables:
                continue
            replacements[f"[{env_key}]"] = os.path.expanduser(env_value) if USER_SYM in env_value else env_value
        return replacements

    @staticmethod
    def get_file_list(data_path: str, exclude: List[str] = None, exclude_ext: List[str] = None) -> List[str]:
        """
        Gets list of files in the data path
        :param data_path: the path to the data
        :param exclude: list of strings to exclude
        :param exclude_ext: list of file extensions to exclude
        :return: a list of files
        """
        if exclude is None:
            exclude = [".DS_Store"]
        if exclude_ext is None:
            exclude_ext = [".png", ".jpg", ".bin", ".ttf"]
        if os.path.isfile(data_path):
            files = [data_path]
        elif os.path.isdir(data_path):
            files = list(filter(lambda f: not (f in exclude or splitext(f)[1] in exclude_ext), os.listdir(data_path)))
            files = list(map(lambda f: os.path.join(data_path, f), files))
            all_files = []
            for file in files:
                all_files.extend(FileUtil.get_file_list(file, exclude=exclude, exclude_ext=exclude_ext))
            files = all_files
        else:
            raise Exception("Unable to get files from path " + data_path)
        return files

    @staticmethod
    def expand_paths(paths: Union[List, Dict, str], replacements: Dict[str, Any] = None,
                     use_abs_paths: bool = True):
        """
        For every string found in value, if its a path its expanded completed path
        :param paths: List, Dict, or String containing one or more paths.
        :param replacements: Dictionary from source to target string replacements in paths.
        :param use_abs_paths: If True, returns the absolute path
        :return: Same type as value, but with its content processed.
        """

        def expand(path: str, replacements: Dict[str, str] = None):
            """
            Performs replacements on path.
            :param path: The path possibly containing keys.
            :param replacements: They keys and values to be replaced with.
            :return: The processed path.
            """
            if replacements:
                for k, v in replacements.items():
                    if k == path:
                        return v
                    if k in path:
                        path = path.replace(k, v)
            path = os.path.expanduser(path)
            if (USER_SYM in path or F_SLASH in path) and use_abs_paths:
                path = FileUtil.get_path_relative_to_proj_path(path)
            return path

        return FileUtil.perform_function_on_paths(paths, expand, replacements=replacements)

    @staticmethod
    def collapse_paths(paths: Union[List, Dict, str], replacements: Dict[str, str] = None):
        """
        For every string found in value, if its a path its collapsed into a shorter form
        :param paths: List, Dict, or String containing one or more paths.
        :param replacements: Dictionary from source to target string replacements in paths.
        :return: Same type as value, but with its content processed.
        """

        def collapse(path: str, replacements: Dict[str, str] = None):
            """
            Performs replacements on path.
            :param path: The path possibly containing keys.
            :param replacements: They keys and values to be replaced with.
            :return: The processed path.
            """
            if replacements:
                path2var = {v: k for k, v in replacements.items()}
                ordered_paths = FileUtil.order_paths_by_overlap(list(replacements.values()), reverse=True)
                for path2replace in ordered_paths:
                    path = path.replace(path2replace, path2var[path2replace])
            if os.path.isabs(path):
                path = os.path.relpath(path, PROJ_PATH)
            return path

        return FileUtil.perform_function_on_paths(paths, collapse, replacements=replacements)

    @staticmethod
    def perform_function_on_paths(paths: Union[List, Dict, str], func: Callable, replacements: Dict[str, str] = None, **kwargs):
        """
        For every string found in value, if its a path its collapsed into a shorter form
        :param paths: List, Dict, or String containing one or more paths.
        :param func: Function to perform
        :param replacements: Dictionary from source to target string replacements in paths.
        :return: Same type as value, but with its content processed.
        """
        if replacements is None:
            replacements = FileUtil.get_env_replacements()
        if isinstance(paths, list):
            return [FileUtil.perform_function_on_paths(v, func, replacements=replacements, **kwargs) for v in paths]
        if isinstance(paths, dict):
            return {k: FileUtil.perform_function_on_paths(v, func, replacements=replacements, **kwargs) for k, v in paths.items()}
        if isinstance(paths, str):
            paths = func(paths, replacements=replacements, **kwargs)
        return paths

    @staticmethod
    def get_path_relative_to_proj_path(abspath) -> str:
        """
        Gets the path relative to the proj path
        :param abspath: The absolute path
        :return: The path relative to the proj path
        """
        return os.path.normpath(os.path.join(PROJ_PATH, abspath))

    @staticmethod
    def get_user_path() -> str:
        """
        Gets the current users home path
        :return: The current users home path
        """
        return os.path.expanduser(USER_SYM)

    @staticmethod
    def order_paths_by_overlap(paths: List[str], reverse: bool = False) -> List[str]:
        """
        Orders the paths so that base paths come before any branches (e.g. root before root/dir1 before root/dir1/dir2)
        :param paths: The list of unordered paths
        :param reverse: If True, returns the most overlap to the least (e.g. root AFTER root/dir1 AFTEr root/dir1/dir2)
        :return: The ordered paths
        """
        orderings = {}
        for a in paths:
            ordered = [a]
            for b in paths:
                if a == b or not isinstance(a, str) or not isinstance(b, str):
                    continue

                if a in b:
                    ordered.append(b)
                elif b in a:
                    ordered.insert(0, b)
            orderings[a] = ordered
        final_orderings = []
        for path, ordering in orderings.items():
            if path == ordering[0]:
                if reverse:
                    ordering.reverse()
                final_orderings.extend(ordering)
        return final_orderings

    @staticmethod
    def write(content: Union[str, Dict], output_file_path: str):
        """
        Soon to be mock function for saving files to storage but using the filesystem instead.
        :param content: The content of the file to create.
        :param output_file_path: The path to save the file to.
        """
        if isinstance(content, dict):
            content = JsonUtil.dict_to_json(content)
        with FileUtil.safe_open_w(output_file_path) as file:
            file.write(content)

    @staticmethod
    def safe_open_w(path: str) -> IO:
        """
        Opens given file without throwing exception if it does not exist
        :param path: the path to file
        :return: the file object
        """
        FileUtil.create_dir_safely(os.path.dirname(path))
        return open(path, 'w')

    @staticmethod
    def delete_dir(dir_path: str) -> None:
        """
        Deletes folder and everything inside it if it exists.
        :param dir_path: The path to the folder.
        """
        if os.path.exists(dir_path):
            shutil.rmtree(dir_path)

    @staticmethod
    def move_dir_contents(orig_path: str, new_path: str, delete_after_move: bool = False) -> None:
        """
        Moves the directory at the original path to the new path
        :param orig_path: the original path to move
        :param new_path: the new path to move the dir to
        :param delete_after_move: if True, deletes the original directory after moving all contents
        :return: None
        """
        if orig_path == new_path:
            return

        FileUtil.delete_dir(new_path)
        FileUtil.create_dir_safely(new_path)

        for file in os.listdir(orig_path):
            file_path = os.path.join(orig_path, file)
            new_file_path = os.path.join(new_path, file)
            if os.path.isfile(new_file_path):
                FileUtil.delete_file_safely(new_file_path)
                logger.warning(f"Deleting previous file: {new_file_path}")
            shutil.move(file_path, new_path)
        if delete_after_move:
            FileUtil.delete_dir(orig_path)

    @staticmethod
    def add_to_path(path: str, addition: str, index: int) -> str:
        """"
        Adds component to path at given index.
        :param path: The path to add component to.
        :param addition: The component to add to path.
        :param index: The index to add component in path.
        :return path with component added.
        """
        path = deepcopy(path)
        path_list = FileUtil.path_to_list(path)
        index = index if index >= 0 else len(path_list) + index + 1
        path_list.insert(index, addition)
        if os.path.isabs(path):
            path_list.insert(0, F_SLASH)
        return os.path.join(*path_list)

    @staticmethod
    def path_to_list(path: str) -> List[str]:
        """
        Creates list of folders and files in path.
        :param path: The path to split into components.
        :return: List of components creating path.
        """
        path = os.path.normpath(path)
        return [p for p in path.split(os.sep) if p != ""]

    @staticmethod
    def ls_dir(path: str, **kwargs):
        """
        Gets the directories at the current path
        :param path: Path to the directory
        :param kwargs: Additional parameters
        :return: The list of directories at the path
        """
        function_kwargs = DictUtil.update_kwarg_values(kwargs, add_base_path=True, replace_existing=False)
        files = FileUtil.ls_filter(path, f=lambda f: os.path.isdir(f), **function_kwargs)
        return files

    @staticmethod
    def ls_files(path: str, with_ext: str = None, **kwargs):
        """
        Gets the directories at the current path
        :param path: Path to the directory
        :param with_ext: If provided, will only return files that end in the given extension
        :param kwargs: Additional parameters
        :return: The list of directories at the path
        """
        files = FileUtil.ls_filter(path, f=lambda f: not os.path.isdir(f), **kwargs)
        if with_ext:
            files = [f for f in files if f.endswith(with_ext)]
        return files

    @staticmethod
    def ls_filter(base_path: str, f: Callable[[str], bool] = None, ignore: List[str] = None, add_base_path: bool = False) -> List[str]:
        """
        List and filters files in path.
        :param base_path: The path to list its contents.
        :param f: The filtering function to select entities or not.
        :param ignore: List of files to ignored completely.
        :param add_base_path: Whether listed files should be complete paths.
        :return: List of files in path.
        """
        if f is None:
            f = lambda s: s
        if ignore is None:
            ignore = []
        results = os.listdir(base_path)
        results = list(filter(lambda p: p not in ignore, results))
        if add_base_path:
            results = list(map(lambda r: os.path.join(base_path, r), results))
        results = list(filter(lambda p: f(p), results))
        return results

    @staticmethod
    def split_base_path_and_filename(file_path: str) -> Tuple[str, str]:
        """
        Splits the filepath into base directory and the filename
        :param file_path: The path to the file
        :return: A tuple containing the base directory and the filename
        """
        return os.path.dirname(file_path), os.path.basename(file_path)

    @staticmethod
    def get_file_name(script_path: str, n_parents: int = 0, delimiter: str = "-"):
        """
        Returns the name of the file referenced in path.
        :param script_path: Path to script file whose name is returned.
        :param n_parents: The number of directories above file to include.
        :param delimiter: The delimiter to use if parents included.
        :return: The name of the script.
        """
        base_name, _ = os.path.splitext(script_path)
        components = []
        for i in range(n_parents + 1):  # file name + parents
            base_name, file_name = os.path.split(base_name)
            components.append(file_name)
        components.reverse()
        return delimiter.join(components)

    @staticmethod
    def get_all_paths(dir_path: Union[List[str], str], condition: Callable = None) -> List[str]:
        """
        Reads all code files in directory with allowed extensions.
        :param dir_path: Path to directory where code files live
        :param condition: A callable that returns True if the filepath should be included
        :return: List containing all code file paths.
        """
        if isinstance(dir_path, list):
            paths = set()
            for p in dir_path:
                paths.update(set(FileUtil.get_all_paths(p)))
            return list(paths)
        condition = condition if condition is not None else lambda x: True
        file_paths = []
        for subdir, dirs, files in os.walk(dir_path):
            for f in files:
                if condition(f):
                    file_paths.append(os.path.join(subdir, f))
        return file_paths

    @staticmethod
    def delete_file_safely(file_path: str) -> None:
        """
        Deletes a file if it exists, else does nothing
        :param file_path: The path to the file
        :return: None
        """
        if os.path.exists(file_path):
            os.remove(file_path)

    @staticmethod
    def read_yaml(file_path: str, loader: Type[Loader] = None) -> Dict:
        """
        Reads a yaml file at given path if exists.
        :param file_path: Path of the file to read.
        :param loader: The loader to use for loading the yaml file
        :return: The content of the file.
        """
        loader = SafeLoader if loader is None else loader
        with open(file_path, 'r') as file:
            return yaml.load(file, Loader=loader)

    @staticmethod
    def write_yaml(content: Any, output_file_path: str, dumper: Type[Dumper] = None):
        """
        Saves yaml to given file
        :param content: The content of the file to create.
        :param output_file_path: The path to save the file to.
        :param dumper: The object responsible for translating into yaml.
        """
        dumper = Dumper if dumper is None else dumper
        FileUtil.create_dir_safely(output_file_path)
        output_file_path = os.path.expanduser(output_file_path)
        with open(output_file_path, 'w') as file:
            yaml.dump(content, file, Dumper=dumper)

    @staticmethod
    def read_pickle(file_path: str) -> Any:
        """
        Reads a pickled obj
        :param file_path: Path of the file to read.
        :return: The content of the file.
        """
        with open(file_path, 'rb') as file:
            return pickle.load(file)

    @staticmethod
    def write_pickle(content: Any, output_file_path: str) -> None:
        """
        Saves yaml to given file
        :param content: The content of the file to create.
        :param output_file_path: The path to save the file to.
        """
        with open(output_file_path, 'wb') as file:
            pickle.dump(content, file)
            yaml.dump(content, file)

    @staticmethod
    def save_numpy(array: Union[np.array, list], file_path: str) -> None:
        """
        Saves a numpy array to a file
        :param array: The np array or python list to save
        :param file_path: Where to save the array to
        :return: None
        """
        FileUtil.create_dir_safely(file_path)
        if not isinstance(array, np.ndarray):
            array = np.asarray(array)
        np.save(file_path, array)

    @staticmethod
    def load_numpy(file_path: str) -> np.array:
        """
        Loads a numpy array from a file
        :param file_path: Where to load the array from
        :return: The numpy array
        """
        file_path = FileUtil.add_ext(file_path, FileUtil.NUMPY_EXT)
        return np.load(file_path)

    @staticmethod
    def add_ext(file_path: str, ext: str) -> str:
        """
        Adds a file ext to the path if it doesn't have it already
        :param file_path: The path to the file
        :param ext: The extension to include
        :return: The filepath with the ext
        """
        if not ext.startswith(os.path.extsep):
            ext = os.path.extsep + ext
        full_path = os.path.splitext(file_path)[0] + ext
        return full_path

    @staticmethod
    def is_code(path_or_ext: str) -> bool:
        """
        Determines if a file is a code file based on the ext
        :param path_or_ext: The ext of the file or the full path
        :return: The summary to use
        """
        if not isinstance(path_or_ext, str):
            path_or_ext = str(path_or_ext)
        tmp = os.path.splitext(path_or_ext)
        if tmp[-1]:
            path_or_ext = tmp[-1].replace(os.extsep, EMPTY_STRING)
        path_or_ext = path_or_ext.upper()
        if path_or_ext in CODE_EXTENSIONS:
            return True
        return False

    @staticmethod
    def filter_by_ext(file_names: List[str], ext: Union[str, List[str]]) -> List[str]:
        """
        Returns the artifact ids with given extension.
        :param file_names: The file names to filter.
        :param ext: The extension(s) of the files to keep.
        :return: List of files ending with extension.
        """
        if isinstance(ext, str):
            ext = [ext]
        code_ids = [p for p in file_names for e in ext if p.endswith(e)]
        return code_ids

    @staticmethod
    def get_file_base_name(file_path: str):
        """
        Returns the file name without extension.
        :param file_path: The path to the file.
        :return: The name of the file without extension.
        """
        file_name = os.path.basename(file_path)
        file_name_base, file_ext = os.path.splitext(file_name)
        return file_name_base

    @staticmethod
    def split_into_parts(file_path: str) -> List[str]:
        """
        Splits path into list of directories and file name (last element).
        :param file_path: The path to split.
        :return: Parts that make up the path.
        """
        file_path = os.path.normpath(file_path)
        parts = file_path.split(os.sep)
        return parts

    @staticmethod
    def get_str_or_read(path: str):
        """
        Returns file content if path otherwise string is returned.
        :param path: The path to a file or a string.
        :return: The string value of the file or string.
        """
        try:
            return FileUtil.read_file(path)
        except Exception as e:
            return path

    @staticmethod
    def safely_join_paths(*paths, ext: str = None) -> str:
        """
        Joins paths as long as None of the mare EMPTY or None
        :param paths: The paths to join
        :param ext: The ext of the file if needed
        :return: The path
        """
        is_none = [p for p in paths if not p]
        if len(is_none) > 0:
            return is_none[0]
        paths = [str(p) for p in paths]
        full_path = os.path.join(*paths)
        if ext:
            full_path = FileUtil.add_ext(full_path, ext)
        return full_path

    @staticmethod
    def safely_check_path_exists(path: str) -> bool:
        """
        Checks whether path exists without throwing an exception if path is None
        :param path: The path to check
        :return: True if it exists else False
        """
        if not path:
            return False
        return os.path.exists(path)<|MERGE_RESOLUTION|>--- conflicted
+++ resolved
@@ -13,11 +13,8 @@
 from tgen.common.constants.path_constants import CURRENT_PROJECT_PARAM, DATA_PATH_PARAM, MODEL_PARAM, OUTPUT_PATH_PARAM, PROJ_PATH, \
     ROOT_PATH_PARAM, \
     USER_SYM
-<<<<<<< HEAD
-=======
 from tgen.common.util.dict_util import DictUtil
 from tgen.common.util.json_util import JsonUtil
->>>>>>> 7d324794
 from tgen.common.logging.logger_manager import logger
 from tgen.common.util.json_util import JsonUtil
 
