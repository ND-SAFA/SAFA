import traceback
from abc import ABC
from copy import deepcopy
from dataclasses import dataclass, field
from enum import Enum
from typing import Any, Dict, List, Optional, Type, TypedDict, Union, get_args

from typeguard import check_type
from typing_extensions import get_args

from tgen.common.util.enum_util import EnumUtil
from tgen.common.util.logging.logger_manager import logger
from tgen.common.util.param_specs import ParamSpecs
from tgen.common.util.reflection_util import ReflectionUtil
from tgen.variables.definition_variable import DefinitionVariable
from tgen.variables.experimental_variable import ExperimentalVariable
from tgen.variables.multi_variable import MultiVariable
from tgen.variables.typed_definition_variable import TypedDefinitionVariable
from tgen.variables.undetermined_variable import UndeterminedVariable
from tgen.variables.variable import Variable


@dataclass
class ObjectMeta:
    init_params: Dict = field(init=False, default_factory=dict)
    experimental_vars: Dict = field(init=False, default_factory=dict)
    instance: Any = field(init=False)

    def add_param(self, param_name: str, param_val: Any, is_experimental: bool = False,
                  children_experimental_vars: Dict = None) -> None:
        """
        Adds a param to the object meta
        :param param_name: the name of the parameter
        :param param_val: the value of the parameter
        :param is_experimental: True if the parameter is an experimental variable
        :param children_experimental_vars: a dictionary mapping param name to values for all children experiment vars
        :return: None
        """
        self.init_params[param_name] = param_val
        if children_experimental_vars:
            self.experimental_vars.update(children_experimental_vars)
        if is_experimental:
            self.experimental_vars[param_name] = param_val


class BaseObject(ABC):

    def use_values_from_object_for_undetermined(self, obj: "BaseObject") -> None:
        """
        Fills in any undetermined values in self by using values from the given object
        :param obj: the object to use to fill in values
        :return: None
        """
        for attr_name, attr_value in vars(self).items():
            if isinstance(attr_value, UndeterminedVariable):
                if not hasattr(obj, attr_name):
                    raise TypeError("Cannot set undetermined variable because %s does not contain %s"
                                    % (obj.__class__.__name__, attr_name))
                value_to_use = getattr(obj, attr_name)
                setattr(self, attr_name, value_to_use)
            elif isinstance(attr_value, BaseObject):
                obj_to_use = getattr(obj, attr_name)
                attr_value.use_values_from_object_for_undetermined(obj_to_use)

    @classmethod
    def initialize_from_definition(cls, definition: DefinitionVariable):
        """
        Initializes the obj from a dictionary
        :param definition: a dictionary of the necessary params to initialize
        :return: the initialized obj
        """
        param_specs = ParamSpecs.create_from_method(cls.__init__)
        param_specs.assert_definition(definition)

        obj_meta_list = [ObjectMeta()]

        experiment_params_list_parent = []
        for param_name, variable in definition.items():
            expected_param_type = param_specs.param_types[param_name] if param_name in param_specs.param_types else None
            param_value, experimental_vars_for_param = cls._get_value_of_variable(variable, expected_param_type)
            if isinstance(param_value, ExperimentalVariable):
                obj_meta_list[0].init_params[param_name] = param_value
                experiment_params_list = []
                for i, inner_variable in enumerate(param_value):
                    inner_variable_value = cls._get_value_of_variable(inner_variable, expected_param_type)[0]

                    children_experimental_vars = param_value.experimental_param2val[i] if param_value.experimental_param2val else {}
                    expanded_params = cls._add_param_values(obj_meta_list=obj_meta_list,
                                                            param_name=param_name,
                                                            param_value=inner_variable_value,
                                                            expected_type=expected_param_type,
                                                            is_experimental=True,
                                                            children_experimental_vars=children_experimental_vars)
                    experiment_params_list.extend(expanded_params)
                obj_meta_list = experiment_params_list
            else:
                obj_meta_list = cls._add_param_values(obj_meta_list, param_name, param_value, expected_param_type)
                if len(experimental_vars_for_param) > 0 and BaseObject._is_type(ExperimentalVariable([]), param_name=param_name,
                                                                                expected_type=expected_param_type):
                    for obj_meta in obj_meta_list:
                        obj_meta.init_params[param_name] = ExperimentalVariable(obj_meta.init_params[param_name],
                                                                                experimental_vars_for_param)
        instances = []
        for obj_meta in obj_meta_list:
            obj_params = obj_meta.init_params
            new_obj = cls(**obj_params)
            instances.append(new_obj)
        experimental_vars_for_param = [obj_meta.experimental_vars for obj_meta in obj_meta_list]
        if experiment_params_list_parent:
            experimental_vars_for_param.extend(experiment_params_list_parent)
        return instances.pop() if len(instances) == 1 else ExperimentalVariable(instances,
                                                                                experimental_param_name_to_val=experimental_vars_for_param)

    @classmethod
    def _get_value_of_variable(cls, variable: Union[Variable, Any], expected_type: Union[Type] = None) -> Any:
        """
        Gets the value of a given variable
        :param variable: the variable, can be any variable class or the actual value desired
        :param expected_type: the expected type for the value
        :return: the value
        """
        experimental_vars = []
        if isinstance(variable, UndeterminedVariable):
            val = variable
        elif isinstance(variable, ExperimentalVariable):
            val = variable
        elif isinstance(variable, MultiVariable):
            parent_class, *child_classes = ReflectionUtil.get_typed_class(expected_type)
            if parent_class == "optional":
                raise NotImplementedError("Retrieving value of optional is not currently implemented.")
            elif parent_class == "list":
                if len(child_classes) == 1:
                    expected_child_class = child_classes[0]
                    val = []
                    for v in variable.value:
                        inner_value = cls._get_value_of_variable(v, expected_child_class)[0]
                        if isinstance(inner_value, ExperimentalVariable):  # single item turned t
                            inner_values = [cls._get_value_of_variable(v2, expected_child_class)[0] for v2 in inner_value.value]
                            val.extend(inner_values)
                            experimental_vars.extend(inner_value.experimental_param2val)
                        else:
                            val.append(inner_value)
                else:
                    raise TypeError(f"Found more than possible types in class: {child_classes}")
            elif parent_class == "union":
                list_type = [c for c in child_classes if hasattr(c, "_name") and c._name == "List"]
                if len(list_type) == 0:
                    raise TypeError(f"Multivariable expected type must be some sort of list. Received: {child_classes}")
                val, experimental_vars = cls._get_value_of_variable(variable, list_type[0])
            else:
                raise TypeError(f"Expected {expected_type} to be list or optional but received: {expected_type}.")

        elif isinstance(variable, TypedDefinitionVariable):
            expected_class = cls._get_expected_class_by_type(expected_type, variable.object_type)
            val = cls._make_child_object(DefinitionVariable(variable), expected_class)
        elif isinstance(variable, ExperimentalVariable):
            val = variable
        elif isinstance(variable, DefinitionVariable):
            val = cls._make_child_object(variable, expected_type) if expected_type else None
        elif isinstance(variable, Variable):
            val = variable.value
        else:  # not a variable
            val = variable
        if ReflectionUtil.is_instance_or_subclass(expected_type, Enum) and isinstance(val, str):
<<<<<<< HEAD
            val = EnumUtil.get_enum_from_name(expected_type, val)
        return val
=======
            val = get_enum_from_name(expected_type, val)
        return val, experimental_vars
>>>>>>> 69ccea0f

    @classmethod
    def _make_child_object(cls, definition: DefinitionVariable, expected_class: Type) -> Any:
        """
        Handles making children objects
        :param expected_class: the expected_class for the child obj
        :param definition: contains attributes necessary to construct the child
        :return: the child obj
        """
        return cls._make_child_object_helper(definition, expected_class)

    @classmethod
    def _make_child_object_helper(cls, definition: DefinitionVariable, expected_class: Type) -> Any:
        """
        Handles the logic to make children objects
        :param expected_class: the expected_class for the child obj
        :param definition: contains attributes necessary to construct the child
        :return: the child obj
        """
        expected_class = ReflectionUtil.get_target_class_from_type(expected_class)
        if ReflectionUtil.is_instance_or_subclass(expected_class, BaseObject):
            return expected_class.initialize_from_definition(definition)

        params = {param_name: cls._get_value_of_variable(variable, expected_class)[0]
                  for param_name, variable in definition.items()}
        try:
            if expected_class in [Dict[str, str], Dict[str, float], Dict[str, int]]:
                # TODO: Add flag to indicate when data should be created as a dictionary of data
                return params
            return expected_class(**params)
        except Exception as e:
            error_msg = f"Unable to initialize {expected_class} for {cls.__name__}."
            traceback.print_exc()
            logger.exception(msg=error_msg)
            raise TypeError(error_msg)

    @classmethod
    def _add_param_values(cls, obj_meta_list: List[ObjectMeta], param_name: str, param_value: Any,
                          expected_type: Type = None, is_experimental: bool = False,
                          children_experimental_vars: Dict = None) -> List[ObjectMeta]:
        """
        Adds the param_name, param_value pair to each params dictionary in the params list
        :param obj_meta_list: list of params dictionary
        :param param_name: the name of the new param to add
        :param param_value: the value of the new param to add
        :param expected_type: the expected type of the param value
        :param is_experimental: True if the new param is an experimental variable
        :param children_experimental_vars: a dictionary mapping param name to values for all children experiment vars
        :return: the list of params dictionaries with the new param added
        """
        obj_meta_list_out = []
        if expected_type:
            cls._assert_type(param_value, expected_type, param_name)
        for obj_meta in obj_meta_list:
            meta_out = deepcopy(obj_meta)
            inner_param_value = cls._get_value_of_variable(param_value, expected_type)[0]
            inner_param_value = deepcopy(inner_param_value)
            meta_out.add_param(param_name, inner_param_value,
                               is_experimental=is_experimental,
                               children_experimental_vars=children_experimental_vars)
            obj_meta_list_out.append(meta_out)
        return obj_meta_list_out

    @classmethod
    def _get_expected_class_by_type(cls, abstract_class: Type, child_class_name: str) -> Any:
        """
        Returns the correct expected class when given the abstract parent class type and name of child class
        :param abstract_class: the abstract parent class type
        :param child_class_name: the name of the child class
        :return: the expected type
        """
        abstract_class = cls._get_base_class(abstract_class)
        assert hasattr(abstract_class, "_get_enum_class"), f"{abstract_class} does not implement `_get_enum_class`"
        enum_class = abstract_class._get_enum_class(child_class_name)
        enum_value = EnumUtil.get_enum_from_name(enum_class, child_class_name).value
        return enum_value

    @staticmethod
    def _get_base_class(typing_obj: Any) -> Optional[Type["BaseObject"]]:
        """
        Gets the base object child class nested within a typing object
        :param typing_obj: A typing object
        :return: The base object child class
        """
        children = get_args(typing_obj)
        while len(children) > 0:
            if ReflectionUtil.is_instance_or_subclass(children[0], BaseObject):
                return children[0]
            children = get_args(children[0])
        return typing_obj

    @classmethod
    def _get_enum_class(cls, child_class_name: str) -> Type:
        """
        Returns the correct enum class mapping name to class given the abstract parent class type and name of child class
        :param child_class_name: the name of the child class
        :return: the enum class mapping name to class
        """
        raise TypeError(
            "Cannot create %s because %s has not defined the enum class to use." % (child_class_name, cls.__name__))

    @classmethod
    def _assert_type(cls, val: Any, expected_type: Union[Type], param_name: str):
        """
        Asserts that the value is of the expected type for the variable with the given name
        :param val: the value
        :param expected_type: expected type or typing generic
        :param param_name: the name of the parameter being tested
        :return: None (raises an exception if not the expected type)
        """
        if not cls._is_type(val, expected_type, param_name):
            raise TypeError(
                "%s expected type %s for %s but received %s" % (cls.__name__, expected_type, param_name, type(val)))

    @classmethod
    def _is_type(cls, val: Any, expected_type: Union[Type], param_name: str, print_on_error: bool = True) -> bool:
        """
        Checks if the value is of the expected type for the variable with the given name
        :param val: the value
        :param expected_type: expected type or typing generic
        :param param_name: the name of the parameter being tested
        :return: True if the type of val matches expected_type, False otherwise
        """
        try:
            if isinstance(val, UndeterminedVariable):
                return True

            if ReflectionUtil.is_typed_dict(expected_type):
                assert isinstance(val, dict)
                for field_name, expected_field_type in expected_type.__annotations__.items():
                    check_type(f"{param_name}-{field_name}", val.get(field_name, None), expected_field_type)
                return True

            if ReflectionUtil.is_typed_class(expected_type):
                expected_type_name = expected_type._name
                if expected_type_name == "Any":
                    return True

                parent_class, *child_classes = ReflectionUtil.get_typed_class(expected_type)
                if parent_class == "dict":
                    expected_type = child_classes[0]
                elif parent_class == "list":
                    child_type = child_classes[0]
                    invalid_runs = [v for v in val if not cls._is_type(v, child_type, param_name, print_on_error=False)]
                    if len(invalid_runs) > 0:
                        raise TypeError(f"List elements {invalid_runs} was not of type {child_type}.")
                    return True
                elif parent_class == "union":
                    queries = [c for c in child_classes if cls._is_type(val, c, param_name, print_on_error=False)]
                    if len(queries) == 0:
                        raise TypeError(f"{val} was not of type: {child_classes}")
                    return True
                elif parent_class == "callable":
                    check_type(param_name, val, expected_type)
                    return True
                else:
                    expected_type = parent_class

            check_type(param_name, val, expected_type)
        except TypeError as e:
            if print_on_error:
                traceback.print_exc()
            return False
        return True


class AT(TypedDict):
    a: str<|MERGE_RESOLUTION|>--- conflicted
+++ resolved
@@ -162,13 +162,8 @@
         else:  # not a variable
             val = variable
         if ReflectionUtil.is_instance_or_subclass(expected_type, Enum) and isinstance(val, str):
-<<<<<<< HEAD
             val = EnumUtil.get_enum_from_name(expected_type, val)
-        return val
-=======
-            val = get_enum_from_name(expected_type, val)
         return val, experimental_vars
->>>>>>> 69ccea0f
 
     @classmethod
     def _make_child_object(cls, definition: DefinitionVariable, expected_class: Type) -> Any:
