--- conflicted
+++ resolved
@@ -54,24 +54,19 @@
 <script setup lang="ts">
 import { computed } from "vue";
 import { GraphMode, GraphElementType, TimNodeCytoElement } from "@/types";
-<<<<<<< HEAD
-import { timStore, useTheme } from "@/hooks";
-import { CyElement3 } from "../base";
-=======
 import { sanitizeNodeId } from "@/util";
 import {
+  timStore,
   appStore,
   documentStore,
   projectStore,
   selectionStore,
   sessionStore,
-  typeOptionsStore,
   useTheme,
 } from "@/hooks";
 import { CyElement } from "@/components/graph/base";
 import { NodeDisplay } from "@/components/graph/display";
 import { FlexBox, IconButton, Separator } from "@/components";
->>>>>>> cde5311c
 
 const props = defineProps<{
   artifactType: string;
@@ -91,9 +86,7 @@
 
 const style = computed(() => (selected.value ? "z-index: 10;" : "z-index: 1;"));
 
-const color = computed(
-  () => typeOptionsStore.getArtifactLevel(props.artifactType)?.color || ""
-);
+const color = computed(() => timStore.getTypeColor(props.artifactType));
 
 const countLabel = computed(() =>
   props.count === 1 ? "1 Artifact" : `${props.count} Artifacts`
@@ -106,13 +99,7 @@
     id: sanitizeNodeId(props.artifactType),
 
     artifactType: props.artifactType,
-<<<<<<< HEAD
-    count: props.count,
-    typeColor: timStore.getTypeColor(props.artifactType),
-    icon: props.icon,
-=======
 
->>>>>>> cde5311c
     dark: darkMode.value,
   },
 }));
