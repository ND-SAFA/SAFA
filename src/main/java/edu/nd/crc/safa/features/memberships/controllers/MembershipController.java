--- conflicted
+++ resolved
@@ -194,7 +194,6 @@
     /**
      * Retrieve the entity with the given ID, regardless of its type
      *
-<<<<<<< HEAD
      * @param entityId The ID of the entity to get
      * @return The entity with that ID, as long as it is one of the recognized types and it exists
      */
@@ -203,46 +202,6 @@
         if (optionalOrganization.isPresent()) {
             return optionalOrganization.get();
         }
-=======
-     * @param entityId             The ID of the entity to process.
-     * @param organizationConsumer The function to apply if the entity is an organization
-     * @param teamConsumer         The function to apply if the entity is a team
-     * @param projectConsumer      The function to apply if the entity is a project
-     * @throws SafaItemNotFoundError If the specified ID did not map to an organization, a team, or a project
-     */
-    private void consumeEntity(UUID entityId, Consumer<Organization> organizationConsumer,
-                               Consumer<Team> teamConsumer, Consumer<Project> projectConsumer) {
-        transformEntity(
-            entityId,
-            org -> {
-                organizationConsumer.accept(org);
-                return null;
-            },
-            team -> {
-                teamConsumer.accept(team);
-                return null;
-            },
-            project -> {
-                projectConsumer.accept(project);
-                return null;
-            });
-    }
-
-    /**
-     * Modify an organization membership by removing the current role and adding a new one
-     *
-     * @param membershipId The ID of the original membership
-     * @param org          The organization the membership is in
-     * @param newRole      The new role to give the user. Set to null to delete the membership
-     * @return The new membership
-     */
-    private OrganizationMembership modifyOrgMembership(UUID membershipId, Organization org, String newRole) {
-        OrganizationMembership currentMembership = orgMembershipService.getMembershipById(membershipId);
-        SafaUser member = currentMembership.getUser();
-
-        assertEqual(currentMembership.getOrganization().getId(), org.getId(),
-            "No membership with the given ID found in the current org");
->>>>>>> 10e2d290
 
         Optional<Team> optionalTeam = teamService.getTeamOptionalById(entityId);
         if (optionalTeam.isPresent()) {
@@ -260,17 +219,10 @@
     /**
      * Delete the membership in the given entity and return the user that it represented.
      *
-<<<<<<< HEAD
      * @param currentMembership The membership
      * @param entity The entity the membership exists within (this will be checked and an exception is
      *               thrown if the membership with the given ID doesn't exist within the given entity)
      * @return The user that had the membership, so that further operations can be performed on them if needed
-=======
-     * @param membershipId The ID of the original membership
-     * @param team         The team the membership is in
-     * @param newRole      The new role to give the user. Set to null to delete the membership
-     * @return The new membership
->>>>>>> 10e2d290
      */
     private SafaUser removeMembership(IEntityMembership currentMembership, IEntityWithMembership entity) {
         IMembershipService membershipService = getMembershipService(entity);
@@ -286,15 +238,9 @@
     /**
      * Create a new membership
      *
-<<<<<<< HEAD
      * @param member The member to create a membership for
      * @param entity The entity to create the membership within
      * @param role The role to give the user
-=======
-     * @param membershipId The ID of the original membership
-     * @param project      The project the membership is in
-     * @param newRole      The new role to give the user. Set to null to delete the membership
->>>>>>> 10e2d290
      * @return The new membership
      */
     private IEntityMembership createMembership(SafaUser member, IEntityWithMembership entity, IRole role) {
@@ -314,18 +260,8 @@
     /**
      * Convert a list of entity memberships into {@link MembershipAppEntity} objects
      *
-<<<<<<< HEAD
      * @param memberships The entities to convert
      * @return The converted entities
-=======
-     * @param entityId             The ID of the entity to process.
-     * @param organizationFunction The function to apply if the entity is an organization
-     * @param teamFunction         The function to apply if the entity is a team
-     * @param projectFunction      The function to apply if the entity is a project
-     * @param <T>                  The return type of the functions
-     * @return The result of whichever function gets called
-     * @throws SafaItemNotFoundError If the specified ID did not map to an organization, a team, or a project
->>>>>>> 10e2d290
      */
     private List<MembershipAppEntity> toAppEntities(List<? extends IEntityMembership> memberships) {
         return memberships.stream().map(MembershipAppEntity::new).collect(Collectors.toUnmodifiableList());
