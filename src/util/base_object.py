from abc import ABC
from copy import deepcopy
from typing import Any, Type, Union, get_args, List, Dict

from typeguard import check_type

from experiments.variables.definition_variable import DefinitionVariable
from experiments.variables.experimental_variable import ExperimentalVariable
from experiments.variables.multi_variable import MultiVariable
from experiments.variables.typed_definition_variable import TypedDefinitionVariable
from experiments.variables.undetermined_variable import UndeterminedVariable
from experiments.variables.variable import Variable
from util.param_specs import ParamSpecs
from util.reflection_util import ReflectionUtil


class BaseObject(ABC):

    def use_values_from_object_for_undetermined(self, obj: "BaseObject") -> None:
        """
        Fills in any undetermined values in self by using values from the given object
        :param obj: the object to use to fill in values
        :return: None
        """
        if not isinstance(obj, self.__class__):
            raise Exception("Object must be of the same type %s" % self.__class__)
        for attr_name, attr_value in vars(self).items():
            if isinstance(attr_value, UndeterminedVariable):
                value_to_use = getattr(obj, attr_name)
                setattr(self, attr_name, value_to_use)
            elif isinstance(attr_value, BaseObject):
                obj_to_use = getattr(obj, attr_name)
                attr_value.use_values_from_object_for_undetermined(obj_to_use)

    @classmethod
    def initialize_from_definition(cls, definition: DefinitionVariable):
        """
        Initializes the obj from a dictionary
        :param definition: a dictionary of the necessary params to initialize
        :return: the initialized obj
        """
        param_specs = ParamSpecs.create_from_method(cls.__init__)
        param_specs.assert_definition(definition)

        params_list = [{}]

        for param_name, variable in definition.items():
            expected_type = param_specs.param_types[param_name] if param_name in param_specs.param_types else None
            param_value = cls._get_value_of_variable(variable, expected_type)
            if isinstance(param_value, ExperimentalVariable):
                experiment_params_list = []
                for experiment_val in param_value:
                    experiment_params_list.extend(cls._set_params_values(params_list, param_name, experiment_val))
                params_list = experiment_params_list
            else:
                params_list = cls._set_params_values(params_list, param_name, param_value)
        instances = [cls(**params) for params in params_list]
        return instances.pop() if len(instances) == 1 else ExperimentalVariable([Variable(i) for i in instances])

    @classmethod
    def _set_params_values(cls, params_list: List[Dict], param_name: str, param_value: Any, expected_type: Type = None) -> List[Dict]:
        """
        Adds the param_name, param_value pair to each params dictionary in the params list
        :param params_list: list of params dictionary
        :param param_name: the name of the new param to add
        :param param_value: the value of the new param to add
        :param expected_type: the expected type of the param value
        :return: the list of params dictionaries with the new param added
        """
        params_list_out = []
        if expected_type:
            cls._assert_type(param_value, expected_type, param_name)
        for params in params_list:
            params_out = deepcopy(params)
            params_out[param_name] = deepcopy(cls._get_value_of_variable(param_value))
            params_list_out.append(params_out)
        return params_list_out

    @classmethod
    def _get_value_of_variable(cls, variable: Union[Variable, Any], expected_type: Union[Type] = None) -> Any:
        """
        Gets the value of a given variable
        :param variable: the variable, can be any variable class or the actual value desired
        :param expected_type: the expected type for the value
        :return: the value
        """
        if isinstance(variable, TypedDefinitionVariable):
            assert ReflectionUtil.is_instance_or_subclass(expected_type, BaseObject)
            expected_type = expected_type._get_expected_class_by_type(expected_type, variable.object_type)

        if isinstance(variable, UndeterminedVariable):
            val = variable
        elif isinstance(variable, MultiVariable):
            expected_inner_types = get_args(expected_type)
            expected_inner_type = expected_inner_types[0] if len(expected_inner_types) >= 1 else expected_type
            val = []
            for i, inner_var in enumerate(variable):
<<<<<<< HEAD
                expected_inner_type = expected_inner_types[i] if i < len(expected_inner_types) else \
                    expected_inner_types[0]
                val.append(cls._get_value_of_variable(inner_var, expected_inner_type))
=======
                expected_inner_type = expected_inner_types[i] if i < len(expected_inner_types) else expected_inner_type
                inner_val = cls._get_value_of_variable(inner_var, expected_inner_type)
                val.append(inner_val)
            if isinstance(variable, ExperimentalVariable):
                val = ExperimentalVariable(val)
>>>>>>> 93e7946f
        elif isinstance(variable, DefinitionVariable):
            val = cls._make_child_object(variable, expected_type) if expected_type else None
        elif isinstance(variable, Variable):
            val = variable.value
        else:
            val = variable
        return val

    @classmethod
    def _make_child_object(cls, definition: DefinitionVariable, expected_class: Type) -> Any:
        """
        Handles making children objects
        :param expected_class: the expected_class for the child obj
        :param definition: contains attributes necessary to construct the child
        :return: the child obj
        """
        if issubclass(expected_class, BaseObject):
            return expected_class.initialize_from_definition(definition)

        params = {param_name: cls._get_value_of_variable(variable, expected_class)
                  for param_name, variable in definition.items()}
        try:
            return expected_class(**params)
        except Exception as e:
            raise TypeError("Unable to initialize %s for %s" % (expected_class, cls.__name__))

    @classmethod
    def _get_expected_class_by_type(cls, abstract_class: Type, child_class_name: str) -> Any:
        """
        *Must be implemented in calling class*
        Returns the correct expected class when given the abstract parent class type and name of child class
        :param abstract_class: the abstract parent class type
        :param child_class_name: the name of the child class
        :return: the expected type
        """
        raise TypeError(
            "Cannot create %s because %s has not defined a creation method." % (child_class_name, cls.__name__))

    @classmethod
    def _assert_type(cls, val: Any, expected_type: Union[Type], param_name: str):
        """
        Asserts that the value is of the expected type for the variable with the given name
        :param val: the value
        :param expected_type: expected type or typing generic
        :param param_name: the name of the parameter being tested
        :return: None (raises an exception if not the expected type)
        """
        if isinstance(val, UndeterminedVariable):
            return
        try:
            check_type(param_name, val, expected_type)
        except TypeError:
            raise TypeError(
                "%s expected type %s for %s but received %s" % (cls.__name__, expected_type, param_name, type(val)))<|MERGE_RESOLUTION|>--- conflicted
+++ resolved
@@ -95,17 +95,11 @@
             expected_inner_type = expected_inner_types[0] if len(expected_inner_types) >= 1 else expected_type
             val = []
             for i, inner_var in enumerate(variable):
-<<<<<<< HEAD
-                expected_inner_type = expected_inner_types[i] if i < len(expected_inner_types) else \
-                    expected_inner_types[0]
-                val.append(cls._get_value_of_variable(inner_var, expected_inner_type))
-=======
                 expected_inner_type = expected_inner_types[i] if i < len(expected_inner_types) else expected_inner_type
                 inner_val = cls._get_value_of_variable(inner_var, expected_inner_type)
                 val.append(inner_val)
             if isinstance(variable, ExperimentalVariable):
                 val = ExperimentalVariable(val)
->>>>>>> 93e7946f
         elif isinstance(variable, DefinitionVariable):
             val = cls._make_child_object(variable, expected_type) if expected_type else None
         elif isinstance(variable, Variable):
