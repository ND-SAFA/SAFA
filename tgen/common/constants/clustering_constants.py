--- conflicted
+++ resolved
@@ -1,11 +1,8 @@
 from tgen.clustering.methods.supported_clustering_methods import SupportedClusteringMethods
 
-<<<<<<< HEAD
 DEFAULT_REDUCTION_PERCENTAGE_CLUSTERING = 0.20  # Expected reduction in # of artifacts to # clusters
-=======
 CLUSTER_ARTIFACT_TYPE = "Cluster"
 DEFAULT_REDUCTION_FACTOR = 0.50  # # clusters =  # of artifacts * reduction_factor
->>>>>>> cb2ddad3
 DEFAULT_CLUSTER_SIMILARITY_THRESHOLD = 0.5  # Similarity equal or greater will be considered as same clusters
 DEFAULT_CLUSTERING_MIN_NEW_ARTIFACTS_RATION = 0.75
 DEFAULT_MIN_ORPHAN_SIMILARITY = 0.75  # Minimum similarity score for an oprhan to be placed in a cluster.
@@ -21,11 +18,8 @@
 MIN_PAIRWISE_SIMILARITY_FOR_CLUSTERING = 0.5
 MIN_PAIRWISE_AVG_PERCENTILE = 75
 ADD_ORPHAN_TO_CLUSTER_THRESHOLD = 0.75
-<<<<<<< HEAD
-=======
 DEFAULT_SEED_MAX_CLUSTER_SIZE = 20
 CLUSTERING_SUBDIRECTORY = "clustering"
->>>>>>> cb2ddad3
 
 RANDOM_STATE_PARAM = "random_state"
 N_CLUSTERS_PARAM = "n_clusters"
