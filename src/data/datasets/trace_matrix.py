--- conflicted
+++ resolved
@@ -1,11 +1,7 @@
 import random
 from collections import namedtuple
-<<<<<<< HEAD
 from copy import deepcopy
 from typing import Callable, Dict, List, Iterable, NamedTuple
-=======
-from typing import Callable, Dict, Iterable, List
->>>>>>> cd71294b
 
 import numpy as np
 
