package edu.nd.crc.safa.server.entities.api.jira;

<<<<<<< HEAD
import com.fasterxml.jackson.annotation.JsonIgnoreProperties;
=======
import java.util.Map;

import com.fasterxml.jackson.annotation.JsonProperty;
>>>>>>> f0ad5a12
import lombok.Data;


/**
 * JIRA api response for the endpoint /project/{id}
 */
@Data
@JsonIgnoreProperties(ignoreUnknown = true)
public class JiraProjectResponseDTO {

    private static final String SMALL_AVATAR_KEY = "16x16";

    private static final String MEDIUM_AVATAR_KEY = "32x32";

    String id;
    String description;
    String key;
    String name;
    Boolean isPrivate;
    String style;
    String smallAvatarUrl;
    String mediumAvatarUrl;

    /**
     *  Retrieve project avatar URLs
     *
     * @param avatarUrlsJson object child situated at .avatarUrls in the JSON object tree
     */
    @JsonProperty("avatarUrls")
    public void setAvatarUrls(Map<String, String> avatarUrlsJson) {
        this.smallAvatarUrl = avatarUrlsJson.get(SMALL_AVATAR_KEY);
        this.mediumAvatarUrl = avatarUrlsJson.get(MEDIUM_AVATAR_KEY);
    }
}<|MERGE_RESOLUTION|>--- conflicted
+++ resolved
@@ -1,12 +1,9 @@
 package edu.nd.crc.safa.server.entities.api.jira;
 
-<<<<<<< HEAD
-import com.fasterxml.jackson.annotation.JsonIgnoreProperties;
-=======
 import java.util.Map;
 
+import com.fasterxml.jackson.annotation.JsonIgnoreProperties;
 import com.fasterxml.jackson.annotation.JsonProperty;
->>>>>>> f0ad5a12
 import lombok.Data;
 
 
@@ -31,7 +28,7 @@
     String mediumAvatarUrl;
 
     /**
-     *  Retrieve project avatar URLs
+     * Retrieve project avatar URLs
      *
      * @param avatarUrlsJson object child situated at .avatarUrls in the JSON object tree
      */
