--- conflicted
+++ resolved
@@ -17,15 +17,11 @@
             "deepspeed": "~/tgen/deepspeed.json",
             "per_device_train_batch_size": 1,
             "remove_unused_columns": false,
-<<<<<<< HEAD
-            "eager_load_data": true
-=======
             "gradient_accumulation_steps": 16,
             "save_steps": null,
             "eval_steps": 2,
             "logging_steps": 1,
             "num_train_epochs": 5
->>>>>>> ef263ad9
           },
           "trainer_dataset_manager": {
             "train_dataset_creator": {
