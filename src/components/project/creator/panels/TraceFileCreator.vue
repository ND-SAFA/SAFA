--- conflicted
+++ resolved
@@ -1,32 +1,4 @@
 <template>
-<<<<<<< HEAD
-  <v-row v-if="isOpen" class="my-3" align="center">
-    <v-col cols="9">
-      <div class="d-flex width-min">
-        <button-row :definitions="[sourceDefinition]" />
-        <v-icon class="mx-2">mdi-arrow-right</v-icon>
-        <button-row :definitions="[targetDefinition]" />
-      </div>
-    </v-col>
-    <v-col cols="3">
-      <v-btn
-        @click="handleSubmit"
-        color="primary"
-        class="ml-10"
-        data-cy="button-create-trace-matrix"
-      >
-        Create Trace Matrix
-      </v-btn>
-    </v-col>
-  </v-row>
-</template>
-
-<script lang="ts">
-import { ButtonRow } from "@/components/common";
-import { logModule } from "@/store";
-import { ButtonDefinition, ButtonType, Link, TraceFile } from "@/types";
-import Vue, { PropType } from "vue";
-=======
   <flex-box
     v-if="isOpen"
     align="center"
@@ -39,7 +11,12 @@
       <v-icon class="mx-2">mdi-arrow-right</v-icon>
       <button-row :definitions="[targetDefinition]" />
     </flex-box>
-    <v-btn @click="handleSubmit" color="primary" class="ml-10">
+    <v-btn
+      @click="handleSubmit"
+      color="primary"
+      class="ml-10"
+      data-cy="button-create-trace-matrix"
+    >
       Create Trace Matrix
     </v-btn>
   </flex-box>
@@ -50,7 +27,6 @@
 import { ButtonDefinition, ButtonType, LinkModel, TraceFile } from "@/types";
 import { logModule } from "@/store";
 import { ButtonRow, FlexBox } from "@/components/common";
->>>>>>> 510a5f2a
 
 /**
  * Trace file creator.
