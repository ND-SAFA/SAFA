import os

from typing import Dict, List, Tuple, Union

from tgen.common.constants.deliminator_constants import EMPTY_STRING
from tgen.common.constants.ranking_constants import DEFAULT_SELECT_TOP_PREDICTIONS
from tgen.common.logging.logger_manager import logger
from tgen.common.util.dict_util import DictUtil
from tgen.common.util.enum_util import EnumDict
from tgen.common.util.file_util import FileUtil
from tgen.common.util.list_util import ListUtil
from tgen.core.trace_output.abstract_trace_output import AbstractTraceOutput
from tgen.core.trace_output.trace_prediction_output import TracePredictionOutput
from tgen.data.dataframes.trace_dataframe import TraceDataFrame
from tgen.data.exporters.prompt_dataset_exporter import PromptDatasetExporter
from tgen.data.exporters.safa_exporter import SafaExporter
from tgen.data.keys.structure_keys import TraceKeys
from tgen.data.tdatasets.prompt_dataset import PromptDataset
from tgen.data.tdatasets.trace_dataset import TraceDataset
from tgen.jobs.abstract_job import AbstractJob
from tgen.jobs.components.args.job_args import JobArgs
from tgen.pipeline.abstract_pipeline import AbstractPipeline
from tgen.relationship_manager.abstract_relationship_manager import AbstractRelationshipManager
from tgen.relationship_manager.supported_relationship_managers import SupportedRelationshipManager
from tgen.tracing.ranking.common.ranking_args import RankingArgs
from tgen.tracing.ranking.common.ranking_state import RankingState
from tgen.tracing.ranking.common.ranking_util import RankingUtil
from tgen.tracing.ranking.supported_ranking_pipelines import SupportedRankingPipelines

DATA_TOO_LITTLE_INPUTS = "Missing required dataset_creator or artifact_df + layer_ids."
DATA_TOO_MANY_INPUTS = "Expected only one of dataset_creator or artifact_df + layer_ids to be defined."


class RankingJob(AbstractJob):
    """
    Uses large claude to rank all source artifacts.
    """

<<<<<<< HEAD
    def __init__(self, job_args: JobArgs,
                 ranking_pipeline: SupportedRankingPipelines = SupportedRankingPipelines.LLM, layer_ids: Tuple[str, str] = None,
                 select_top_predictions: bool = DEFAULT_SELECT_TOP_PREDICTIONS, **kwargs):
=======
    def __init__(self, dataset_creator: PromptDatasetCreator = None, dataset: PromptDataset = None,
                 ranking_pipeline: SupportedRankingPipelines = SupportedRankingPipelines.LLM, layer_ids: List[str] = None,
                 select_top_predictions: bool = DEFAULT_SELECT_TOP_PREDICTIONS, log_results: bool = True,
                 relationship_manager: AbstractRelationshipManager = None,
                 relationship_manager_type: SupportedRelationshipManager = SupportedRelationshipManager.EMBEDDING,
                 **kwargs):
>>>>>>> 824d1cb7
        """
        Uses dataset defined by role to sort and rank with big claude.
        :param job_args: Contains dataset and other common arguments to jobs in general.
        :param select_top_predictions: Whether to select the top predictions
        :param layer_ids: The layers to rank between.
        :param log_results: If True and true links are given, logs the results to the console.
        :param ranking_pipeline: The pipeline used to rank children to each parent.
        :param relationship_manager: If provided, will be used in the sorting step if using an embedding sorter
        """
        super().__init__(job_args, require_data=True)
        self.select_top_predictions = select_top_predictions
        self.ranking_pipeline = ranking_pipeline
        self.layer_ids = layer_ids
        self.ranking_kwargs = kwargs
<<<<<<< HEAD
        assert self.job_args.dataset.trace_dataset is not None or self.layer_ids, "Must specify parent-child layers or provide trace dataset"
=======
        self.log_results = log_results
        self.relationship_manager = relationship_manager
        self.relationship_manager_type = relationship_manager_type
        assert self.dataset.trace_dataset is not None or self.layer_ids, "Must specify parent-child layers or provide trace dataset"
>>>>>>> 824d1cb7

    def _run(self, **kwargs) -> Union[Dict, AbstractTraceOutput]:
        """
        Sorts children artifacts then ranks them with big claude.
        :param kwargs: Additional keyword arguments.
        :return:
        """
        tracing_types = self.job_args.dataset.trace_dataset.get_parent_child_types() if not self.layer_ids else [self.layer_ids]
        # Predict
        global_predictions = []
        all_scores = {}
        for tracing_type in tracing_types:
<<<<<<< HEAD
            predicted_entries = self.trace_layer(self.job_args.dataset, tracing_type)
=======
            predicted_entries, scores = self.trace_layer(self.dataset, tracing_type)
>>>>>>> 824d1cb7
            global_predictions.extend(predicted_entries)
            all_scores.update(scores)

<<<<<<< HEAD
        self.optional_eval(self.job_args.dataset.trace_dataset, global_predictions)
=======
        metrics = self.optional_eval(self.dataset.trace_dataset, global_predictions, all_scores, tracing_types, self.log_results)
>>>>>>> 824d1cb7

        return TracePredictionOutput(prediction_entries=global_predictions, metrics=metrics)

<<<<<<< HEAD
    def trace_layer(self, layer_dataset: PromptDataset, types_to_trace: Tuple[str, str]):
=======
    def trace_layer(self, dataset: PromptDataset, types_to_trace: Tuple[str, str]) -> Tuple[List[EnumDict], Dict[int, float]]:
>>>>>>> 824d1cb7
        """
        Traces the between the child-parent artifact types.
        :param layer_dataset: The dataset containing artifacts to trace.
        :param types_to_trace: The child-parent layers being traced.
        :return: List of selected traces and dict mapping trace id to the score obtained for the link.
        """
        full_dataset = self.job_args.dataset
        selected_artifacts = layer_dataset.artifact_df.get_artifacts_by_type(types_to_trace)
        parent_type, child_type = types_to_trace
<<<<<<< HEAD
        parent_ids = list(layer_dataset.artifact_df.get_artifacts_by_type(parent_type).index)
        children_ids = list(layer_dataset.artifact_df.get_artifacts_by_type(child_type).index)
=======
        parent_ids = list(dataset.artifact_df.get_artifacts_by_type(parent_type).index)
        children_ids = list(dataset.artifact_df.get_artifacts_by_type(child_type).index)
        assert parent_ids and children_ids, f"Found {len(parent_ids)} parents and {len(children_ids)} children. " \
                                            f"Expected at least one parent and child."
>>>>>>> 824d1cb7

        if not self.select_top_predictions:
            DictUtil.update_kwarg_values(self.ranking_kwargs, selection_method=None)
        export_dir = DictUtil.get_kwarg_values(self.ranking_kwargs, pop=True, export_dir=EMPTY_STRING)
        if export_dir and not export_dir.endswith(RankingJob._get_run_dir(child_type, parent_type)):
            export_dir = FileUtil.safely_join_paths(export_dir, RankingJob._get_run_dir(child_type, parent_type))
<<<<<<< HEAD
        layer_dataset = PromptDataset(artifact_df=selected_artifacts, project_summary=full_dataset.project_summary)
=======
        layer_dataset = PromptDataset(artifact_df=selected_artifacts, trace_dataset=dataset.trace_dataset,
                                      project_summary=self.dataset.project_summary)
        if not self.relationship_manager and self.relationship_manager_type:
            model_name = DictUtil.get_kwarg_values(self.ranking_kwargs, model_name=None)
            kwargs = DictUtil.update_kwarg_values({}, model_name=model_name) if model_name else {}
            self.relationship_manager = self.relationship_manager_type.value(**kwargs)
>>>>>>> 824d1cb7
        pipeline_args = RankingArgs(dataset=layer_dataset,
                                    parent_ids=parent_ids,
                                    children_ids=children_ids,
                                    export_dir=export_dir,
                                    types_to_trace=types_to_trace,
                                    relationship_manager=self.relationship_manager,
                                    re_rank_children=True,
                                    **self.ranking_kwargs)
        logger.info(f"Starting to trace: {pipeline_args.run_name}")

        pipeline: AbstractPipeline[RankingArgs, RankingState] = self.ranking_pipeline.value(pipeline_args)
        pipeline.run()
        self.relationship_manager = pipeline.state.relationship_manager
        selected_entries = pipeline.state.get_current_entries()
<<<<<<< HEAD
        has_positive_links = full_dataset.trace_dataset and len(full_dataset.trace_df.get_links_with_label(1)) > 1
=======
        scores = {TraceDataFrame.generate_link_id(entry[TraceKeys.SOURCE], entry[TraceKeys.TARGET]): entry[TraceKeys.SCORE]
                  for entry in pipeline.state.candidate_entries}
        has_positive_links = self.dataset and self.dataset.trace_dataset and len(self.dataset.trace_df.get_links_with_label(1)) > 1
>>>>>>> 824d1cb7
        if has_positive_links:
            for entry in pipeline.state.get_current_entries():
                trace_id = self.get_trace_id_from_entry(entry)
                trace_entry = full_dataset.trace_df.loc[trace_id]
                label = trace_entry[TraceKeys.LABEL.value]
                entry[TraceKeys.LABEL] = label
                full_dataset.trace_df.update_value(TraceKeys.SCORE, trace_id, entry[TraceKeys.SCORE])
                if TraceKeys.EXPLANATION in entry:
                    full_dataset.trace_df.update_value(TraceKeys.EXPLANATION, trace_id, entry[TraceKeys.EXPLANATION])

        if export_dir:
            PromptDatasetExporter(export_path=os.path.join(export_dir, "final_dataset"),
<<<<<<< HEAD
                                  dataset=full_dataset, trace_dataset_exporter_type=SafaExporter).export()
        return selected_entries
=======
                                  dataset=self.dataset, trace_dataset_exporter_type=SafaExporter).export()
        return selected_entries, scores
>>>>>>> 824d1cb7

    @staticmethod
    def get_trace_id_from_entry(entry: EnumDict) -> int:
        """
        Gets the trace id from teh entry
        :param entry: The prediction entry
        :return: The trace id for the entry
        """
        return TraceDataFrame.generate_link_id(entry[TraceKeys.SOURCE], entry[TraceKeys.TARGET])

    @staticmethod
    def optional_eval(dataset: TraceDataset, predictions: List, all_scores: Dict[int, float],
                      tracing_types: List[Tuple[str, str]], log_results: bool) -> Dict[str, float]:
        """
        Evaluates the results of the predictions if the dataset contains positive labeled links.
        :param dataset: The dataset representing the ground truth.
        :param predictions: The predictions for the links in the dataset.
        :param all_scores: A dictionary mapping trace id to the score obtained for it.
        :param tracing_types: The types being traced on.
        :param log_results: If True, logs the results to the console.
        :return: None
        """
        if dataset is None or dataset.trace_df is None or len(dataset.trace_df.get_links_with_label(1)) == 0:
            return {}
        parent_types, child_types = ListUtil.unzip(tracing_types)
        parent_type_ids = set(dataset.artifact_df.get_artifacts_by_type(parent_types).index)
        child_type_ids = set(dataset.artifact_df.get_artifacts_by_type(child_types).index)
        trace_df = dataset.trace_df.filter_by_row(lambda row: row[TraceKeys.child_label().value] in child_type_ids or
                                                              row[TraceKeys.parent_label().value] in parent_type_ids)
        metrics = RankingUtil.evaluate_trace_predictions(trace_df, predictions, all_scores, log_results=log_results)
        return metrics

    @staticmethod
    def _get_run_dir(child_type: str, parent_type: str) -> str:
        """
        Get the name of this run's directory
        :param child_type: The name of the child type
        :param parent_type: The name of the parent type
        :return: The name of the run's directory
        """
        return f"{child_type}_{parent_type}"<|MERGE_RESOLUTION|>--- conflicted
+++ resolved
@@ -1,5 +1,4 @@
 import os
-
 from typing import Dict, List, Tuple, Union
 
 from tgen.common.constants.deliminator_constants import EMPTY_STRING
@@ -36,18 +35,13 @@
     Uses large claude to rank all source artifacts.
     """
 
-<<<<<<< HEAD
     def __init__(self, job_args: JobArgs,
                  ranking_pipeline: SupportedRankingPipelines = SupportedRankingPipelines.LLM, layer_ids: Tuple[str, str] = None,
-                 select_top_predictions: bool = DEFAULT_SELECT_TOP_PREDICTIONS, **kwargs):
-=======
-    def __init__(self, dataset_creator: PromptDatasetCreator = None, dataset: PromptDataset = None,
-                 ranking_pipeline: SupportedRankingPipelines = SupportedRankingPipelines.LLM, layer_ids: List[str] = None,
-                 select_top_predictions: bool = DEFAULT_SELECT_TOP_PREDICTIONS, log_results: bool = True,
+                 select_top_predictions: bool = DEFAULT_SELECT_TOP_PREDICTIONS,
                  relationship_manager: AbstractRelationshipManager = None,
                  relationship_manager_type: SupportedRelationshipManager = SupportedRelationshipManager.EMBEDDING,
+                 log_results: bool = True,
                  **kwargs):
->>>>>>> 824d1cb7
         """
         Uses dataset defined by role to sort and rank with big claude.
         :param job_args: Contains dataset and other common arguments to jobs in general.
@@ -62,14 +56,10 @@
         self.ranking_pipeline = ranking_pipeline
         self.layer_ids = layer_ids
         self.ranking_kwargs = kwargs
-<<<<<<< HEAD
         assert self.job_args.dataset.trace_dataset is not None or self.layer_ids, "Must specify parent-child layers or provide trace dataset"
-=======
         self.log_results = log_results
         self.relationship_manager = relationship_manager
         self.relationship_manager_type = relationship_manager_type
-        assert self.dataset.trace_dataset is not None or self.layer_ids, "Must specify parent-child layers or provide trace dataset"
->>>>>>> 824d1cb7
 
     def _run(self, **kwargs) -> Union[Dict, AbstractTraceOutput]:
         """
@@ -82,27 +72,14 @@
         global_predictions = []
         all_scores = {}
         for tracing_type in tracing_types:
-<<<<<<< HEAD
-            predicted_entries = self.trace_layer(self.job_args.dataset, tracing_type)
-=======
-            predicted_entries, scores = self.trace_layer(self.dataset, tracing_type)
->>>>>>> 824d1cb7
+            predicted_entries, scores = self.trace_layer(self.job_args.dataset, tracing_type)
             global_predictions.extend(predicted_entries)
             all_scores.update(scores)
-
-<<<<<<< HEAD
-        self.optional_eval(self.job_args.dataset.trace_dataset, global_predictions)
-=======
-        metrics = self.optional_eval(self.dataset.trace_dataset, global_predictions, all_scores, tracing_types, self.log_results)
->>>>>>> 824d1cb7
-
+        metrics = self.optional_eval(self.job_args.dataset.trace_dataset, global_predictions, all_scores, tracing_types,
+                                     self.log_results)
         return TracePredictionOutput(prediction_entries=global_predictions, metrics=metrics)
 
-<<<<<<< HEAD
-    def trace_layer(self, layer_dataset: PromptDataset, types_to_trace: Tuple[str, str]):
-=======
-    def trace_layer(self, dataset: PromptDataset, types_to_trace: Tuple[str, str]) -> Tuple[List[EnumDict], Dict[int, float]]:
->>>>>>> 824d1cb7
+    def trace_layer(self, layer_dataset: PromptDataset, types_to_trace: Tuple[str, str]) -> Tuple[List[EnumDict], Dict[int, float]]:
         """
         Traces the between the child-parent artifact types.
         :param layer_dataset: The dataset containing artifacts to trace.
@@ -112,31 +89,22 @@
         full_dataset = self.job_args.dataset
         selected_artifacts = layer_dataset.artifact_df.get_artifacts_by_type(types_to_trace)
         parent_type, child_type = types_to_trace
-<<<<<<< HEAD
         parent_ids = list(layer_dataset.artifact_df.get_artifacts_by_type(parent_type).index)
         children_ids = list(layer_dataset.artifact_df.get_artifacts_by_type(child_type).index)
-=======
-        parent_ids = list(dataset.artifact_df.get_artifacts_by_type(parent_type).index)
-        children_ids = list(dataset.artifact_df.get_artifacts_by_type(child_type).index)
         assert parent_ids and children_ids, f"Found {len(parent_ids)} parents and {len(children_ids)} children. " \
                                             f"Expected at least one parent and child."
->>>>>>> 824d1cb7
 
         if not self.select_top_predictions:
             DictUtil.update_kwarg_values(self.ranking_kwargs, selection_method=None)
         export_dir = DictUtil.get_kwarg_values(self.ranking_kwargs, pop=True, export_dir=EMPTY_STRING)
         if export_dir and not export_dir.endswith(RankingJob._get_run_dir(child_type, parent_type)):
             export_dir = FileUtil.safely_join_paths(export_dir, RankingJob._get_run_dir(child_type, parent_type))
-<<<<<<< HEAD
-        layer_dataset = PromptDataset(artifact_df=selected_artifacts, project_summary=full_dataset.project_summary)
-=======
-        layer_dataset = PromptDataset(artifact_df=selected_artifacts, trace_dataset=dataset.trace_dataset,
-                                      project_summary=self.dataset.project_summary)
+        layer_dataset = PromptDataset(artifact_df=selected_artifacts, trace_dataset=full_dataset.trace_dataset,
+                                      project_summary=full_dataset.project_summary)
         if not self.relationship_manager and self.relationship_manager_type:
             model_name = DictUtil.get_kwarg_values(self.ranking_kwargs, model_name=None)
             kwargs = DictUtil.update_kwarg_values({}, model_name=model_name) if model_name else {}
             self.relationship_manager = self.relationship_manager_type.value(**kwargs)
->>>>>>> 824d1cb7
         pipeline_args = RankingArgs(dataset=layer_dataset,
                                     parent_ids=parent_ids,
                                     children_ids=children_ids,
@@ -151,13 +119,9 @@
         pipeline.run()
         self.relationship_manager = pipeline.state.relationship_manager
         selected_entries = pipeline.state.get_current_entries()
-<<<<<<< HEAD
-        has_positive_links = full_dataset.trace_dataset and len(full_dataset.trace_df.get_links_with_label(1)) > 1
-=======
         scores = {TraceDataFrame.generate_link_id(entry[TraceKeys.SOURCE], entry[TraceKeys.TARGET]): entry[TraceKeys.SCORE]
                   for entry in pipeline.state.candidate_entries}
-        has_positive_links = self.dataset and self.dataset.trace_dataset and len(self.dataset.trace_df.get_links_with_label(1)) > 1
->>>>>>> 824d1cb7
+        has_positive_links = full_dataset.trace_dataset and len(full_dataset.trace_df.get_links_with_label(1)) > 1
         if has_positive_links:
             for entry in pipeline.state.get_current_entries():
                 trace_id = self.get_trace_id_from_entry(entry)
@@ -170,13 +134,8 @@
 
         if export_dir:
             PromptDatasetExporter(export_path=os.path.join(export_dir, "final_dataset"),
-<<<<<<< HEAD
                                   dataset=full_dataset, trace_dataset_exporter_type=SafaExporter).export()
-        return selected_entries
-=======
-                                  dataset=self.dataset, trace_dataset_exporter_type=SafaExporter).export()
         return selected_entries, scores
->>>>>>> 824d1cb7
 
     @staticmethod
     def get_trace_id_from_entry(entry: EnumDict) -> int:
