--- conflicted
+++ resolved
@@ -3,12 +3,11 @@
 import static org.assertj.core.api.Assertions.assertThat;
 import static org.springframework.test.web.servlet.result.MockMvcResultMatchers.status;
 
-import java.util.Optional;
-
 import edu.nd.crc.safa.config.AppRoutes;
 import edu.nd.crc.safa.features.users.entities.db.SafaUser;
+import common.ApplicationBaseTest;
 
-import common.ApplicationBaseTest;
+import java.util.Optional;
 import org.json.JSONArray;
 import org.json.JSONObject;
 import org.junit.jupiter.api.Test;
@@ -45,11 +44,6 @@
     }
 
     @Test
-<<<<<<< HEAD
-    void testCreateDuplicateAccount() throws Exception {
-        authorizationService.createUser(testEmail, testPassword, status().is2xxSuccessful());
-        authorizationService.createUser(testEmail, testPassword, status().is4xxClientError());
-=======
     void testSelfEndpoint() throws Exception {
         authorizationService.createUser(testEmail, testPassword);
         authorizationService.loginUser(testEmail, testPassword, status().isOk());
@@ -57,6 +51,11 @@
         JSONObject response = new SafaRequest(AppRoutes.Accounts.SELF).getWithJsonObject(status().isOk());
 
         assertThat(response.get("email")).isEqualTo(testEmail);
->>>>>>> b753a614
+    }
+
+    @Test
+    void testCreateDuplicateAccount() throws Exception {
+        authorizationService.createUser(testEmail, testPassword, status().is2xxSuccessful());
+        authorizationService.createUser(testEmail, testPassword, status().is4xxClientError());
     }
 }