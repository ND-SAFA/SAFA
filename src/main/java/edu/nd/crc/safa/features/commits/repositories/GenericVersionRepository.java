package edu.nd.crc.safa.features.commits.repositories;

import java.util.ArrayList;
import java.util.HashMap;
import java.util.List;
import java.util.Map;
import java.util.Optional;
import java.util.UUID;
import java.util.stream.Collectors;

import edu.nd.crc.safa.config.AppConstraints;
import edu.nd.crc.safa.features.artifacts.repositories.IVersionRepository;
import edu.nd.crc.safa.features.commits.entities.db.VersionEntityAction;
import edu.nd.crc.safa.features.common.IBaseEntity;
import edu.nd.crc.safa.features.common.IVersionEntity;
import edu.nd.crc.safa.features.delta.entities.app.EntityDelta;
import edu.nd.crc.safa.features.delta.entities.app.ModifiedEntity;
import edu.nd.crc.safa.features.delta.entities.db.ModificationType;
import edu.nd.crc.safa.features.errors.entities.db.CommitError;
import edu.nd.crc.safa.features.projects.entities.app.IAppEntity;
import edu.nd.crc.safa.features.projects.entities.app.SafaError;
import edu.nd.crc.safa.features.projects.entities.db.Project;
import edu.nd.crc.safa.features.projects.entities.db.ProjectEntity;
import edu.nd.crc.safa.features.users.entities.db.SafaUser;
import edu.nd.crc.safa.features.versions.VersionCalculator;
import edu.nd.crc.safa.features.versions.entities.ProjectVersion;

import com.fasterxml.jackson.core.JsonProcessingException;
import org.javatuples.Pair;
import org.javatuples.Triplet;
import org.springframework.dao.DataIntegrityViolationException;

/**
 * Implements the generic logic for retrieving, creating, and modifying versioned entities.
 *
 * @param <VersionEntity> The versioned entity.
 */
public abstract class GenericVersionRepository<
    BaseEntity extends IBaseEntity,
    VersionEntity extends IVersionEntity<AppEntity>,
    AppEntity extends IAppEntity>
    implements IVersionRepository<VersionEntity, AppEntity> {

    VersionCalculator versionCalculator = new VersionCalculator();

    protected abstract VersionEntity save(VersionEntity versionEntity);

    @Override
    public List<AppEntity> retrieveAppEntitiesByProjectVersion(ProjectVersion projectVersion) {
        List<VersionEntity> versionEntities = this.retrieveVersionEntitiesByProjectVersion(projectVersion);
        return versionEntities.stream()
            .map(this::retrieveAppEntityFromVersionEntity)
            .collect(Collectors.toList());
    }

    @Override
    public List<AppEntity> retrieveAppEntitiesByProject(Project project) {
        List<VersionEntity> versions = retrieveVersionEntitiesByProject(project);
        return versions.stream()
            .map(this::retrieveAppEntityFromVersionEntity)
            .collect(Collectors.toList());
    }

    /**
     * Calculates contents of each artifact at given version and returns bodies at version.
     *
     * @param projectVersion - The version of the artifact bodies that are returned
     * @return list of artifact bodies in project at given version
     */
    @Override
    public List<VersionEntity> retrieveVersionEntitiesByProjectVersion(ProjectVersion projectVersion) {
        Map<UUID, List<VersionEntity>> entityHashTable =
            this.groupEntityVersionsByEntityId(projectVersion);
        return this.calculateVersionEntitiesAtProjectVersion(projectVersion, entityHashTable);
    }

    /**
     * Calculates contents of each artifact at given version and returns bodies at version.
     *
     * @param projectVersion - The version of the artifact bodies that are returned
     * @return list of artifact bodies in project at given version
     */
    @Override
    public Optional<VersionEntity> findVersionEntityByProjectVersionAndBaseEntityId(
        ProjectVersion projectVersion,
        UUID entityId) {
        List<VersionEntity> versionEntities = this.retrieveVersionEntitiesByProject(projectVersion.getProject())
            .stream()
            .filter(versionEntity -> versionEntity.getBaseEntityId().equals(entityId))
            .collect(Collectors.toList());
        Map<UUID, List<VersionEntity>> entityHashTable = new HashMap<>();
        entityHashTable.put(entityId, versionEntities);
        List<VersionEntity> currentVersionQuery = this.calculateVersionEntitiesAtProjectVersion(projectVersion,
            entityHashTable);
        return currentVersionQuery.isEmpty() ? Optional.empty() : Optional.of(currentVersionQuery.get(0));
    }

    /**
     * Commits the current state of app entity to given project version. AppEntity is modified
     * to contain the base entity id if created successfully. Warning, if submitted to an
     * non-current version changes are not propagated upstream.
     *
     * @param projectVersion The project version to save the changes to.
     * @param appEntity      The app entity whose state is saved.
     * @return String representing parser error if one occurred.
     */
    @Override
<<<<<<< HEAD
    public Pair<V, CommitError> commitAppEntityToProjectVersion(ProjectVersion projectVersion,
                                                                A appEntity, SafaUser user) {
        VersionEntityAction<V> versionEntityAction = () -> {
            B b = this.createOrUpdateRelatedEntities(projectVersion, appEntity, user);
=======
    public Pair<VersionEntity, CommitError> commitAppEntityToProjectVersion(ProjectVersion projectVersion,
                                                                            AppEntity appEntity) {
        VersionEntityAction<VersionEntity> versionEntityAction = () -> {
            BaseEntity baseEntity = this.createOrUpdateRelatedEntities(
                projectVersion,
                appEntity);
>>>>>>> bdb79078

            VersionEntity versionEntity = this.instantiateVersionEntityFromAppEntity(
                projectVersion,
                baseEntity,
                appEntity);

            if (versionEntity.getModificationType() != ModificationType.NO_MODIFICATION) {
<<<<<<< HEAD
                createOrUpdateVersionEntity(versionEntity, user);
                UUID baseEntityId = b.getBaseEntityId();
=======
                createOrUpdateVersionEntity(versionEntity);
                UUID baseEntityId = baseEntity.getBaseEntityId();
>>>>>>> bdb79078
                appEntity.setId(baseEntityId);
            }

            return Optional.of(versionEntity);
        };
        UUID baseEntityId = appEntity.getId();
        return commitErrorHandler(projectVersion, versionEntityAction, baseEntityId, this.getProjectActivity());
    }

    @Override
    public Pair<VersionEntity, CommitError> deleteVersionEntityByBaseEntityId(
        ProjectVersion projectVersion,
<<<<<<< HEAD
        UUID baseEntityId,
        SafaUser user) {

        VersionEntityAction<V> versionEntityAction = () -> {
            Optional<B> baseEntityOptional = this.findBaseEntityById(baseEntityId);
=======
        UUID baseEntityId) {
        VersionEntityAction<VersionEntity> versionEntityAction = () -> {
            Optional<BaseEntity> baseEntityOptional = this.findBaseEntityById(baseEntityId);
>>>>>>> bdb79078

            if (baseEntityOptional.isPresent()) {
                BaseEntity baseEntity = baseEntityOptional.get();
                VersionEntity removedVersionEntity = this.instantiateVersionEntityFromAppEntity(
                    projectVersion,
                    baseEntity,
                    null);
                this.createOrUpdateVersionEntity(removedVersionEntity, user);
                return removedVersionEntity == null ? Optional.empty() : Optional.of(removedVersionEntity);
            } else {
                return Optional.empty();
            }
        };
        return commitErrorHandler(projectVersion, versionEntityAction, baseEntityId, this.getProjectActivity());
    }

    @Override
    public EntityDelta<AppEntity> calculateEntityDelta(
        ProjectVersion baselineVersion,
        ProjectVersion targetVersion) {
        Project project = baselineVersion.getProject();
        Map<UUID, AppEntity> addedEntities = new HashMap<>();
        Map<UUID, ModifiedEntity<AppEntity>> modifiedEntities = new HashMap<>();
        Map<UUID, AppEntity> removedEntities = new HashMap<>();

        List<BaseEntity> projectArtifacts = this.retrieveBaseEntitiesByProject(project);

        for (BaseEntity baseEntity : projectArtifacts) {
            Triplet<VersionEntity, VersionEntity, ModificationType> delta = this
                .calculateDeltaEntityBetweenProjectVersions(
                    baseEntity,
                    baselineVersion,
                    targetVersion);
            ModificationType modificationType = delta.getValue2();
            if (modificationType == null) {
                continue;
            }
            UUID baseEntityId = baseEntity.getBaseEntityId();

            switch (modificationType) {
                case ADDED:
                    AppEntity appEntity = this.retrieveAppEntityFromVersionEntity(delta.getValue1());
                    addedEntities.put(baseEntityId, appEntity);
                    break;
                case MODIFIED:
                    AppEntity appBefore = this.retrieveAppEntityFromVersionEntity(delta.getValue0());
                    AppEntity appAfter = this.retrieveAppEntityFromVersionEntity(delta.getValue1());
                    ModifiedEntity<AppEntity> modifiedEntity = new ModifiedEntity<>(appBefore, appAfter);
                    modifiedEntities.put(baseEntityId, modifiedEntity);
                    break;
                case REMOVED:
                    AppEntity appRemoved = this.retrieveAppEntityFromVersionEntity(delta.getValue0());
                    removedEntities.put(baseEntityId, appRemoved);
                    break;
                default:
                    throw new SafaError("Missing case in switch for modification type: %s", modificationType);
            }
        }

        return new EntityDelta<>(addedEntities, modifiedEntities, removedEntities);
    }

    /**
     * Commits list of given application entities
     *
     * @param projectVersion The version whose app entities are retrieved.
     * @param appEntities    The set of all artifacts existing in given project version.
     * @param asCompleteSet  Whether appEntities are complete set of artifacts at project version
     * @return List of pairs of VersionEntities or commit errors
     */

    @Override
    public List<Pair<VersionEntity, CommitError>> commitAllAppEntitiesToProjectVersion(
        ProjectVersion projectVersion,
<<<<<<< HEAD
        List<A> appEntities,
        boolean asCompleteSet,
        SafaUser user) {
=======
        List<AppEntity> appEntities,
        boolean asCompleteSet) {
>>>>>>> bdb79078

        List<UUID> processedAppEntities = new ArrayList<>();
        List<Pair<VersionEntity, CommitError>> response = appEntities
            .stream()
<<<<<<< HEAD
            .map(a -> {
                Pair<V, CommitError> commitResponse = this.commitAppEntityToProjectVersion(projectVersion, a, user);
=======
            .map(appEntity -> {
                Pair<VersionEntity, CommitError> commitResponse =
                    this.commitAppEntityToProjectVersion(projectVersion, appEntity);
>>>>>>> bdb79078
                if (commitResponse.getValue1() == null) {
                    UUID baseEntityId = commitResponse.getValue0().getBaseEntityId();
                    processedAppEntities.add(baseEntityId);
                    appEntity.setId(baseEntityId);
                }
                return commitResponse;
            })
            .collect(Collectors.toList());

        if (asCompleteSet) { // calculates deleted entities if this is complete set
            List<Pair<VersionEntity, CommitError>> removedVersionEntities = this.retrieveBaseEntitiesByProject(
                    projectVersion.getProject())
                .stream()
                .filter(baseEntity -> !processedAppEntities.contains(baseEntity.getBaseEntityId()))
                .map(baseEntity -> this.deleteVersionEntityByBaseEntityId(
                    projectVersion,
<<<<<<< HEAD
                    b.getBaseEntityId(),
                    user))
=======
                    baseEntity.getBaseEntityId()))
>>>>>>> bdb79078
                .collect(Collectors.toList());
            response.addAll(removedVersionEntities);
        }

        return response;
    }

<<<<<<< HEAD
    private void createOrUpdateVersionEntity(V versionEntity, SafaUser user) throws SafaError {
=======
    private void createOrUpdateVersionEntity(VersionEntity versionEntity) throws SafaError {
>>>>>>> bdb79078
        try {
            this.findExistingVersionEntity(versionEntity).ifPresent(existingVersionEntity ->
                versionEntity.setVersionEntityId(existingVersionEntity.getVersionEntityId()));

            Optional<V> previousEntity =
                findVersionEntityByProjectVersionAndBaseEntityId(versionEntity.getProjectVersion(),
                    versionEntity.getBaseEntityId());

            this.save(versionEntity);

            this.updateTimInfo(versionEntity.getProjectVersion(), versionEntity, previousEntity.orElse(null), user);
        } catch (Exception e) {
            e.printStackTrace();
            UUID baseEntityId = versionEntity.getBaseEntityId();
            String error = String.format("An error occurred while saving version entity with base id: %s",
                baseEntityId);
            throw new SafaError(error, e);
        }
    }

    private Triplet<VersionEntity, VersionEntity, ModificationType> calculateDeltaEntityBetweenProjectVersions(
        BaseEntity baseEntity,
        ProjectVersion baseVersion,
        ProjectVersion targetVersion) {
        List<VersionEntity> bodies = this.retrieveVersionEntitiesByBaseEntity(baseEntity);

        VersionEntity beforeEntity = this.versionCalculator.getEntityAtVersion(bodies,
            baseVersion, IVersionEntity::getProjectVersion);
        VersionEntity afterEntity = this.versionCalculator.getEntityAtVersion(bodies,
            targetVersion, IVersionEntity::getProjectVersion);

        ModificationType modificationType = this
            .calculateModificationType(beforeEntity, afterEntity);
        return new Triplet<>(beforeEntity, afterEntity, modificationType);
    }

    private Pair<VersionEntity, CommitError> commitErrorHandler(ProjectVersion projectVersion,
                                                                VersionEntityAction<VersionEntity> versionEntityAction,
                                                                UUID entityName,
                                                                ProjectEntity projectEntity) {
        String errorDescription = null;
        VersionEntity versionEntity = null;
        CommitError commitError = null;
        try {
            Optional<VersionEntity> versionEntityOptional = versionEntityAction.action();
            if (versionEntityOptional.isPresent()) {
                versionEntity = versionEntityOptional.get();
            } else {
                errorDescription = "Could not find a version entity of {" + entityName + "}";
            }
        } catch (DataIntegrityViolationException e) {
            e.printStackTrace();
            errorDescription =
                "Could not parse entity " + entityName + ": " + AppConstraints.getConstraintError(e);
        } catch (Exception e) {
            e.printStackTrace();
            errorDescription = e.getMessage();
        }
        if (errorDescription != null) {
            commitError = new CommitError(projectVersion, errorDescription, projectEntity);
        }
        return new Pair<>(versionEntity, commitError);
    }

    /**
     * Returns the type of modification made between the source and target entities.
     *
     * @param baseEntity   The original entity whose content is the base for calculating changes.
     * @param targetEntity The entity whose changes are compared against the base content.
     * @return The type of change occurring to base in order to reach target entity.
     */
    private ModificationType calculateModificationType(VersionEntity baseEntity,
                                                       VersionEntity targetEntity) {
        if (baseEntity == null || targetEntity == null) {
            if (baseEntity == targetEntity) {
                return null;
            } else if (baseEntity == null) {
                return ModificationType.ADDED;
            } else {
                return ModificationType.REMOVED;
            }
        } else {
            if (baseEntity.hasSameContent(targetEntity)) { // no change - same body
                return null;
            } else {
                if (targetEntity.getModificationType() == ModificationType.REMOVED) {
                    return ModificationType.REMOVED;
                } else if (baseEntity.getModificationType() == ModificationType.REMOVED) {
                    return ModificationType.ADDED;
                } else {
                    return ModificationType.MODIFIED;
                }
            }
        }
    }

    /**
     * Calculates the current version of artifact noted by the entries in the given map.
     *
     * @param projectVersion         The version returns for each entity in map.
     * @param nameToVersionEntityMap Contains artifact names as keys and their associated version entities as values.
     * @return List of version entities as showing up in given project version.
     */
    private List<VersionEntity> calculateVersionEntitiesAtProjectVersion(
        ProjectVersion projectVersion,
        Map<UUID, List<VersionEntity>> nameToVersionEntityMap) {
        List<VersionEntity> entityVersionsAtProjectVersion = new ArrayList<>();

        for (Map.Entry<UUID, List<VersionEntity>> entry : nameToVersionEntityMap.entrySet()) {
            VersionEntity latest = null;
            for (VersionEntity body : entry.getValue()) {
                if (body.getProjectVersion().isLessThanOrEqualTo(projectVersion)
                    && (latest == null || body.getProjectVersion().isGreaterThan(latest.getProjectVersion()))) {
                    latest = body;
                }
            }

            if (latest != null && latest.getModificationType() != ModificationType.REMOVED) {
                entityVersionsAtProjectVersion.add(latest);
            }
        }
        return entityVersionsAtProjectVersion;
    }

    private Map<UUID, List<VersionEntity>> groupEntityVersionsByEntityId(ProjectVersion projectVersion) {
        List<VersionEntity> versionEntities = this.retrieveVersionEntitiesByProject(projectVersion.getProject());
        return versionCalculator.groupEntityVersionsByEntityId(versionEntities, IVersionEntity::getBaseEntityId);
    }

    private VersionEntity instantiateVersionEntityFromAppEntity(ProjectVersion projectVersion,
                                                                BaseEntity baseEntity,
                                                                AppEntity appEntity) throws JsonProcessingException {
        ModificationType modificationType = this
            .calculateModificationTypeForAppEntity(projectVersion, baseEntity, appEntity);

        return this.instantiateVersionEntityWithModification(
            projectVersion,
            modificationType,
            baseEntity,
            appEntity);
    }

    private ModificationType calculateModificationTypeForAppEntity(ProjectVersion projectVersion,
                                                                   BaseEntity baseEntity,
                                                                   AppEntity appEntity) {
        VersionEntity previousBody = versionCalculator
            .getEntityBeforeVersion(this.retrieveVersionEntitiesByBaseEntity(baseEntity),
                projectVersion,
                IVersionEntity::getProjectVersion);
        if (previousBody == null) {
            return appEntity == null ? ModificationType.NO_MODIFICATION : ModificationType.ADDED;
        } else {
            if (appEntity == null) {
                boolean previouslyRemoved = previousBody.getModificationType() == ModificationType.REMOVED;
                return previouslyRemoved ? ModificationType.NO_MODIFICATION : ModificationType.REMOVED;
            } else { // app entity is not null
                if (previousBody.getModificationType() == ModificationType.REMOVED) {
                    return ModificationType.ADDED;
                }
                boolean hasSameContent = previousBody.hasSameContent(appEntity);
                return hasSameContent ? ModificationType.NO_MODIFICATION : ModificationType.MODIFIED;
            }
        }
    }

    /**
     * @param project The project whose entities are retrieved.
     * @return Returns all versions of the base entities in a project.
     */
    public abstract List<VersionEntity> retrieveVersionEntitiesByProject(Project project);

    /**
     * @param entity The base entities whose versions are retrieved
     * @return List of versions associated with given base entities.
     */
    protected abstract List<VersionEntity> retrieveVersionEntitiesByBaseEntity(BaseEntity entity);

    /**
     * @param project The project whose entities are retrieved.
     * @return Returns list of base entities existing in project.
     */
    protected abstract List<BaseEntity> retrieveBaseEntitiesByProject(Project project);

    /**
     * @param baseEntityId The name of the base entity.
     * @return Returns the base entity in given project with given name.
     */
    protected abstract Optional<BaseEntity> findBaseEntityById(UUID baseEntityId);

    /**
     * Creates or updates any entities related to AppEntity and returns the corresponding base entity.
     *
     * @param projectVersion    The project version associated with given app entity.
     * @param artifactAppEntity The application entity whose sub entities are being created.
     * @param user The user doing the operation
     * @return Returns the base entity associated with given app entity.
     */
<<<<<<< HEAD
    protected abstract B createOrUpdateRelatedEntities(ProjectVersion projectVersion,
                                                       A artifactAppEntity, SafaUser user) throws SafaError;
=======
    protected abstract BaseEntity createOrUpdateRelatedEntities(ProjectVersion projectVersion,
                                                                AppEntity artifactAppEntity) throws SafaError;
>>>>>>> bdb79078

    /**
     * Creates an entity version with content of app entity and containing
     * given modification type.
     *
     * @param projectVersion   The project version where version entity is created.
     * @param modificationType The type of change required to move from last commit to given app entity.
     * @param baseEntity       The base entity represented by app entity.
     * @param appEntity        The app entity whose content is being compared to previous commits.
     * @return The version entity for saving the app entity content to project version.
     */
    protected abstract VersionEntity instantiateVersionEntityWithModification(ProjectVersion projectVersion,
                                                                              ModificationType modificationType,
                                                                              BaseEntity baseEntity,
                                                                              AppEntity appEntity)
        throws JsonProcessingException;

    /**
     * Returns the type of project entity this version repository corresponds to.
     *
     * @return ProjectEntity associated with this repository.
     */
    protected abstract ProjectEntity getProjectActivity();

    /**
     * Given a VersionEntity this methods returns an optional possibly containing the source entity this
     * corresponds with.
     *
     * @param versionEntity The version entity being saved.
     * @return Optional possibly containing existing version entity.
     */
    protected abstract Optional<VersionEntity> findExistingVersionEntity(VersionEntity versionEntity);
}<|MERGE_RESOLUTION|>--- conflicted
+++ resolved
@@ -105,19 +105,10 @@
      * @return String representing parser error if one occurred.
      */
     @Override
-<<<<<<< HEAD
-    public Pair<V, CommitError> commitAppEntityToProjectVersion(ProjectVersion projectVersion,
-                                                                A appEntity, SafaUser user) {
-        VersionEntityAction<V> versionEntityAction = () -> {
-            B b = this.createOrUpdateRelatedEntities(projectVersion, appEntity, user);
-=======
     public Pair<VersionEntity, CommitError> commitAppEntityToProjectVersion(ProjectVersion projectVersion,
-                                                                            AppEntity appEntity) {
+                                                                            AppEntity appEntity, SafaUser user) {
         VersionEntityAction<VersionEntity> versionEntityAction = () -> {
-            BaseEntity baseEntity = this.createOrUpdateRelatedEntities(
-                projectVersion,
-                appEntity);
->>>>>>> bdb79078
+            BaseEntity baseEntity = this.createOrUpdateRelatedEntities(projectVersion, appEntity, user);
 
             VersionEntity versionEntity = this.instantiateVersionEntityFromAppEntity(
                 projectVersion,
@@ -125,13 +116,8 @@
                 appEntity);
 
             if (versionEntity.getModificationType() != ModificationType.NO_MODIFICATION) {
-<<<<<<< HEAD
                 createOrUpdateVersionEntity(versionEntity, user);
-                UUID baseEntityId = b.getBaseEntityId();
-=======
-                createOrUpdateVersionEntity(versionEntity);
                 UUID baseEntityId = baseEntity.getBaseEntityId();
->>>>>>> bdb79078
                 appEntity.setId(baseEntityId);
             }
 
@@ -144,17 +130,11 @@
     @Override
     public Pair<VersionEntity, CommitError> deleteVersionEntityByBaseEntityId(
         ProjectVersion projectVersion,
-<<<<<<< HEAD
         UUID baseEntityId,
         SafaUser user) {
 
-        VersionEntityAction<V> versionEntityAction = () -> {
-            Optional<B> baseEntityOptional = this.findBaseEntityById(baseEntityId);
-=======
-        UUID baseEntityId) {
         VersionEntityAction<VersionEntity> versionEntityAction = () -> {
             Optional<BaseEntity> baseEntityOptional = this.findBaseEntityById(baseEntityId);
->>>>>>> bdb79078
 
             if (baseEntityOptional.isPresent()) {
                 BaseEntity baseEntity = baseEntityOptional.get();
@@ -229,26 +209,16 @@
     @Override
     public List<Pair<VersionEntity, CommitError>> commitAllAppEntitiesToProjectVersion(
         ProjectVersion projectVersion,
-<<<<<<< HEAD
-        List<A> appEntities,
+        List<AppEntity> appEntities,
         boolean asCompleteSet,
         SafaUser user) {
-=======
-        List<AppEntity> appEntities,
-        boolean asCompleteSet) {
->>>>>>> bdb79078
 
         List<UUID> processedAppEntities = new ArrayList<>();
         List<Pair<VersionEntity, CommitError>> response = appEntities
             .stream()
-<<<<<<< HEAD
-            .map(a -> {
-                Pair<V, CommitError> commitResponse = this.commitAppEntityToProjectVersion(projectVersion, a, user);
-=======
             .map(appEntity -> {
                 Pair<VersionEntity, CommitError> commitResponse =
-                    this.commitAppEntityToProjectVersion(projectVersion, appEntity);
->>>>>>> bdb79078
+                    this.commitAppEntityToProjectVersion(projectVersion, appEntity, user);
                 if (commitResponse.getValue1() == null) {
                     UUID baseEntityId = commitResponse.getValue0().getBaseEntityId();
                     processedAppEntities.add(baseEntityId);
@@ -265,12 +235,8 @@
                 .filter(baseEntity -> !processedAppEntities.contains(baseEntity.getBaseEntityId()))
                 .map(baseEntity -> this.deleteVersionEntityByBaseEntityId(
                     projectVersion,
-<<<<<<< HEAD
-                    b.getBaseEntityId(),
+                    baseEntity.getBaseEntityId(),
                     user))
-=======
-                    baseEntity.getBaseEntityId()))
->>>>>>> bdb79078
                 .collect(Collectors.toList());
             response.addAll(removedVersionEntities);
         }
@@ -278,16 +244,12 @@
         return response;
     }
 
-<<<<<<< HEAD
-    private void createOrUpdateVersionEntity(V versionEntity, SafaUser user) throws SafaError {
-=======
-    private void createOrUpdateVersionEntity(VersionEntity versionEntity) throws SafaError {
->>>>>>> bdb79078
+    private void createOrUpdateVersionEntity(VersionEntity versionEntity, SafaUser user) throws SafaError {
         try {
             this.findExistingVersionEntity(versionEntity).ifPresent(existingVersionEntity ->
                 versionEntity.setVersionEntityId(existingVersionEntity.getVersionEntityId()));
 
-            Optional<V> previousEntity =
+            Optional<VersionEntity> previousEntity =
                 findVersionEntityByProjectVersionAndBaseEntityId(versionEntity.getProjectVersion(),
                     versionEntity.getBaseEntityId());
 
@@ -480,13 +442,9 @@
      * @param user The user doing the operation
      * @return Returns the base entity associated with given app entity.
      */
-<<<<<<< HEAD
-    protected abstract B createOrUpdateRelatedEntities(ProjectVersion projectVersion,
-                                                       A artifactAppEntity, SafaUser user) throws SafaError;
-=======
     protected abstract BaseEntity createOrUpdateRelatedEntities(ProjectVersion projectVersion,
-                                                                AppEntity artifactAppEntity) throws SafaError;
->>>>>>> bdb79078
+                                                                AppEntity artifactAppEntity, SafaUser user)
+        throws SafaError;
 
     /**
      * Creates an entity version with content of app entity and containing
