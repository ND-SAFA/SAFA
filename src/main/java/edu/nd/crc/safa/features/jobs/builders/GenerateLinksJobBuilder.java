--- conflicted
+++ resolved
@@ -26,14 +26,8 @@
 
     @Override
     protected AbstractJob constructJobForWork() throws IOException {
-<<<<<<< HEAD
         ProjectCommitDefinition projectCommitDefinition = new ProjectCommitDefinition(this.request.getProjectVersion(), false);
         return new GenerateLinksJob(this.jobDbEntity, this.serviceProvider, projectCommitDefinition, this.request, this.user);
-=======
-        ProjectCommit projectCommit = new ProjectCommit(this.request.getProjectVersion(), false);
-        return new GenerateLinksJob(this.getJobDbEntity(), this.getServiceProvider(), projectCommit,
-            this.request, this.user);
->>>>>>> 3b635eab
     }
 
     @Override
