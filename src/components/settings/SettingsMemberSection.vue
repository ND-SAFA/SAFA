--- conflicted
+++ resolved
@@ -38,17 +38,11 @@
 </template>
 
 <script lang="ts">
-<<<<<<< HEAD
-=======
 import Vue, { PropType } from "vue";
 import { MembershipModel, ProjectModel, ProjectRole } from "@/types";
 import { logStore, sessionStore } from "@/hooks";
->>>>>>> c7aa9d9f
 import { handleDeleteMember, handleGetMembers } from "@/api";
 import { GenericSelector, Typography } from "@/components/common";
-import { sessionStore } from "@/hooks";
-import { MembershipModel, ProjectModel, ProjectRole } from "@/types";
-import Vue, { PropType } from "vue";
 import SettingsMemberInformationModal from "./SettingsMemberInformationModal.vue";
 
 /**
