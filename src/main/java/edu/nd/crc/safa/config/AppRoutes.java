--- conflicted
+++ resolved
@@ -193,11 +193,7 @@
             public static final String UPDATE = Versions.BY_ID + "/import/github/{repositoryName}";
             private static final String ROOT = Projects.ROOT + "/import";
             public static final String BY_NAME = Import.ROOT + "/github/{repositoryName}";
-<<<<<<< HEAD
             public static final String UPDATE = Versions.BY_ID + "/import/github/{repositoryName}";
-            public static final String ADD_INTO_EXISTING = Versions.BY_ID + "/add/github/{repositoryName}";
-=======
->>>>>>> 358764f9
         }
     }
 
