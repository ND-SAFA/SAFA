package requests;

import java.util.UUID;

import edu.nd.crc.safa.features.artifacts.entities.db.Artifact;
import edu.nd.crc.safa.features.documents.entities.app.DocumentAppEntity;
import edu.nd.crc.safa.features.documents.entities.db.Document;
import edu.nd.crc.safa.features.flatfiles.services.DataFileBuilder;
import edu.nd.crc.safa.features.jobs.entities.db.JobDbEntity;
import edu.nd.crc.safa.features.memberships.entities.db.ProjectMembership;
import edu.nd.crc.safa.features.projects.entities.app.SafaError;
import edu.nd.crc.safa.features.projects.entities.db.Project;
import edu.nd.crc.safa.features.types.ArtifactType;
import edu.nd.crc.safa.features.types.TypeAppEntity;
import edu.nd.crc.safa.features.versions.entities.ProjectVersion;

/**
 * Given a route template, allows the users to specify the needed parameters and validates the final path.
 */
public class RouteBuilder<T extends RouteBuilder<T>> {
    protected String path;

    public RouteBuilder(String path) {
        this.path = path;
    }

    public static RouteBuilder withRoute(String routeTemplate) {
        return new RouteBuilder(routeTemplate);
    }

    public T withVersion(ProjectVersion version) {
        this.path = this.path.replace("{versionId}", version.getVersionId().toString());
        return (T) this;
    }

    public T withProject(Project project) {
        this.path = this.path.replace("{projectId}", project.getProjectId().toString());
        return (T) this;
    }

    public T withType(ArtifactType artifactType) {
        this.path = this.path.replace("{typeId}", artifactType.getTypeId().toString());
        return (T) this;
    }

    public T withType(TypeAppEntity type) {
        this.path = this.path.replace("{typeId}", type.getTypeId().toString());
        return (T) this;
    }

    public T withDocument(Document document) {
        this.path = this.path.replace("{documentId}", document.getDocumentId().toString());
        return (T) this;
    }

    public T withDocument(DocumentAppEntity document) {
        this.path = this.path.replace("{documentId}", document.getDocumentId().toString());
        return (T) this;
    }

    public T withBaselineVersion(ProjectVersion baselineVersion) {
        this.path = this.path.replace("{baselineVersionId}", baselineVersion.getVersionId().toString());
        return (T) this;
    }

    public T withTargetVersion(ProjectVersion targetVersion) {
        this.path = this.path.replace("{targetVersionId}", targetVersion.getVersionId().toString());
        return (T) this;
    }

    public T withArtifactType(String artifactType) {
        this.path = this.path.replace("{artifactType}", artifactType);
        return (T) this;
    }

    public T withArtifactId(Artifact artifact) {
        return this.withArtifactId(artifact.getArtifactId());
    }

    public T withArtifactId(UUID artifactId) {
        this.path = this.path.replace("{artifactId}", artifactId.toString());
        return (T) this;
    }

    public T withProjectMembership(ProjectMembership projectMembership) {
        this.path = this.path.replace("{projectMembershipId}", projectMembership.getMembershipId().toString());
        return (T) this;
    }

    public T withSourceArtifactTypeName(String sourceArtifactTypeName) {
        this.path = this.path.replace("{sourceArtifactTypeName}", sourceArtifactTypeName);
        return (T) this;
    }

    public T withTargetArtifactTypeName(String targetArtifactTypeName) {
        this.path = this.path.replace("{targetArtifactTypeName}", targetArtifactTypeName);
        return (T) this;
    }

    public T withJob(JobDbEntity job) {
        this.path = this.path.replace("{jobId}", job.getId().toString());
        return (T) this;
    }

    public T withFileType(DataFileBuilder.AcceptedFileTypes fileType) {
        this.path = this.path.replace("{fileType}", fileType.toString());
        return (T) this;
    }

<<<<<<< HEAD
    public T withRepositoryName(String repositoryName) {
        this.path = this.path.replace("{repositoryName}", repositoryName);
=======
    public T withModelId(UUID modelId) {
        this.path = this.path.replace("{modelId}", modelId.toString());
>>>>>>> 358764f9
        return (T) this;
    }

    public String buildEndpoint() {
        if (this.path.contains("{")) {
            throw new SafaError("Path is not fully configured: %s", this.path);
        }
        return this.path;
    }
}<|MERGE_RESOLUTION|>--- conflicted
+++ resolved
@@ -107,13 +107,13 @@
         return (T) this;
     }
 
-<<<<<<< HEAD
+    public T withModelId(UUID modelId) {
+        this.path = this.path.replace("{modelId}", modelId.toString());
+        return (T) this;
+    }
+
     public T withRepositoryName(String repositoryName) {
         this.path = this.path.replace("{repositoryName}", repositoryName);
-=======
-    public T withModelId(UUID modelId) {
-        this.path = this.path.replace("{modelId}", modelId.toString());
->>>>>>> 358764f9
         return (T) this;
     }
 
