--- conflicted
+++ resolved
@@ -57,8 +57,11 @@
                                                        return_first=True,
                                                        export_path=os.path.join(export_path, "gen_refinement_response1.yaml"))[0]
 
-<<<<<<< HEAD
-=======
+
+        except Exception:
+            logger.exception("Refining the artifact content failed. Using original content instead.")
+            refined_artifact_content = generated_artifact_content
+        return generated_artifacts_tag, refined_artifact_content
 def perform_refinement(hgen_args: HGenArgs,
                        generated_artifact_content: List[str],
                        questionnaire: QuestionnairePrompt,
@@ -84,9 +87,9 @@
                                                    tags_for_response={generated_artifacts_tag},
                                                    return_first=True,
                                                    export_path=os.path.join(export_path, "gen_refinement_response1.yaml"))[0]
->>>>>>> 6e086164
 
-        except Exception:
-            logger.exception("Refining the artifact content failed. Using original content instead.")
-            refined_artifact_content = generated_artifact_content
-        return generated_artifacts_tag, refined_artifact_content+
+    except Exception:
+        logger.exception("Refining the artifact content failed. Using original content instead.")
+        refined_artifact_content = generated_artifact_content
+    return generated_artifacts_tag, refined_artifact_content