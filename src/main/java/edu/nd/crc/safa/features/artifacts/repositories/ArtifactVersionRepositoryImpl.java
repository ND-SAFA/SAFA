--- conflicted
+++ resolved
@@ -49,13 +49,6 @@
     @Autowired
     private DocumentRepository documentRepository;
     @Autowired
-<<<<<<< HEAD
-    private FTAArtifactRepository ftaArtifactRepository;
-    @Autowired
-    private SafetyCaseArtifactRepository safetyCaseArtifactRepository;
-    @Autowired
-=======
->>>>>>> d300e3df
     private AttributeValueService attributeValueService;
     @Autowired
     private ArtifactTypeCountService typeCountService;
