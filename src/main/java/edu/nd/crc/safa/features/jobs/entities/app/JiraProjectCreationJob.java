package edu.nd.crc.safa.features.jobs.entities.app;

import java.util.ArrayList;
import java.util.Date;
import java.util.List;
import java.util.Objects;

import edu.nd.crc.safa.common.ProjectEntities;
import edu.nd.crc.safa.features.commits.entities.app.ProjectCommit;
import edu.nd.crc.safa.features.common.ServiceProvider;
import edu.nd.crc.safa.features.delta.entities.db.ModificationType;
import edu.nd.crc.safa.features.jira.entities.api.JiraIdentifier;
import edu.nd.crc.safa.features.jira.entities.app.JiraIssueDTO;
import edu.nd.crc.safa.features.jira.entities.app.JiraProjectResponseDTO;
import edu.nd.crc.safa.features.jira.entities.db.JiraAccessCredentials;
import edu.nd.crc.safa.features.jira.entities.db.JiraProject;
import edu.nd.crc.safa.features.jira.repositories.JiraAccessCredentialsRepository;
import edu.nd.crc.safa.features.jira.services.JiraConnectionService;
import edu.nd.crc.safa.features.jobs.entities.IJobStep;
import edu.nd.crc.safa.features.jobs.entities.db.JobDbEntity;
import edu.nd.crc.safa.features.projects.entities.app.SafaError;
import edu.nd.crc.safa.features.projects.entities.db.Project;
import edu.nd.crc.safa.features.users.entities.db.SafaUser;
import edu.nd.crc.safa.features.users.services.SafaUserService;

import lombok.Setter;

/**
 * Responsible for providing step implementations for:
 * 1. Connecting to JIRA and accessing project
 * 2. Downloading issues and links in project
 * 3. Saving issues as artifacts
 * 4. Returning project created
 */
<<<<<<< HEAD
public class JiraProjectCreationJob extends ProjectCreationJob {

    private static final String EMPTY_STRING = "";

=======
public class JiraProjectCreationJob extends CommitJob {
>>>>>>> 5af3c5b5
    /**
     * The project version to upload entities to.
     */
    protected JiraIdentifier jiraIdentifier;
    /**
     * The credentials used to access the project.
     */
    protected JiraAccessCredentials credentials;
    /**
     * List of issues in project;
     */
    @Setter
    protected List<JiraIssueDTO> issues;
    /**
     * JIRA's response for downloading project
     */
    @Setter
    protected JiraProjectResponseDTO jiraProjectResponse;
    /**
     * The jira project created.
     */
    JiraProject jiraProject;

    public JiraProjectCreationJob(
        JobDbEntity jobDbEntity,
        ServiceProvider serviceProvider,
        JiraIdentifier jiraIdentifier) {
        super(jobDbEntity, serviceProvider, new ProjectCommit(jiraIdentifier.getProjectVersion(), false));
        this.jiraIdentifier = jiraIdentifier;
        this.issues = new ArrayList<>();
    }

    public static String createJobName(JiraIdentifier jiraIdentifier) {
        return createJobName(jiraIdentifier.getJiraProjectId().toString());
    }

    public static String createJobName(String jiraProjectName) {
        return "Importing JIRA project:" + jiraProjectName;
    }

    @IJobStep(name = "Authenticating User Credentials", position = 1)
    public void authenticateUserCredentials() {
        // Step - Get services needed
        SafaUserService safaUserService = this.serviceProvider.getSafaUserService();
        JiraAccessCredentialsRepository jiraAccessCredentialsRepository = this.serviceProvider
            .getJiraAccessCredentialsRepository();

        SafaUser principal = safaUserService.getCurrentUser();
        this.credentials = jiraAccessCredentialsRepository
            .findByUserAndCloudId(principal, this.jiraIdentifier.getCloudId())
            .orElseThrow(() -> new SafaError("No JIRA credentials found"));
    }

    @IJobStep(name = "Retrieving Jira Project", position = 2)
    public void retrieveJiraProject() {
        // Step - Get required services
        JiraConnectionService jiraConnectionService = this.serviceProvider.getJiraConnectionService();

        // Step - Retrieve project information including issues
<<<<<<< HEAD
=======
        Long jiraProjectId = this.jiraIdentifier.getJiraProjectId();
>>>>>>> 5af3c5b5
        this.jiraProjectResponse = jiraConnectionService.retrieveJIRAProject(credentials, jiraProjectId);
        this.issues = jiraConnectionService.retrieveJIRAIssues(credentials, jiraProjectId).getIssues();
    }

    @IJobStep(name = "Creating SAFA Project", position = 3)
    public void createSafaProject() {
        // Step - Save as SAFA project
        String projectName = this.jiraProjectResponse.getName();
        String projectDescription = this.jiraProjectResponse.getDescription();
        Project project = this.jiraIdentifier.getProjectVersion().getProject();
        project.setName(projectName);
        project.setDescription(projectDescription);
        this.serviceProvider.getProjectRepository().save(project);

        // Step - Update job name
        this.serviceProvider.getJobService().setJobName(this.getJobDbEntity(), createJobName(projectName));

        // Step - Map JIRA project to SAFA project
        this.jiraProject = this.serviceProvider
            .getJiraConnectionService()
            .createJiraProjectMapping(
                project,
                this.jiraIdentifier.getJiraProjectId());
    }

    @IJobStep(name = "Importing Issues and Links", position = 4)
    public void convertIssuesToArtifactsAndTraceLinks() {
        ProjectEntities projectEntities = this.retrieveJiraEntities();
        this.projectCommit.addArtifacts(ModificationType.ADDED, projectEntities.getArtifacts());
        this.projectCommit.addTraces(ModificationType.ADDED, projectEntities.getTraces());

        jiraProject.setLastUpdate(new Date());
        this.serviceProvider.getJiraProjectRepository().save(jiraProject);
    }

<<<<<<< HEAD
    /**
     * Concatenates all issue contents into string delimited by newlines.
     *
     * @param issue The issue whose content is returned.
     * @return String representing delimited content.
     */
    private String getIssueDescription(JiraIssueDTO issue) {
        StringBuilder contentString = new StringBuilder();

        if (Objects.isNull(issue.getFields())) {
            return EMPTY_STRING;
        }
        if (Objects.isNull(issue.getFields().getDescription())) {
            return EMPTY_STRING;
        }

        for (JiraIssueDTO.JiraIssueFields.JiraDescription.Content content :
            issue.getFields().getDescription().getContent()) {
            for (JiraIssueDTO.JiraIssueFields.JiraDescription.ContentContent contentContent :
                content.getContent()) {
                contentString.append(contentContent.getText());
            }
        }

        return contentString.toString().strip();
=======
    protected ProjectEntities retrieveJiraEntities() {
        return this.serviceProvider
            .getJiraParsingService()
            .parseProjectEntitiesFromIssues(this.issues);
>>>>>>> 5af3c5b5
    }
}<|MERGE_RESOLUTION|>--- conflicted
+++ resolved
@@ -32,14 +32,11 @@
  * 3. Saving issues as artifacts
  * 4. Returning project created
  */
-<<<<<<< HEAD
+public class JiraProjectCreationJob extends CommitJob {
 public class JiraProjectCreationJob extends ProjectCreationJob {
 
     private static final String EMPTY_STRING = "";
 
-=======
-public class JiraProjectCreationJob extends CommitJob {
->>>>>>> 5af3c5b5
     /**
      * The project version to upload entities to.
      */
@@ -99,10 +96,7 @@
         JiraConnectionService jiraConnectionService = this.serviceProvider.getJiraConnectionService();
 
         // Step - Retrieve project information including issues
-<<<<<<< HEAD
-=======
         Long jiraProjectId = this.jiraIdentifier.getJiraProjectId();
->>>>>>> 5af3c5b5
         this.jiraProjectResponse = jiraConnectionService.retrieveJIRAProject(credentials, jiraProjectId);
         this.issues = jiraConnectionService.retrieveJIRAIssues(credentials, jiraProjectId).getIssues();
     }
@@ -138,37 +132,9 @@
         this.serviceProvider.getJiraProjectRepository().save(jiraProject);
     }
 
-<<<<<<< HEAD
-    /**
-     * Concatenates all issue contents into string delimited by newlines.
-     *
-     * @param issue The issue whose content is returned.
-     * @return String representing delimited content.
-     */
-    private String getIssueDescription(JiraIssueDTO issue) {
-        StringBuilder contentString = new StringBuilder();
-
-        if (Objects.isNull(issue.getFields())) {
-            return EMPTY_STRING;
-        }
-        if (Objects.isNull(issue.getFields().getDescription())) {
-            return EMPTY_STRING;
-        }
-
-        for (JiraIssueDTO.JiraIssueFields.JiraDescription.Content content :
-            issue.getFields().getDescription().getContent()) {
-            for (JiraIssueDTO.JiraIssueFields.JiraDescription.ContentContent contentContent :
-                content.getContent()) {
-                contentString.append(contentContent.getText());
-            }
-        }
-
-        return contentString.toString().strip();
-=======
     protected ProjectEntities retrieveJiraEntities() {
         return this.serviceProvider
             .getJiraParsingService()
             .parseProjectEntitiesFromIssues(this.issues);
->>>>>>> 5af3c5b5
     }
 }