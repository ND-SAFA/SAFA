from enum import Enum
from typing import Any, List

from tgen.common.util.reflection_util import ReflectionUtil


class SupportedEnum(Enum):
    """
    Contains utility methods for retrieving enum values.
    """

    @classmethod
    def get_value(cls, key_name: str) -> Any:
        """
        Returns the enum value whose key matches given name.
        :param key_name: Case-insensitive key name.
        :return: Enum value.
        """
        key_name = key_name.upper()
        try:
            return SupportedEnum[key_name].value
        except KeyError:
            for k in cls._value2member_map_.values():
                if k.name == key_name:
                    return k.value
        raise ValueError(f"{key_name} is not one of {cls.get_keys()}")

    @classmethod
    def has_key(cls, key_name: str) -> bool:
        """
        :param key_name: The key interested in check for associated value.
        :return:Returns is value under key name.
        """
        try:
            cls.get_value(key_name)
            return True
        except:
            return False

    @classmethod
    def has_value(cls, value: object):
        """
        Returns true if value if one of the value of a key.
        :param value: The value to check existence for.
        :return: Whether value is contained within enum.
        """
        for k in cls._value2member_map_.keys():
            if value == k or ReflectionUtil.is_instance_or_subclass(value, k):
                return True
        return False

    @classmethod
    def get_keys(cls) -> List[str]:
        """
        :return: Returns list of keys in enum.
        """
        return [k.name for k in cls._value2member_map_.values()]

    @classmethod
    def get_values(cls):
        """
        :return: Returns the values of the supported enums.
        """
        return [v for v in cls._value2member_map_.keys()]

<<<<<<< HEAD
    def __iter__(self):
        """
        Iterates through each enum.
        :return: Next enum.
        """
        for enum_key in self.get_keys():
            yield self[enum_key]
=======
    def to_yaml(self, export_path: str = None) -> str:
        """
        Converts enum to name so it can be read from yaml
        :return: The name of the enum
        """
        if export_path:
            return self
        return self.name

    @classmethod
    def from_yaml(cls, val: str) -> "SupportedEnum":
        """
        Converts enum name to the correct supported enum after being read from yaml
        :return: The supported enum obj
        """
        return cls[val]
>>>>>>> 1c230986

    def __deepcopy__(self, memodict={}) -> "SupportedEnum":
        """
        Makes a copy of the enum bc Python struggles for some reason
        :param memodict: Unused
        :return: A copy of the Enum
        """
        return self.__class__[self.name]<|MERGE_RESOLUTION|>--- conflicted
+++ resolved
@@ -63,15 +63,6 @@
         """
         return [v for v in cls._value2member_map_.keys()]
 
-<<<<<<< HEAD
-    def __iter__(self):
-        """
-        Iterates through each enum.
-        :return: Next enum.
-        """
-        for enum_key in self.get_keys():
-            yield self[enum_key]
-=======
     def to_yaml(self, export_path: str = None) -> str:
         """
         Converts enum to name so it can be read from yaml
@@ -80,7 +71,6 @@
         if export_path:
             return self
         return self.name
-
     @classmethod
     def from_yaml(cls, val: str) -> "SupportedEnum":
         """
@@ -88,7 +78,13 @@
         :return: The supported enum obj
         """
         return cls[val]
->>>>>>> 1c230986
+    def __iter__(self):
+        """
+        Iterates through each enum.
+        :return: Next enum.
+        """
+        for enum_key in self.get_keys():
+            yield self[enum_key]
 
     def __deepcopy__(self, memodict={}) -> "SupportedEnum":
         """
