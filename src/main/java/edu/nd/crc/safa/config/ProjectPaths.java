package edu.nd.crc.safa.config;

import java.io.IOException;
import java.nio.file.Files;
import java.nio.file.Paths;
import java.util.UUID;

import edu.nd.crc.safa.features.projects.entities.db.Project;
import edu.nd.crc.safa.utilities.FileUtilities;

import lombok.AccessLevel;
import lombok.NoArgsConstructor;

/**
 * Contains common paths used through app.
 */
@NoArgsConstructor(access = AccessLevel.PRIVATE)
public class ProjectPaths {
    // Flat files
    public static final String ROOT = System.getProperty("user.dir");
    public static final String BUILD = ProjectPaths.ROOT + "/build";

    @NoArgsConstructor(access = AccessLevel.PRIVATE)
    public static class Storage {

        public static final String PATH = ProjectPaths.BUILD + "/storage";

        public static String createTemporaryDirectory() throws IOException {
            String randomId = UUID.randomUUID().toString();
            String pathToTemporary = FileUtilities.buildPath(Storage.PATH, randomId);
            Files.createDirectories(Paths.get(pathToTemporary));
            return pathToTemporary;
        }

        public static String getPathToProjectFile(Project project, String fileName) throws IOException {
            return FileUtilities.buildPath(Storage.projectPath(project, true), fileName);
        }

        public static String uploadedProjectFilePath(Project project, String fileName) throws IOException {
            return FileUtilities.buildPath(projectUploadsPath(project, true), fileName);
        }

        public static String projectUploadsPath(Project project, boolean createIfEmpty) throws IOException {
            String path = FileUtilities.buildPath(Storage.projectPath(project, createIfEmpty), "uploaded");
            FileUtilities.createDirectoryIfEmpty(path, createIfEmpty);
            return path;
        }

        public static String projectPath(Project project, boolean createIfEmpty) throws IOException {
            String pathToLocalStorage = FileUtilities.buildPath(Storage.PATH, project.getProjectId().toString());
            FileUtilities.createDirectoryIfEmpty(pathToLocalStorage, createIfEmpty);
            return pathToLocalStorage;
        }
    }

    @NoArgsConstructor(access = AccessLevel.PRIVATE)
    public static class Resources {
        public static final String BASE = ProjectPaths.ROOT + "/resources";

        @NoArgsConstructor(access = AccessLevel.PRIVATE)
        public static class Tests {
            protected static final String PATH = ProjectPaths.Resources.BASE + "/tests"; // PRIVATE scope results in
            // null path
            public static final String MINI = PATH + "/mini";
            public static final String TEST2 = PATH + "/test2";
            public static final String TEST3 = PATH + "/test3";
            public static final String MISSING_DATA_FILE = PATH + "/missing_data_file";

<<<<<<< HEAD
            public static String getPathToFile(String fileName) {
                return FileUtilities.buildPath(V1, fileName);
=======
            @NoArgsConstructor(access = AccessLevel.PRIVATE)
            public static class DefaultProject {
                public static final String V1 = PATH + "/before";
                public static final String V2 = PATH + "/after";

                public static String getPathToFile(String fileName) {
                    return FileUtilities.builtPath(V1, fileName);
                }
>>>>>>> 1bcae6a3
            }

            public static class Jira {
                public static final String DRONE_ISSUES = PATH + "/jira"
                    + "/drone_response.json";
            }
        }
    }
}<|MERGE_RESOLUTION|>--- conflicted
+++ resolved
@@ -66,10 +66,6 @@
             public static final String TEST3 = PATH + "/test3";
             public static final String MISSING_DATA_FILE = PATH + "/missing_data_file";
 
-<<<<<<< HEAD
-            public static String getPathToFile(String fileName) {
-                return FileUtilities.buildPath(V1, fileName);
-=======
             @NoArgsConstructor(access = AccessLevel.PRIVATE)
             public static class DefaultProject {
                 public static final String V1 = PATH + "/before";
@@ -78,7 +74,6 @@
                 public static String getPathToFile(String fileName) {
                     return FileUtilities.builtPath(V1, fileName);
                 }
->>>>>>> 1bcae6a3
             }
 
             public static class Jira {
