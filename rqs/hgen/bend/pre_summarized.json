{
  "steps": [
    {
      "jobs": [
        {
          "object_type": "MULTI_LAYER_HGEN",
          "starting_hgen_job": {
            "hgen_args": {
              "load_dir": "[OUTPUT_PATH]/hgen/test",
              "export_dir": "[OUTPUT_PATH]/hgen/bend",
<<<<<<< HEAD
=======
              "load_dir": "[OUTPUT_PATH]/hgen/bend/functional",
>>>>>>> 588dcc0b
              "source_layer_id": "Java",
              "target_type": "Functional Requirement",
              "dataset_creator_for_sources": {
                "object_type": "PROMPT",
                "project_reader": {
                  "object_type": "Artifact",
                  "project_path": "[DATA_PATH]/bend-summaries"
                }
              }
            }
          },
          "target_types": ["User Story"]
        }
      ]
    }
  ]
}<|MERGE_RESOLUTION|>--- conflicted
+++ resolved
@@ -8,10 +8,7 @@
             "hgen_args": {
               "load_dir": "[OUTPUT_PATH]/hgen/test",
               "export_dir": "[OUTPUT_PATH]/hgen/bend",
-<<<<<<< HEAD
-=======
               "load_dir": "[OUTPUT_PATH]/hgen/bend/functional",
->>>>>>> 588dcc0b
               "source_layer_id": "Java",
               "target_type": "Functional Requirement",
               "dataset_creator_for_sources": {
