--- conflicted
+++ resolved
@@ -28,17 +28,8 @@
             if is_nested:
                 content = [LLMResponseUtil._parse_children(tag) for tag in tags]
             else:
-<<<<<<< HEAD
                 content = [tag.contents[0] for tag in tags]
         except Exception:
-=======
-                query = soup.find(tag_name)
-                if query is None:  # if no tag is found, return respon
-                    return []
-                content = query.decode_contents()
-                content = [content]
-        except (AssertionError, IndexError):
->>>>>>> 4185b68a
             error = f"Unable to parse {tag_name}"
             logger.exception(error)
             if raise_exception:
@@ -47,11 +38,7 @@
         return [html.unescape(c) for c in content]
 
     @staticmethod
-<<<<<<< HEAD
     def _parse_children(tag: Tag) -> Dict[str, List]:
-=======
-    def _parse_children(tag: Tag) -> str:
->>>>>>> 4185b68a
         """
         Parses all children tags in the given tag
         :param tag: The parent tag
@@ -61,7 +48,6 @@
         if isinstance(tag, str):
             return tag
         for child in tag.children:
-<<<<<<< HEAD
             if isinstance(child, Tag) and child.contents is not None and len(child.contents) > 0:
                 tag_name = child.name
                 content = child.contents[0]
@@ -73,13 +59,6 @@
             if tag_name not in children:
                 children[tag_name] = []
             children[tag_name].append(content)
-=======
-            if isinstance(child, Tag):
-                thingies = "".join([LLMResponseUtil._parse_children(c) for c in child.contents])
-                return f"<{child.name}>{thingies}</{child.name}>"
-            if isinstance(child, str):
-                return child
->>>>>>> 4185b68a
         return children
 
     @staticmethod
