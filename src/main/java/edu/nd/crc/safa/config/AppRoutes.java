--- conflicted
+++ resolved
@@ -10,11 +10,10 @@
         private static final String accountPrefix = "/accounts";
         public static final String createNewUser = accountPrefix + "/create";
     }
-    
+
     public static class Projects {
         private static final String projectPrefix = "/projects";
         public static final String deleteProjectById = projectPrefix + "/{projectId}";
-<<<<<<< HEAD
         public static final String createOrUpdateProjects = projectPrefix;
 
         public static class Membership {
@@ -89,64 +88,10 @@
             public static final String getProjectArtifactTypes = projectPrefix + "/{projectId}/artifactTypes";
             public static final String createOrUpdateArtifactType = getProjectArtifactTypes;
             public static final String deleteArtifactType = projectPrefix + "/artifactTypes/{typeId}";
-=======
-        public static final String addProjectMember = projectPrefix + "/{projectId}/members";
-        public static final String getProjectMembers = projectPrefix + "/{projectId}/members";
-        public static final String deleteProjectMembership = projectPrefix + "/members/{projectMembershipId}";
-        // Project Controller
-        public static final String createOrUpdateProjects = projectPrefix;
-        public static final String getUserProjects = projectPrefix;
-        // Artifact Type Controller
-        public static final String getProjectArtifactTypes = projectPrefix + "/{projectId}/artifactTypes";
-        public static final String createOrUpdateArtifactType = getProjectArtifactTypes;
-        public static final String deleteArtifactType = projectPrefix + "/artifactTypes/{typeId}";
-        // Document Controller
-        public static final String createOrUpdateDocument = projectPrefix + "/versions/{versionId}/documents";
-        public static final String getProjectDocuments = projectPrefix + "/{projectId}/documents";
-        public static final String deleteDocument = projectPrefix + "/documents/{documentId}";
-        // Document Artifact Controller
-        public static final String addArtifactsToDocument = projectPrefix + "/versions/{versionId}/documents"
-            + "/{documentId}/artifacts";
-        public static final String removeArtifactFromDocument = addArtifactsToDocument + "/{artifactId}";
-        // Trace Link Controller
-        public static final String getGeneratedLinksInProjectVersion = projectPrefix
-            + "/versions/{versionId}/links/generated";
-        public static final String generateLinks = projectPrefix + "/links/generate";
-        // Retrieval of versioned entities
-        public static final String getProjectInVersion = projectPrefix + "/versions/{versionId}";
-        public static final String getArtifactsInVersion = getProjectInVersion + "/artifacts";
-        public static final String getTracesInVersion = getProjectInVersion + "/traces";
-        public static final String deleteVersionById = getProjectInVersion;
-        // Version Controller
-        public static final String getVersions = projectPrefix + "/{projectId}/versions";
-        public static final String getCurrentVersion = projectPrefix + "/{projectId}/versions/current";
-        public static final String createNewMajorVersion = projectPrefix + "/{projectId}/versions/major";
-        public static final String createNewMinorVersion = projectPrefix + "/{projectId}/versions/minor";
-        public static final String createNewRevisionVersion = projectPrefix + "/{projectId}/versions/revision";
-        //Change Controller
-        public static final String commitChange = projectPrefix + "/versions/{versionId}/commit";
-        // Artifact Controller
-        public static final String checkIfArtifactExists = projectPrefix
-            + "/versions/{versionId}/artifacts/validate/{artifactName}";
-        public static final String calculateProjectDelta = projectPrefix
-            + "/delta/{baselineVersionId}/{targetVersionId}";
-        // Flat file Controller
-        public static final String updateProjectVersionFromFlatFiles = projectPrefix
-            + "/versions/{versionId}/flat-files";
-        public static final String projectFlatFiles = projectPrefix + "/flat-files";
-        // Parse Data File controller
-        public static final String parseArtifactFile = projectPrefix + "/parse/artifacts/{artifactType}";
-        public static final String parseTraceFile = projectPrefix + "/parse/traces";
-        // Trace Matrix Controller
-        public static final String getTraceMatrices = projectPrefix + "/{projectId}/matrices";
-        public static final String createTraceMatrix = projectPrefix + "/{projectId}/matrices/"
-            + "{sourceArtifactTypeName}/{targetArtifactTypeName}";
-        public static final String deleteTraceMatrix = projectPrefix + "/{projectId}/matrices/"
-            + "{sourceArtifactTypeName}/{targetArtifactTypeName}";
+        }
 
         public static class Warnings {
             public static final String getWarningsInProjectVersion = projectPrefix + "/versions/{versionId}/warnings";
->>>>>>> 26c8b605
         }
     }
 }