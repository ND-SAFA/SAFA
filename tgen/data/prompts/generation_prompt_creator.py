--- conflicted
+++ resolved
@@ -7,11 +7,6 @@
 
 class GenerationPromptCreator(AbstractPromptCreator):
     """
-<<<<<<< HEAD
-    Responsible for creating prompts for generation (e.g artifact creation, summarization)
-    """
-    base_prompt: BasePrompt = BasePrompt.SYSTEM_REQUIREMENT_CREATION
-=======
     Constructs prompt datasets for generation tasks.
     """
 
@@ -24,7 +19,6 @@
         if prompt_args is None:
             prompt_args = OpenAiArgs.prompt_args
         super().__init__(prompt_args=prompt_args, base_prompt=base_prompt),
->>>>>>> 8e12191d
 
     def create(self, source_content: str, target_content: str, **kwargs) -> EnumDict[str, str]:
         """
