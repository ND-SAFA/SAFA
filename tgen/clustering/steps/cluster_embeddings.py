from tgen.clustering.base.clustering_args import ClusteringArgs
from tgen.clustering.base.clustering_state import ClusteringState
from tgen.clustering.methods.cluster_algorithm_manager import ClusterAlgorithmManager
from tgen.state.pipeline.abstract_pipeline import AbstractPipelineStep


class ClusterEmbeddings(AbstractPipelineStep):
<<<<<<< HEAD

    def _run(self, args: ArgType, state: ClusteringState) -> None:
=======
    def _run(self, args: ClusteringArgs, state: ClusteringState) -> None:
>>>>>>> 6fb54da5
        """
        Creates clusters from the embeddings.
        :param args: Args containing embedding map.
        :param state: Used to store final clusters.
        :return: None
        """
        embedding_map = state.embedding_manager.get_current_embeddings()

        global_clusters = {}
        for cluster_method_class in args.cluster_methods:
            cluster_manager = ClusterAlgorithmManager(cluster_method_class)
            clusters = cluster_manager.cluster(embedding_map, args.cluster_reduction_factor, **args.clustering_method_args)
            clustering_method_id = cluster_manager.get_id()
            clusters = {f"{clustering_method_id}{k}": v for k, v in clusters.items()}
            global_clusters[clustering_method_id] = clusters

        state.multi_method_cluster_map = global_clusters<|MERGE_RESOLUTION|>--- conflicted
+++ resolved
@@ -5,19 +5,13 @@
 
 
 class ClusterEmbeddings(AbstractPipelineStep):
-<<<<<<< HEAD
-
-    def _run(self, args: ArgType, state: ClusteringState) -> None:
-=======
     def _run(self, args: ClusteringArgs, state: ClusteringState) -> None:
->>>>>>> 6fb54da5
         """
         Creates clusters from the embeddings.
         :param args: Args containing embedding map.
         :param state: Used to store final clusters.
         :return: None
         """
-        embedding_map = state.embedding_manager.get_current_embeddings()
 
         global_clusters = {}
         for cluster_method_class in args.cluster_methods:
