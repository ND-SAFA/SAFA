export * from "./base-api";
export * from "./project-api";
export * from "./session-api";
export * from "./websocket-api";
export * from "./jira-api";
<<<<<<< HEAD
export * from "./job-api";
=======
export * from "./github-api";
>>>>>>> ea5b3aec
<|MERGE_RESOLUTION|>--- conflicted
+++ resolved
@@ -3,8 +3,5 @@
 export * from "./session-api";
 export * from "./websocket-api";
 export * from "./jira-api";
-<<<<<<< HEAD
 export * from "./job-api";
-=======
-export * from "./github-api";
->>>>>>> ea5b3aec
+export * from "./github-api";