--- conflicted
+++ resolved
@@ -1,11 +1,7 @@
 import { Action, Module, Mutation, VuexModule } from "vuex-module-decorators";
 import type { Artifact, ProjectVersion, ProjectDelta } from "@/types";
 import { ArtifactDeltaState, EntityModification, PanelType } from "@/types";
-<<<<<<< HEAD
 import { appModule, projectModule } from "..";
-=======
-import { appModule, projectModule } from "@/store";
->>>>>>> a66f7574
 import { createProjectDelta } from "@/util";
 import { disableDrawMode } from "@/cytoscape";
 
