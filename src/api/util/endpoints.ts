/**
 * The base URL for the project
 */
export const BASE_URL = process.env.VUE_APP_API_ENDPOINT;

if (!process.env.VUE_APP_API_ENDPOINT) {
  console.error("API Endpoint environment variable not defined.");
}

/**
 * Returns a WebSocket url resolving function. Use only after all modules
 * have been loaded.
 * @constructor
 */
export const WEBSOCKET_URL = (): string => `${BASE_URL}/websocket`;

/**
 * Enumerates all possible endpoint paths.
 */
export enum Endpoint {
  // Accounts

  session = "accounts/session",
  login = "login",
  accountCreate = "accounts/create",
  accountCreateVerified = "accounts/create-verified",
  accountVerify = "accounts/verify",
  logout = "logout",
  accountForgot = "accounts/forgot",
  accountForgotAdmin = "accounts/forgot/no-email",
  accountReset = "accounts/reset",
  accountChange = "accounts/change",
  accountDelete = "accounts/delete",
  accountGet = "accounts/self",
  accountOrg = "accounts/organization",

  // Admin

  superuser = "accounts/superuser",
  superuserActivate = "accounts/superuser/activate",
  superuserDeactivate = "accounts/superuser/deactivate",
  statisticsOnboarding = "statistics/onboarding",

  // Onboarding

  onboardingStatus = "onboarding",

  // Jobs

  jobProjects = "jobs/projects",
  jobProjectsUpload = "jobs/projects/upload",
  jobProjectsVersion = "jobs/projects/versions/:versionId",
  jobsUser = "jobs/user",
  jobsProject = "jobs/project/:projectId",
  job = "jobs/:jobId",
  jobLogs = "jobs/:jobId/logs",
  topicJobs = "/topic/jobs/:jobId",
  topicProject = "/topic/project/:projectId",
  topicVersion = "/topic/version/:versionId",

  // Projects

  projectCollection = "projects",
  project = "projects/:projectId",
  projectTransfer = "projects/:projectId/transfer",
  projectTeam = "projects/team/:teamId",

  // Integrations

  projectInstallations = "projects/installations/by-project/:projectId",

  jiraCreateCredentials = "accounts/jira/credentials/:accessCode",
  jiraEditCredentials = "accounts/jira/credentials",
  jiraValidateCredentials = "accounts/jira/credentials/validate",
  jiraGetInstallations = "accounts/jira/installations",
  jiraGetProjects = "projects/jira/:cloudId",
  jiraCreateProject = "projects/import/jira/:cloudId/:id",
  jiraSyncProject = "projects/versions/:versionId/import/jira/:cloudId/:id",

  githubCreateCredentials = "accounts/github/credentials/:accessCode",
  githubEditCredentials = "accounts/github/credentials",
  githubValidateCredentials = "accounts/github/credentials/check",
  githubGetProjects = "integrations/github/repos",
  githubCreateProject = "projects/import/github/:owner/:repositoryName",
  githubSyncProject = "projects/versions/:versionId/import/github/:owner/:repositoryName",

  // Commits

  commit = "projects/versions/:versionId/commit",
  isArtifactNameTaken = "projects/versions/:versionId/artifacts/validate/",
  sync = "projects/versions/:versionId/changes",

  // Types

  artifactTypeCollection = "projects/:projectId/artifactTypes",
  artifactType = "projects/:projectId/artifactTypes/:artifactTypeName",

  // Trace Matrices

  traceMatrix = "projects/:versionId/matrices/:sourceType/:targetType",

  // Links

  linksGenerated = "projects/versions/:versionId/links/generated",
  jobLinksGenerate = "jobs/projects/links/generate",

  // Entity Retrieval

  version = "projects/versions/:versionId",
  artifacts = "projects/versions/:versionId/artifacts",
  traces = "projects/versions/:versionId/traces",

  // Versions

  versionCollection = "projects/:projectId/versions",
  versionCurrent = "projects/:projectId/versions/current",
  versionMajor = "projects/:projectId/versions/major",
  versionMinor = "projects/:projectId/versions/minor",
  versionRevision = "projects/:projectId/versions/revision",

  // Attributes

  attributeCollection = "projects/:projectId/attributes",
  attribute = "projects/:projectId/attributes/:key",
  attributeLayoutCollection = "projects/:projectId/attribute-layouts",
  attributeLayout = "projects/:projectId/attribute-layouts/:id",

  // Layout

  layout = "projects/versions/:versionId/layout",

  // Documents

  documentCollection = "projects/versions/:versionId/documents",
  document = "projects/documents/:documentId",
  documentCurrent = "projects/documents/current/:documentId",
  documentCurrentClear = "projects/documents/current",

  // Delta

  delta = "projects/delta/:sourceVersionId/:targetVersionId",

  // Parse Entities

  parseArtifacts = "projects/parse/artifacts/:artifactType",
  parseTraces = "projects/parse/traces",

  // Files

  projectFiles = "projects/versions/:versionId/flat-files/:fileType",

  // Search

  search = "search/:versionId",

  // Generation

  summarize = "projects/versions/:versionId/artifacts/summarize",
  prompt = "prompt",
  generateArtifacts = "hgen/:versionId",

  // Orgs

  organizationCollection = "organizations",
  organizationSelf = "organizations/self",
  organization = "organizations/:orgId",

  teamCollection = "organizations/:orgId/teams",
  team = "organizations/:orgId/teams/:teamId",

  memberCollection = "members/:entityId",
  member = "members/:entityId/:memberId",

  // Billing

  billingEstimate = "hgen/:versionId/estimate",
  billingCheckout = "billing/checkout",
  billingCheckoutDelete = "stripe/cancel/:sessionId",
  billingTier = "billing/update-payment-tier",
  transactions = "billing/transactions/:orgId",
  transactionsMonthly = "billing/transactions/:orgId/month",

  // Comments, Flags, Health Checks

  commentCollection = "comments/artifact/:artifactId",
  comment = "comments/:commentId",
  commentResolve = "comments/:commentId/resolve",
  healthChecks = "health/versions/:versionId",

  // Chat

<<<<<<< HEAD
  createChat = "chats",
  deleteChat = "chats/:chatId",
  getChats = "chats/projects/:projectId",
  editChat = "chats/:chatId",
  createChatTitle = "chats/:chatId/title",
  getChatMessages = "chats/:chatId/messages",
  createChatMessage = "chats/:chatId/messages",
=======
  chatCollection = "chat",
  chat = "chat/:chatId",
  chatMessages = "chat/:chatId/messages",
>>>>>>> f7f19257
}

/**
 * Fills the given endpoint path with the given path variables.
 *
 * @param endpoint - The endpoint path to fill.
 * @param pathVariables - A collection of path variables, keyed by their id in the endpoint path.
 *
 * @return The filled in endpoint path.
 */
export function fillEndpoint(
  endpoint: keyof typeof Endpoint,
  pathVariables: Record<string, string> = {}
): string {
  let filledPath: string = Endpoint[endpoint];

  Object.entries(pathVariables).forEach(([id, value]) => {
    filledPath = filledPath.replace(`:${id}`, value);
  });

  return filledPath;
}<|MERGE_RESOLUTION|>--- conflicted
+++ resolved
@@ -189,7 +189,6 @@
 
   // Chat
 
-<<<<<<< HEAD
   createChat = "chats",
   deleteChat = "chats/:chatId",
   getChats = "chats/projects/:projectId",
@@ -197,11 +196,6 @@
   createChatTitle = "chats/:chatId/title",
   getChatMessages = "chats/:chatId/messages",
   createChatMessage = "chats/:chatId/messages",
-=======
-  chatCollection = "chat",
-  chat = "chat/:chatId",
-  chatMessages = "chat/:chatId/messages",
->>>>>>> f7f19257
 }
 
 /**
