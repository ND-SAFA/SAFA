from tgen.util.supported_enum import SupportedEnum


class Prompt(str):
    def __init__(self, value: str):
        self.value = value

    def format(self, format_spec, **kwargs):
        return self.value.format(format_spec)


class SupportedPrompts(SupportedEnum):
    """
    Enumerates supported prompts used for completion tasks.
    """
<<<<<<< HEAD
    CLASSIFICATION = Prompt("Is (1) related to (2)?\n.")
    CODE_SUMMARY = Prompt(
        "Provide 5 sentence paragraph describing the high-level usage of the code below. Do not focus on implementation " \
        "details and assume your audience works on this system. '{}'")
    NL_SUMMARY = Prompt("Summarize the following '{}'")
    USER_STORY_CREATION = Prompt("Write a single user story that focuses on the functionality of the following code descriptions. " \
                                 "Make the user story start with 'As a'\n '{}'")
    SYSTEM_REQUIREMENT_CREATION = Prompt("Given a summary of python code, write a system-level requirement\n The requirements should " \
                                         "reference physical world entities related to the UAV systems, be numbered system level " \
                                         "requirements and use the 'shall' format:\n '{}'")
=======
    CLASSIFICATION = "Is (1) related to (2)? Answer \"yes\" or \"no\".\n\n"
    CODE_SUMMARY = "Provide 5 sentence paragraph describing the high-level usage of the code below. Do not focus on implementation " \
                   "details and assume your audience works on this system. '{}'"
    NL_SUMMARY = "Provide a short paragraph summarizing the content below.\n\n'{}'"
    USER_STORY_CREATION = "Write a single user story that captures the main functionality of the following code descriptions. " \
                          "Make the user story start with 'As a'\n '{}'"
    SYSTEM_REQUIREMENT_CREATION = "Given a summary of python code, write a system-level requirement\n The requirements should " \
                                  "reference physical world entities related to the UAV systems, be numbered system level " \
                                  "requirements and use the 'shall' format:\n '{}'"
>>>>>>> 7138047b
<|MERGE_RESOLUTION|>--- conflicted
+++ resolved
@@ -1,30 +1,10 @@
 from tgen.util.supported_enum import SupportedEnum
-
-
-class Prompt(str):
-    def __init__(self, value: str):
-        self.value = value
-
-    def format(self, format_spec, **kwargs):
-        return self.value.format(format_spec)
 
 
 class SupportedPrompts(SupportedEnum):
     """
     Enumerates supported prompts used for completion tasks.
     """
-<<<<<<< HEAD
-    CLASSIFICATION = Prompt("Is (1) related to (2)?\n.")
-    CODE_SUMMARY = Prompt(
-        "Provide 5 sentence paragraph describing the high-level usage of the code below. Do not focus on implementation " \
-        "details and assume your audience works on this system. '{}'")
-    NL_SUMMARY = Prompt("Summarize the following '{}'")
-    USER_STORY_CREATION = Prompt("Write a single user story that focuses on the functionality of the following code descriptions. " \
-                                 "Make the user story start with 'As a'\n '{}'")
-    SYSTEM_REQUIREMENT_CREATION = Prompt("Given a summary of python code, write a system-level requirement\n The requirements should " \
-                                         "reference physical world entities related to the UAV systems, be numbered system level " \
-                                         "requirements and use the 'shall' format:\n '{}'")
-=======
     CLASSIFICATION = "Is (1) related to (2)? Answer \"yes\" or \"no\".\n\n"
     CODE_SUMMARY = "Provide 5 sentence paragraph describing the high-level usage of the code below. Do not focus on implementation " \
                    "details and assume your audience works on this system. '{}'"
@@ -33,5 +13,4 @@
                           "Make the user story start with 'As a'\n '{}'"
     SYSTEM_REQUIREMENT_CREATION = "Given a summary of python code, write a system-level requirement\n The requirements should " \
                                   "reference physical world entities related to the UAV systems, be numbered system level " \
-                                  "requirements and use the 'shall' format:\n '{}'"
->>>>>>> 7138047b
+                                  "requirements and use the 'shall' format:\n '{}'"