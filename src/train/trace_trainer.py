import os
from functools import partial
from typing import Optional, Tuple

import torch
from accelerate import find_executable_batch_size
from datasets import Dataset
from torch.optim import Optimizer
from torch.optim.lr_scheduler import _LRScheduler
from torch.utils.data import DataLoader
from tqdm import tqdm
from transformers import PreTrainedModel, Trainer
from transformers.modeling_outputs import SequenceClassifierOutput
from transformers.trainer_utils import PredictionOutput

from config.override import overrides
from data.datasets.data_key import DataKey
from data.datasets.dataset_role import DatasetRole
from data.managers.trainer_dataset_manager import TrainerDatasetManager
from data.samplers.balanced_batch_sampler import BalancedBatchSampler
from models.model_manager import ModelManager
from train.base_trainer import BaseTrainer
from train.trackers.link_training_tracker import LinkTrainingTracker
from train.save_strategy.save_strategy_stage import SaveStrategyStage
from train.trainer_tools.supported_optimizers import SupportedOptimizers
from train.trainer_tools.supported_schedulers import SupportedSchedulers
from train.trainer_tools.trace_accelerator import TraceAccelerator
from train.trace_output.trace_train_output import TraceTrainOutput
from train.trainer_args import TrainerArgs
from util.file_util import FileUtil
from util.logging.logger_manager import logger


class TraceTrainer(BaseTrainer):
    """
    Trace trainer for training for trace link prediction.
    """
    BEST_MODEL_NAME = "best"
    CURRENT_MODEL_NAME = "current"
    OPTIMIZER_FILE_NAME = "optimizer.bin"
    SCHEDULER_FILE_NAME = "scheduler.bin"

    def __init__(self, trainer_args: TrainerArgs, model_manager: ModelManager, trainer_dataset_manager: TrainerDatasetManager,
                 **kwargs):
        super().__init__(trainer_args, model_manager, trainer_dataset_manager, **kwargs)
        TraceAccelerator.update(gradient_accumulation_steps=self.trainer_args.gradient_accumulation_steps)
        self.__should_prepare_accumulator = True
        self._link_tracker = LinkTrainingTracker(self.trainer_dataset_manager[DatasetRole.TRAIN]) \
            if DatasetRole.TRAIN in self.trainer_dataset_manager else None

    def train(self, resume_from_checkpoint: str = None, **kwargs) -> TraceTrainOutput:
        """
        Train model on data with optimal batch size.
        :param resume_from_checkpoint: The checkpoint to resume from.
        :return: Output of training session.
        """
        self.model = self.model_manager.get_model()
        inner_training_loop = find_executable_batch_size(
            self.inner_training_loop) if self.trainer_args.per_device_train_batch_size is None else self.inner_training_loop
        trace_train_output = inner_training_loop(resume_from_checkpoint=resume_from_checkpoint)
        self.__should_prepare_accumulator = True
        if self.trainer_args.load_best_model_at_end:
            if not self.trainer_args.should_save:
                logger.warning("Unable to load best model because configuration defined `should_save` to False.")
            else:
                best_model_path = self.get_output_path(self.BEST_MODEL_NAME)
                self.model = self.model_manager.update_model(best_model_path)
        return trace_train_output

    def inner_training_loop(self, batch_size: int = None,
                            resume_from_checkpoint: Optional[str] = None, **kwargs) -> TraceTrainOutput:
        """
        Trains model for the epochs specified in training arguments.
        :param batch_size: The batch size of the training step.
        :param kwargs: Any additional arguments. Currently, ignored but necessary for finding optimal batch size.
        :return: The output of the training session.
        """
        if batch_size is None:
            batch_size = self.args.per_device_train_batch_size
        self._train_batch_size = batch_size
        self.args.per_device_train_batch_size = batch_size
        loss_function = self.trainer_args.loss_function
        self.model.train()
        model, train_data_loader, optimizer, scheduler = self.create_or_load_state(self.model,
                                                                                   self.get_train_dataloader(),
                                                                                   resume_from_checkpoint)
        model = TraceAccelerator.prepare_model(model)
        logger.info(f"Number of GPUS: {TraceAccelerator.num_processes}. Torch devices: {torch.cuda.device_count()}")
        global_step = 0
        training_loss = 0
        training_metrics = {}
        epoch_loss = 0
<<<<<<< HEAD
        is_main_process = TraceAccelerator.is_main_process
        accelerate_tqdm = partial(tqdm, disable=not is_main_process, position=0)
=======
        accelerate_tqdm = partial(tqdm, disable=not TraceAccelerator.is_main_process, position=0)
>>>>>>> fdce4e35
        for epoch_index in range(self.trainer_args.num_train_epochs):
            with TraceAccelerator.accumulate(model):
                for batch_index, batch in enumerate(accelerate_tqdm(train_data_loader)):
                    batch = batch.to(TraceAccelerator.device)

                    labels = batch.pop(DataKey.LABELS_KEY)
                    output: SequenceClassifierOutput = model(**batch)
                    loss = loss_function(output.logits, labels)

                    TraceAccelerator.backward(loss)
                    optimizer.step()
                    optimizer.zero_grad()
                    self.on_step(global_step)
                    training_loss += loss.item()
                    global_step += 1
                    epoch_loss += loss.item()

            logger.info(f"Epoch Loss: {epoch_loss}")
            epoch_loss = 0
            scheduler.step()
            self.on_epoch(epoch_index)
        return TraceTrainOutput(global_step=global_step, training_loss=training_loss, metrics=training_metrics,
                                val_metrics=self.save_strategy.stage_evaluations)

    def predict(self, test_dataset: Dataset) -> PredictionOutput:
        """
        Moves model to accelerate device then predicts current model on dataset.
        :param test_dataset: Dataset: The dataset to evaluate.
        :return: The prediction output.
        """
        test_dataloader = self.get_test_dataloader(test_dataset)
        self.model, eval_data_loader, _, _ = self._prepare_accelerator(self.model, test_dataloader)
        self.model.eval()
        eval_predictions, eval_labels = [], []
        for batch in test_dataloader:
            batch.to(TraceAccelerator.device)
            targets = batch.pop("labels")
            with torch.no_grad():
                output = self.model(**batch)
            eval_predictions.append(output.logits)
            eval_labels.append(targets)

        eval_labels = torch.cat(eval_labels, dim=0)
        eval_predictions = torch.cat(eval_predictions, dim=0)
        eval_labels, eval_predictions = TraceAccelerator.gather((eval_labels, eval_predictions))
        eval_predictions = eval_predictions.cpu().numpy()[:len(test_dataset)]
        eval_labels = eval_labels.cpu().numpy()[:len(test_dataset)]
        return PredictionOutput(predictions=eval_predictions, label_ids=eval_labels, metrics={})

    def create_or_load_state(self, model: PreTrainedModel, data_loader: DataLoader, resume_from_checkpoint: Optional[str] = None) \
            -> Tuple[PreTrainedModel, DataLoader, Optimizer, _LRScheduler]:
        """
        If checkpoint given, accelerate entities are instantiated with their previous state. Otherwise, they are instantiated with new
        states.
        :param model: The model to use to prepare the accelerator
        :param data_loader: The data loader to use to prepare the accelerator
        :param resume_from_checkpoint: Path to previous checkpoint.
        :type resume_from_checkpoint:
        :return: Instantiated model, optimizer, scheduler, and train data loader.
        """
        model, data_loader, optimizer, scheduler = self._prepare_accelerator(model, data_loader)
        if resume_from_checkpoint:
            TraceAccelerator.load_state(resume_from_checkpoint)
        return model, data_loader, optimizer, scheduler

    @overrides(Trainer)
    def save_model(self, output_dir: Optional[str] = None, _internal_call: bool = False) -> None:
        """
        Saves model, configuration, tokenizer, optimizer, and scheduler.
        :param output_dir: The path to save the entities to.
        :param _internal_call: Internal property used within HuggingFace Trainer.
        :return: None
        """
        if TraceAccelerator.is_main_process:
            if not output_dir:
                raise ValueError("Expected output_dir to be defined.")
            if self.trainer_args.skip_save:
                return
            FileUtil.create_dir_safely(output_dir)
            model = TraceAccelerator.unwrap_model(self.model)
            self._save(output_dir, state_dict=model.state_dict())
            TraceAccelerator.save(self.optimizer.state_dict(), os.path.join(output_dir, self.OPTIMIZER_FILE_NAME))
            TraceAccelerator.save(self.lr_scheduler.state_dict(), os.path.join(output_dir, self.SCHEDULER_FILE_NAME))
            self.model_manager.get_config().save_pretrained(output_dir)
            self.model_manager.get_tokenizer().save_pretrained(output_dir)

    def on_step(self, step_iteration: int) -> None:
        """
        Callback function called after every training step.
        :param step_iteration: The global step count of the training loop.
        :return: None
        """
        self.conditional_evaluate(SaveStrategyStage.STEP, step_iteration)

    def on_epoch(self, epoch_iteration: int) -> None:
        """
        Callback function called after every training epoch.
        :param epoch_iteration: The index of epoch performed.
        :return: None
        """
        self.conditional_evaluate(SaveStrategyStage.EPOCH, epoch_iteration)
        self.save_model(self.get_output_path(self.CURRENT_MODEL_NAME))

    def conditional_evaluate(self, stage: SaveStrategyStage, stage_iteration: int) -> None:
        """
        Conditionally evaluates model depending on save strategy and saves it if it is the current best.
        :param stage: The stage in training.
        :param stage_iteration: The number of times this stage has been reached.
        :return: None
        """
        should_evaluate = self.save_strategy.should_evaluate(stage, stage_iteration)

        if should_evaluate and DatasetRole.VAL in self.trainer_dataset_manager:
            eval_result = self.perform_prediction(DatasetRole.VAL)
            previous_best = self.save_strategy.best_score
            should_save = self.save_strategy.should_save(eval_result, stage_iteration)
            if should_save:
                current_score = self.save_strategy.get_metric_score(eval_result.metrics)
                logger.log_with_title("Saving Best Model", f"New Best: {current_score}\tPrevious: {previous_best}")
                self.save_model(self.get_output_path(self.BEST_MODEL_NAME))
                logger.log_with_title("Evaluation Finished.", "-" * 10)
            else:
                logger.info(f"Previous best is still {previous_best}.")

    def get_output_path(self, dir_name: str = None):
        """
        Returns the output path of trainer, with argument accessing directories within it.
        :param dir_name: The directory within the output path to retrieve.
        :return: The path to the trainer output or directory within it.
        """
        base_output_path = self.trainer_args.output_dir
        if dir_name:
            return os.path.join(base_output_path, dir_name)
        return base_output_path

    def cleanup(self) -> None:
        """
        Free memory associated with accelerator and dataset.
        :return: None
        """
        super().cleanup()
        TraceAccelerator.clear()
        if self.trainer_dataset_manager:
            del self.trainer_dataset_manager

    def _prepare_accelerator(self, model: PreTrainedModel, data_loader: DataLoader) \
            -> Tuple[PreTrainedModel, DataLoader, Optimizer, _LRScheduler]:
        """
        Prepares the model, optimizer, scheduler and data loader for distributed training.
        :param model: The model being trained.
        :param data_loader: The data loader containing training data.
        :return: Prepared model, optimizer, scheduler, and data loader.
        """
        if self.optimizer is None or self.lr_scheduler is None:
            self._initialize_state(model)
        if not self.__should_prepare_accumulator:
            return model, data_loader, self.optimizer, self.lr_scheduler
        TraceAccelerator.clear()
        self.__should_prepare_accumulator = False
        return TraceAccelerator.prepare(model, data_loader, self.optimizer, self.lr_scheduler)

    def _initialize_state(self, model: PreTrainedModel) -> None:
        """
        Initializes related entities for accelerator preparation.
        :param model: The model used to initialize the optimizer.
        :return: None
        """
        self.optimizer = SupportedOptimizers.create(self.trainer_args.optimizer_name, model)
        self.lr_scheduler = SupportedSchedulers.create(self.trainer_args.scheduler_name, self.optimizer)

    @overrides(Trainer)
    def _get_train_sampler(self) -> Optional[torch.utils.data.Sampler]:
        """
        Gets the data sampler used for training
        :return: the train sampler
        """
        if self.trainer_args.use_balanced_batches and self.train_dataset is not None:
            return BalancedBatchSampler(data_source=self.train_dataset, batch_size=self._train_batch_size)
        return super()._get_train_sampler()<|MERGE_RESOLUTION|>--- conflicted
+++ resolved
@@ -90,12 +90,7 @@
         training_loss = 0
         training_metrics = {}
         epoch_loss = 0
-<<<<<<< HEAD
-        is_main_process = TraceAccelerator.is_main_process
-        accelerate_tqdm = partial(tqdm, disable=not is_main_process, position=0)
-=======
         accelerate_tqdm = partial(tqdm, disable=not TraceAccelerator.is_main_process, position=0)
->>>>>>> fdce4e35
         for epoch_index in range(self.trainer_args.num_train_epochs):
             with TraceAccelerator.accumulate(model):
                 for batch_index, batch in enumerate(accelerate_tqdm(train_data_loader)):
