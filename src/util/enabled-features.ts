/**
 * A mapping of whether certain test features are enabled.
 */
export const ENABLED_FEATURES = {
  ARTIFACT_PROMPTS: false,
  ARTIFACT_NAME_CHECK: false,

  ACTIVE_USERS: false,

  PROJECT_CREATOR_WORKFLOW: true,
  ONBOARDING: true,
  GENERATE_ONBOARDING: false,
  BILLING_ONBOARDING: false,

<<<<<<< HEAD
  SUPERUSER_TEST: false,
=======
  TRACE_MATRIX_TABLE: false,
  CREATE_VERIFIED_ACCOUNTS_TEST: false,
>>>>>>> 3a91fbc1
};<|MERGE_RESOLUTION|>--- conflicted
+++ resolved
@@ -12,10 +12,7 @@
   GENERATE_ONBOARDING: false,
   BILLING_ONBOARDING: false,
 
-<<<<<<< HEAD
   SUPERUSER_TEST: false,
-=======
   TRACE_MATRIX_TABLE: false,
   CREATE_VERIFIED_ACCOUNTS_TEST: false,
->>>>>>> 3a91fbc1
 };