from typing import Dict, List

from data.datasets.creators.abstract_trace_dataset_creator import AbstractTraceDatasetCreator
from data.datasets.creators.readers.entity.csv_entity_reader import CSVEntityReader
from data.datasets.trace_dataset import TraceDataset
from data.processing.cleaning.data_cleaner import DataCleaner
from data.tree.trace_link import TraceLink


class CSVDatasetCreator(AbstractTraceDatasetCreator):

    def __init__(self, data_file_path: str, data_cleaner: DataCleaner = None):
        """
        Constructs data in CSV format
        :param data_file_path: path to csv
        :param data_cleaner: Responsible for processing artifact tokens.
        """
        super().__init__(data_cleaner, use_linked_targets_only=False)
        self.data_file_path = data_file_path

    def create(self) -> TraceDataset:
        """
        Creates the data from the csv
        :return: the dataset
        """
        project_reader = CSVEntityReader(self.data_file_path)
<<<<<<< HEAD
        trace_links: Dict[int, TraceLink] = project_reader.get_entities()
        return TraceDataset(links=trace_links, randomize=True)
=======
        trace_links, pos_link_ids, neg_link_ids = project_reader.get_entities()
        return TraceDataset(links=trace_links, pos_link_ids=pos_link_ids, neg_link_ids=neg_link_ids)
>>>>>>> 12183c7f
<|MERGE_RESOLUTION|>--- conflicted
+++ resolved
@@ -1,10 +1,7 @@
-from typing import Dict, List
-
 from data.datasets.creators.abstract_trace_dataset_creator import AbstractTraceDatasetCreator
 from data.datasets.creators.readers.entity.csv_entity_reader import CSVEntityReader
 from data.datasets.trace_dataset import TraceDataset
 from data.processing.cleaning.data_cleaner import DataCleaner
-from data.tree.trace_link import TraceLink
 
 
 class CSVDatasetCreator(AbstractTraceDatasetCreator):
@@ -24,10 +21,5 @@
         :return: the dataset
         """
         project_reader = CSVEntityReader(self.data_file_path)
-<<<<<<< HEAD
-        trace_links: Dict[int, TraceLink] = project_reader.get_entities()
-        return TraceDataset(links=trace_links, randomize=True)
-=======
         trace_links, pos_link_ids, neg_link_ids = project_reader.get_entities()
-        return TraceDataset(links=trace_links, pos_link_ids=pos_link_ids, neg_link_ids=neg_link_ids)
->>>>>>> 12183c7f
+        return TraceDataset(links=trace_links, pos_link_ids=pos_link_ids, neg_link_ids=neg_link_ids, randomize=True)