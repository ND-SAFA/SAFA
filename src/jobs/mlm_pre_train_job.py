import os

from transformers import DataCollatorForLanguageModeling

from config.constants import MLM_PROBABILITY_DEFAULT
<<<<<<< HEAD
from data.datasets.dataset_role import DatasetRole
from data.datasets.pre_train_dataset import PreTrainDataset
from jobs.components.job_args import JobArgs
from jobs.components.job_result import JobResult
from jobs.train_job import TrainJob
=======
from data.datasets.trainer_dataset_manager import TrainerDatasetManager
from jobs.components.job_args import JobArgs
from jobs.components.job_result import JobResult
from jobs.train_job import TrainJob
from data.datasets.dataset_role import DatasetRole
from data.datasets.pre_train_dataset import PreTrainDataset
from models.model_manager import ModelManager
from models.model_properties import ModelTask
from train.trainer_args import TrainerArgs
>>>>>>> 4c7e66b2


class MLMPreTrainJob(TrainJob):

<<<<<<< HEAD
    def __init__(self, job_args: JobArgs, mlm_probability: float = MLM_PROBABILITY_DEFAULT, **kwargs):
=======
    def __init__(self, job_args: JobArgs, model_manager: ModelManager,
                 trainer_dataset_manager: TrainerDatasetManager, trainer_args: TrainerArgs,
                 mlm_probability: float):
>>>>>>> 4c7e66b2
        """
        The base job class for tracing jobs
        :param job_args: the arguments for the job
        :param model_manager: the manages the model necessary for the job
        :param trainer_dataset_manager: manages all datasets for the trainer
        :param trainer_args: other arguments needed for the trainer
        :param mlm_probability: the probability for the masking a word in the learning model
        """
        model_manager.model_task = ModelTask.MASKED_LEARNING
        super().__init__(job_args, model_manager, trainer_dataset_manager, trainer_args)
        self.mlm_probability = mlm_probability

    def _run(self) -> JobResult:
        """
        Runs the pre training using a masked learning model
        :return: the result from the pre training
        """
        tokenizer = self.model_manager.get_tokenizer()
        data_collator = DataCollatorForLanguageModeling(
            tokenizer=tokenizer, mlm=True, mlm_probability=self.mlm_probability
        )
        tokenizer.save_vocabulary(self.output_dir)

        job_result = super()._run(data_collator=data_collator)

        train_dataset: PreTrainDataset = self.trainer_dataset_manager[DatasetRole.TRAIN]
        os.remove(train_dataset.training_file_path)
        return job_result<|MERGE_RESOLUTION|>--- conflicted
+++ resolved
@@ -3,13 +3,6 @@
 from transformers import DataCollatorForLanguageModeling
 
 from config.constants import MLM_PROBABILITY_DEFAULT
-<<<<<<< HEAD
-from data.datasets.dataset_role import DatasetRole
-from data.datasets.pre_train_dataset import PreTrainDataset
-from jobs.components.job_args import JobArgs
-from jobs.components.job_result import JobResult
-from jobs.train_job import TrainJob
-=======
 from data.datasets.trainer_dataset_manager import TrainerDatasetManager
 from jobs.components.job_args import JobArgs
 from jobs.components.job_result import JobResult
@@ -19,18 +12,13 @@
 from models.model_manager import ModelManager
 from models.model_properties import ModelTask
 from train.trainer_args import TrainerArgs
->>>>>>> 4c7e66b2
 
 
 class MLMPreTrainJob(TrainJob):
 
-<<<<<<< HEAD
-    def __init__(self, job_args: JobArgs, mlm_probability: float = MLM_PROBABILITY_DEFAULT, **kwargs):
-=======
     def __init__(self, job_args: JobArgs, model_manager: ModelManager,
                  trainer_dataset_manager: TrainerDatasetManager, trainer_args: TrainerArgs,
                  mlm_probability: float):
->>>>>>> 4c7e66b2
         """
         The base job class for tracing jobs
         :param job_args: the arguments for the job
