import os
from abc import ABC, abstractmethod
<<<<<<< HEAD
from copy import deepcopy
from typing import Generic, List, Optional, Type, TypeVar, Tuple, Set
=======
from typing import Dict, Generic, List, Optional, Type, TypeVar

import pandas as pd
>>>>>>> ff1e0fc4

from tgen.common.constants import environment_constants
from tgen.common.constants.deliminator_constants import EMPTY_STRING
from tgen.common.constants.deliminator_constants import F_SLASH, NEW_LINE
from tgen.common.logging.logger_manager import logger
<<<<<<< HEAD
from tgen.common.util.enum_util import EnumUtil
=======
>>>>>>> ff1e0fc4
from tgen.common.util.file_util import FileUtil
from tgen.pipeline.interactive_mode_options import InteractiveModeOptions
from tgen.pipeline.pipeline_args import PipelineArgs
from tgen.pipeline.state import State
from tgen.scripts.toolset.confirm import confirm
from tgen.scripts.toolset.selector import inquirer_selection, inquirer_value
from tgen.summarizer.summarizer import Summarizer
from tgen.summarizer.summarizer_args import SummarizerArgs
from tgen.summarizer.summary import Summary

StateType = TypeVar("StateType", bound=State)
ArgType = TypeVar("ArgType", bound=PipelineArgs)

title_format_for_logs = "---{}---"


class AbstractPipelineStep(ABC, Generic[ArgType, StateType]):

    def run(self, args: ArgType, state: State, re_run: bool = False, verbose: bool = True) -> bool:
        """
        Runs the step operations, modifying state in some way.
        :param args: The pipeline arguments and configuration.
        :param state: The current state of the pipeline results.
        :param re_run: If True, will run even if the step is already completed
        :param verbose: If True, prints logs
        :return: None
        """
        step_ran = False
        if re_run or not state.step_is_complete(self.get_step_name()):
            if verbose:
                logger.log_with_title(f"Starting step: {self.get_step_name()}", formatting=title_format_for_logs)
            self._run(args, state)
            step_ran = True
        if step_ran:
            state.on_step_complete(step_name=self.get_step_name())
            if verbose:
                logger.log_with_title(f"Finished step: {self.get_step_name()}", formatting=title_format_for_logs)
        return step_ran

    @abstractmethod
    def _run(self, args: ArgType, state: State) -> None:
        """
        Runs the step operations, modifying state in some way.
        :param args: The pipeline arguments and configuration.
        :param state: The current state of the pipeline results.
        :return: None
        """
        if state.step_is_complete(self.get_step_name()):
            return

    @classmethod
    def get_step_name(cls) -> str:
        """
        Returns the name of the step class
        :return: The name of the step class
        """
        return cls.__name__


class AbstractPipeline(ABC, Generic[ArgType, StateType]):
    INTERACTIVE_MODE_OPTIONS = [InteractiveModeOptions.NEXT_STEP, InteractiveModeOptions.RE_RUN,
                                InteractiveModeOptions.LOAD_NEW_STATE, InteractiveModeOptions.DELETE_MODEL_OUTPUT,
                                InteractiveModeOptions.TURN_OFF_INTERACTIVE]

    def __init__(self, args: ArgType, steps: List[Type[AbstractPipelineStep]], summarizer_args: SummarizerArgs = None,
                 skip_summarization: bool = False, **summarizer_args_kwargs):
        """
        Constructs pipeline of steps.
        :param args: The arguments to the pipeline.
        :param steps: Steps to perform in sequential order.
        :param summarizer_args: The args used to create project summary
        :param summarizer_args_kwargs: Keyword arguments to summarizer to customize default settings.
        :param skip_summarization: Whether to skip summarization of artifacts.
        """
        self.args = args
        self.steps = [s() for s in steps]
        self.summarizer_args = SummarizerArgs(do_resummarize_project=False,
                                              summarize_code_only=True,
                                              do_resummarize_artifacts=False,
                                              **summarizer_args_kwargs) if not summarizer_args else summarizer_args
        self.resume_interactive_mode_step = None
        if skip_summarization:
            self.summarizer_args = None
        self.state: StateType = self.init_state()
        self.artifact_summaries_costs = 0
        self.project_summary_costs = 0
        if self.args.export_dir:
            os.makedirs(self.args.export_dir, exist_ok=True)
            self.state.export_dir = self.args.export_dir

    def init_state(self) -> StateType:
        """
        Creates a new state corresponding to sub-class.
        :return: The new state.
        """
        if not self.args.load_dir:
            self.args.load_dir = self.args.export_dir
        if self.args.load_dir:
            return self.state_class().load_latest(self.args.load_dir, self.get_step_names())
        return self.state_class()()

    def run(self, run_setup: bool = True) -> None:
        """
        Runs steps with store.
        :param run_setup: If True, runs the necessary setup before running the pipeline
        :return: None
        """
        if run_setup:
            self.run_setup_for_pipeline()
        for step in self.steps:
<<<<<<< HEAD
            re_run_pipeline = self.run_step(step)
            if re_run_pipeline:
                self.run(run_setup=False)
                return
        self._log_costs()
=======
            self.run_step(step)
        self._log_costs(save=True)
>>>>>>> ff1e0fc4

    def run_setup_for_pipeline(self) -> None:
        """
        Runs anything that is needed before the pipeline begins
        :return: None
        """
        self.args.update_llm_managers_with_state(self.state)
        if self.summarizer_args:
            self.summarizer_args: SummarizerArgs
            self.run_summarizations()
<<<<<<< HEAD
        if self.args.interactive_mode:
            self._run_interactive_mode()
=======
            self.project_summary_costs = self.summarizer_args.llm_manager_for_project_summary.state.get_total_costs()
            self.artifact_summaries_costs = self.summarizer_args.llm_manager_for_artifact_summaries.state.get_total_costs()
>>>>>>> ff1e0fc4

    def run_summarizations(self) -> Summary:
        """
        Runs the summarizer to create pipeline project summary and summarize artifacts
        :return: The project summary
        """
        self.summarizer_args.update_export_dir(self.state.export_dir)
        dataset = Summarizer(self.summarizer_args, dataset=self.args.dataset).summarize()
        if not self.args.dataset.project_summary:
            self.args.dataset = dataset
        else:
            self.args.dataset.update_artifact_df(dataset.artifact_df)  # keep original project summary
        self.state.project_summary = dataset.project_summary if dataset.project_summary else None
        return self.state.project_summary

    def run_step(self, step: AbstractPipelineStep, re_run: bool = False) -> bool:
        """
        Runs a pipeline step
        :param step: The step to run
        :param re_run: If True, runs step even if it complete
        :return: Returns if the pipeline needs to be rerun because a prior state was reloaded
        """
        step_ran = step.run(self.args, self.state, re_run=re_run)
        if step.get_step_name() == self.resume_interactive_mode_step:
            self.args.interactive_mode = True
            environment_constants.IS_INTERACTIVE = True
        if step_ran and self.args.interactive_mode:
            return self._run_interactive_mode()
        return False

    def get_remaining_steps(self, curr_step: AbstractPipelineStep) -> List[str]:
        """
        Gets a list of the steps that are remaining in the pipeline
        :param curr_step: The step the pipeline is currently at
        :return: The steps that are remaining in the pipeline
        """
        next_index = self.steps.index(curr_step) + 1 if curr_step else 0
        return self.get_step_names(self.steps[next_index:])

    def get_step_names(self, steps: List[AbstractPipelineStep] = None) -> List[str]:
        """
        Gets the names of all steps in the list
        :param steps: The list of steps to get names for
        :return: The names of all steps in the list
        """
        steps = self.steps if not steps else steps
        return [step.get_step_name() for step in steps]

    @abstractmethod
    def state_class(self) -> Type[State]:
        """
        Gets the class used for the pipeline state.
        :return: the state class
        """

    def _run_interactive_mode(self, exclude_options: set[str] = None) -> bool:
        """
        Allows the user to interact with the state to rerun a step or continue the pipeline
        :param exclude_options: Set of names of options to exclude from the menu
        :return: Returns if the pipeline needs to be rerun because a prior state was reloaded
        """
        exclude_options = exclude_options if exclude_options else set()
        curr_step, next_step = self._get_current_and_next_step(exclude_options)
        options = [option for option in self.INTERACTIVE_MODE_OPTIONS if option.name not in exclude_options]
        selected_option = self._display_interactive_menu(options, allow_back=False)
        if selected_option == InteractiveModeOptions.LOAD_NEW_STATE:
            success = self._option_new_state(curr_step)
            if success:
                exclude_options.add(InteractiveModeOptions.LOAD_NEW_STATE.name)
            selected_option = None
        elif selected_option == InteractiveModeOptions.DELETE_MODEL_OUTPUT:
            success = self._option_delete_model_output()
            if success:
                exclude_options.add(InteractiveModeOptions.DELETE_MODEL_OUTPUT.name)
            selected_option = None
        elif selected_option == InteractiveModeOptions.RE_RUN:
            logger.log_with_title("Re-running step")
            self.state.mark_step_as_incomplete(curr_step.get_step_name())
        elif selected_option == InteractiveModeOptions.TURN_OFF_INTERACTIVE:
            resume_interactive_mode_step = self._option_turn_off_interactive(curr_step)
            if not resume_interactive_mode_step:
                selected_option = None
            else:
                self.resume_interactive_mode_step = resume_interactive_mode_step
                self.args.interactive_mode = False
                environment_constants.IS_INTERACTIVE = False

        if selected_option is None:
            self._run_interactive_mode(exclude_options=exclude_options)
        if curr_step:
            return not self.state.step_is_complete(curr_step.get_step_name())  # check if an earlier state was loaded
        return False

    def _get_current_and_next_step(self, exclude_options: Set[str]) -> Tuple[AbstractPipelineStep, AbstractPipelineStep]:
        """
        Determines what is the current step the pipeline is on and what is the next step
         :param exclude_options: Set of names of options to exclude from the menu
        :return: The current and next step
        """
        curr_step = self.get_current_step()
        if curr_step is None:
            next_step = self.get_next_step(self.steps[0])
            exclude_options.add(InteractiveModeOptions.RE_RUN.name)
            msg = EMPTY_STRING
        else:
            next_step = self.get_next_step(curr_step)
            msg = f"Current step: {curr_step.get_step_name()}, "
        if next_step:
            msg += f"Next step: {next_step.get_step_name()}"
        logger.info(f"{msg}")
        return curr_step, next_step

    def _mark_next_steps_as_incomplete(self, curr_step: AbstractPipelineStep) -> None:
        """
        Marks each of the next steps as incomplete so they can still be run
        :param curr_step: The current step
        :return: None
        """
        curr_step_i = self.steps.index(curr_step)
        for i, step in enumerate(self.steps):
            if i > curr_step_i:
                self.state.mark_step_as_incomplete(step.get_step_name())

    def get_next_step(self, curr_step: AbstractPipelineStep) -> AbstractPipelineStep:
        """
        Marks the next step as complete
        :param curr_step: The current step
        :return: The next step if the current step is not the last
        """
        next_index = self.steps.index(curr_step) + 1
        if next_index < len(self.steps):
            return self.steps[next_index]

    def get_current_step(self) -> AbstractPipelineStep:
        """
<<<<<<< HEAD
        Gets the current step the pipeline is on
        :return: The  current step the pipeline is on
=======
        Allows a user to select a path from which a new state will be loaded
        :param state: The state of the pipeline to load.
        :return: The path selected by the user
>>>>>>> ff1e0fc4
        """
        completed_steps = [step for step in self.steps if self.state.step_is_complete(step.get_step_name())]
        curr_step = None if len(completed_steps) == 0 else completed_steps[-1]
        return curr_step

    def _option_new_state(self, curr_step: AbstractPipelineStep) -> bool:
        """
        Runs the new state loading when the option is selected
        :param curr_step: The current step the user is one
        :return: True if the state was successfully reloaded
        """
        load_external_option = InteractiveModeOptions.LOAD_EXTERNAL_STATE.value
        steps = self.get_step_names() + [load_external_option]
        step_to_load_from = inquirer_selection(selections=steps,
                                               message="What step state do you want to load from?",
                                               allow_back=True) if self.args.load_dir else load_external_option
        if step_to_load_from is None:
            return False
        load_path = self._get_state_load_path(step_to_load_from)
        if load_path is None:
            return self._option_new_state(curr_step) if self.args.load_dir else None
        if not os.path.exists(load_path):
            logger.warning(f"File not found: {load_path}")
            return self._option_new_state(curr_step)
        new_state = self.state.load_state_from_path(load_path)
        if isinstance(new_state, Exception):
            logger.warning(f"Loading state failed: {new_state}")
            return self._option_new_state(curr_step)
        if new_state is None:
            return False
        self.state = new_state
        self._optional_delete_old_state_files(step_to_load_from)
        logger.info("New state is reloaded - What would you like to do next?\n")
        return True

    def _option_delete_model_output(self) -> bool:
        """
        Deletes any model output found in the load dir
        :return: True if the model output was deleted/never existed, else False if the model output remains
        """
        model_output_files = self._get_model_output_files()
        if not model_output_files:
            msg = f"Could not find any model files to delete "
            msg += f"in {self.args.load_dir}" if self.args.load_dir else "- No load dir provided"
            logger.info(msg)
            return True
        should_delete = confirm(f"Delete the following files? {NEW_LINE}{NEW_LINE.join(model_output_files)}")
        if should_delete:
            for file in model_output_files:
                FileUtil.delete_file_safely(os.path.join(self.args.load_dir, file))
            logger.info("Model output has been deleted. What would you like to do next? \n")
        return should_delete

    def _get_model_output_files(self) -> List[str]:
        """
        Returns a list of the model's output files
        :return: The list of the model's output files
        """
        model_output_files = []
        if self.args.load_dir:
            try:
                model_output_files = FileUtil.ls_files(self.args.load_dir, with_ext=FileUtil.YAML_EXT)
            except Exception:
                pass
        return model_output_files

    def _get_state_load_path(self, step_to_load_from: str) -> str:
        """
        Determines the path of the state to load
        :param step_to_load_from: The state step to load the state for
        :return:
        """
        if step_to_load_from == InteractiveModeOptions.LOAD_EXTERNAL_STATE.value:
            load_path = inquirer_value("Enter the path to the new state: ", str, allow_back=True)
            load_path = FileUtil.expand_paths(load_path.strip()) if load_path else load_path
        else:
            load_step_num = self.get_step_names().index(step_to_load_from)
            load_path = self.state.get_path_to_state_checkpoint(self.args.load_dir, step_to_load_from,
                                                                step_num=load_step_num + 1)
        return load_path

    def _optional_delete_old_state_files(self, step_to_load_from: str) -> None:
        """
        Allows the user to delete all the state files that are now outdated
        :param step_to_load_from: The step that the state was just loaded from
        :return: None
        """
        load_step_num = self.get_step_names().index(step_to_load_from) if step_to_load_from in self.get_step_names() else -1
        if not self.args.load_dir or step_to_load_from == InteractiveModeOptions.LOAD_EXTERNAL_STATE.value \
                or load_step_num + 1 >= len(self.steps):
            return
        should_delete = confirm("Delete old state files?: ")
        if should_delete:
            step_names = self.get_step_names()
            self.state.delete_state_files(self.args.load_dir, step_names=step_names,
                                          step_to_delete_from=step_names[load_step_num + 1])

    def _option_turn_off_interactive(self, curr_step: AbstractPipelineStep) -> Optional[str]:
        """
        Turns off interactive mode
        :param curr_step: The current step
        :return: The step at which to resume interactive mode
        """
        steps = self.get_remaining_steps(curr_step)
        if not steps:
            return InteractiveModeOptions.DO_NOT_RESUME.value
        selections = [InteractiveModeOptions.DO_NOT_RESUME.value] + steps
        choice = inquirer_selection(selections=selections, message="Would you like to resume after a later step? ", allow_back=True)
        if choice is None:
            return None
        return choice

    @staticmethod
    def _display_interactive_menu(menu_options: List[InteractiveModeOptions], message: str = None,
                                  allow_back: bool = True) -> InteractiveModeOptions:
        """
        Displays an interactive menu for users to select which action they would like
        :param menu_options: The different actions available to the user
        :param allow_back: If True, allows user to go to previous menu
        :return: The selected option
        """
        message = "Menu Options: " if not message else message
        choice = inquirer_selection(selections=[mo.value for mo in menu_options], message=message, allow_back=allow_back)
        return EnumUtil.get_enum_from_value(InteractiveModeOptions, choice) if choice else choice

    def _log_costs(self, save: bool = False) -> None:
        """
        Logs the costs accumulated during the run
        :param save: If True, saves the data to a csv
        :return: None
        """
        total_cost = self.state.total_input_cost + self.state.total_output_cost
        if total_cost > 0:
            total_costs = {"Total Input Cost": self.state.total_input_cost,
                           "Total Output Cost": self.state.total_output_cost,
                           "Total Cost": total_cost}
            cost_msg = "{} Token Cost: ${}"
<<<<<<< HEAD
            cost_msgs = [cost_msg.format(name, "%.2f" % cost) for name, cost in costs.items()]
            logger.log_with_title("COSTS FOR RUN: ", NEW_LINE.join(cost_msgs))
=======
            cost_msgs = [cost_msg.format(name, "%.2f" % cost) for name, cost in total_costs.items()]
            logger.log_with_title("COSTS FOR RUN: ", NEW_LINE.join(cost_msgs))
            if save and self.args.export_dir:
                total_costs.update(self.get_input_output_counts())
                df = pd.DataFrame({k: [v] for k, v in total_costs.items()})
                df.to_csv(os.path.join(self.args.export_dir, "costs4run.csv"))

    @abstractmethod
    def get_input_output_counts(self) -> Dict[str, int]:
        """
        Gets the number of inputs and outputs to the pipeline
        :return: The number of inputs and outputs to the pipeline
        """
>>>>>>> ff1e0fc4
<|MERGE_RESOLUTION|>--- conflicted
+++ resolved
@@ -1,22 +1,13 @@
 import os
 from abc import ABC, abstractmethod
-<<<<<<< HEAD
 from copy import deepcopy
 from typing import Generic, List, Optional, Type, TypeVar, Tuple, Set
-=======
-from typing import Dict, Generic, List, Optional, Type, TypeVar
-
-import pandas as pd
->>>>>>> ff1e0fc4
 
 from tgen.common.constants import environment_constants
 from tgen.common.constants.deliminator_constants import EMPTY_STRING
 from tgen.common.constants.deliminator_constants import F_SLASH, NEW_LINE
 from tgen.common.logging.logger_manager import logger
-<<<<<<< HEAD
 from tgen.common.util.enum_util import EnumUtil
-=======
->>>>>>> ff1e0fc4
 from tgen.common.util.file_util import FileUtil
 from tgen.pipeline.interactive_mode_options import InteractiveModeOptions
 from tgen.pipeline.pipeline_args import PipelineArgs
@@ -127,16 +118,11 @@
         if run_setup:
             self.run_setup_for_pipeline()
         for step in self.steps:
-<<<<<<< HEAD
             re_run_pipeline = self.run_step(step)
             if re_run_pipeline:
                 self.run(run_setup=False)
                 return
         self._log_costs()
-=======
-            self.run_step(step)
-        self._log_costs(save=True)
->>>>>>> ff1e0fc4
 
     def run_setup_for_pipeline(self) -> None:
         """
@@ -147,13 +133,8 @@
         if self.summarizer_args:
             self.summarizer_args: SummarizerArgs
             self.run_summarizations()
-<<<<<<< HEAD
         if self.args.interactive_mode:
             self._run_interactive_mode()
-=======
-            self.project_summary_costs = self.summarizer_args.llm_manager_for_project_summary.state.get_total_costs()
-            self.artifact_summaries_costs = self.summarizer_args.llm_manager_for_artifact_summaries.state.get_total_costs()
->>>>>>> ff1e0fc4
 
     def run_summarizations(self) -> Summary:
         """
@@ -289,14 +270,8 @@
 
     def get_current_step(self) -> AbstractPipelineStep:
         """
-<<<<<<< HEAD
         Gets the current step the pipeline is on
         :return: The  current step the pipeline is on
-=======
-        Allows a user to select a path from which a new state will be loaded
-        :param state: The state of the pipeline to load.
-        :return: The path selected by the user
->>>>>>> ff1e0fc4
         """
         completed_steps = [step for step in self.steps if self.state.step_is_complete(step.get_step_name())]
         curr_step = None if len(completed_steps) == 0 else completed_steps[-1]
@@ -434,21 +409,5 @@
                            "Total Output Cost": self.state.total_output_cost,
                            "Total Cost": total_cost}
             cost_msg = "{} Token Cost: ${}"
-<<<<<<< HEAD
-            cost_msgs = [cost_msg.format(name, "%.2f" % cost) for name, cost in costs.items()]
-            logger.log_with_title("COSTS FOR RUN: ", NEW_LINE.join(cost_msgs))
-=======
             cost_msgs = [cost_msg.format(name, "%.2f" % cost) for name, cost in total_costs.items()]
-            logger.log_with_title("COSTS FOR RUN: ", NEW_LINE.join(cost_msgs))
-            if save and self.args.export_dir:
-                total_costs.update(self.get_input_output_counts())
-                df = pd.DataFrame({k: [v] for k, v in total_costs.items()})
-                df.to_csv(os.path.join(self.args.export_dir, "costs4run.csv"))
-
-    @abstractmethod
-    def get_input_output_counts(self) -> Dict[str, int]:
-        """
-        Gets the number of inputs and outputs to the pipeline
-        :return: The number of inputs and outputs to the pipeline
-        """
->>>>>>> ff1e0fc4
+            logger.log_with_title("COSTS FOR RUN: ", NEW_LINE.join(cost_msgs))