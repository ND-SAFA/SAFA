<template>
  <cy-element3 :definition="definition" />
</template>

<script lang="ts">
/**
 * Displays trace link edges between artifacts.
 */
export default {
  name: "TraceLink",
};
</script>

<script setup lang="ts">
import { computed } from "vue";
import {
  GraphElementType,
  GraphMode,
  TraceCytoElement,
  TraceLinkSchema,
} from "@/types";
import { deltaStore, useTheme } from "@/hooks";
import { CyElement3 } from "../base";

const props = defineProps<{
  trace: TraceLinkSchema;
  faded?: boolean;
}>();

const { darkMode } = useTheme();

const definition = computed<TraceCytoElement>(() => ({
  data: {
    type: GraphElementType.edge,
    graph: GraphMode.tree,
    id: props.trace.traceLinkId,
    // Reversed to show arrow toward parent.
    source: props.trace.targetId,
    target: props.trace.sourceId,
<<<<<<< HEAD

=======
>>>>>>> b6406767
    deltaType: deltaStore.getTraceDeltaType(props.trace.traceLinkId),
    faded: props.faded,
    traceType: props.trace.traceType,
    approvalStatus: props.trace.approvalStatus,
    score: props.trace.score,
    dark: darkMode.value,
  },
  classes: props.trace.sourceId === props.trace.targetId ? "loop" : "",
}));
</script><|MERGE_RESOLUTION|>--- conflicted
+++ resolved
@@ -37,10 +37,6 @@
     // Reversed to show arrow toward parent.
     source: props.trace.targetId,
     target: props.trace.sourceId,
-<<<<<<< HEAD
-
-=======
->>>>>>> b6406767
     deltaType: deltaStore.getTraceDeltaType(props.trace.traceLinkId),
     faded: props.faded,
     traceType: props.trace.traceType,
