--- conflicted
+++ resolved
@@ -230,25 +230,7 @@
         :return: DataFrame of trace links without links containing null references.
         """
         valid_traces = []
-<<<<<<< HEAD
         valid_artifact_ids = set(artifact_df.index)
-        missing_sources = []
-        missing_targets = []
-        for _, row in trace_df.iterrows():
-            source_id = row[StructuredKeys.Trace.SOURCE.value]
-            target_id = row[StructuredKeys.Trace.TARGET.value]
-            if source_id not in valid_artifact_ids:
-                missing_sources.append(source_id)
-            elif target_id not in valid_artifact_ids:
-                missing_targets.append(target_id)
-            else:
-                valid_traces.append(row.to_dict())
-
-        TraceDatasetCreator.assert_missing_artifact_ids(missing_sources, max_missing_sources, "source")
-        TraceDatasetCreator.assert_missing_artifact_ids(missing_targets, max_missing_targets, "target")
-        return TraceDataFrame(valid_traces)
-=======
-        valid_artifact_ids = set(artifact_df[StructuredKeys.Artifact.ID].values)
         missing_sources = []
         missing_targets = []
 
@@ -309,7 +291,6 @@
             artifact_type_2_id[artifact_type].append(artifact_id)
             id_2_artifact[artifact_id] = Artifact(artifact_id, artifact_body)
         return id_2_artifact[artifact_id]
->>>>>>> 794d76a9
 
     @staticmethod
     def assert_missing_artifact_ids(missing_artifact_ids: List[str], max_missing_allowed: int, label: str) -> None:
