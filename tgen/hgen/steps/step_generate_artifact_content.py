import uuid
from typing import Any, Dict, List, Set, Tuple

from tgen.common.constants.deliminator_constants import COMMA, NEW_LINE
from tgen.common.constants.hgen_constants import DEFAULT_REDUCTION_PERCENTAGE_GENERATIONS
from tgen.common.constants.hgen_constants import DEFAULT_TOKEN_TO_TARGETS_RATIO, TEMPERATURE_ON_RERUNS
from tgen.common.constants.project_summary_constants import PS_OVERVIEW_TITLE
from tgen.common.logging.logger_manager import logger
from tgen.common.util.file_util import FileUtil
from tgen.common.util.prompt_util import PromptUtil
from tgen.data.keys.structure_keys import ArtifactKeys
from tgen.hgen.common.hgen_util import HGenUtil
from tgen.hgen.hgen_args import HGenArgs, PredictionStep
from tgen.hgen.hgen_state import HGenState
from tgen.models.tokens.token_calculator import TokenCalculator
from tgen.pipeline.abstract_pipeline_step import AbstractPipelineStep
from tgen.prompts.prompt import Prompt
from tgen.prompts.prompt_response_manager import PromptResponseManager
from tgen.prompts.questionnaire_prompt import QuestionnairePrompt
from tgen.prompts.supported_prompts.supported_prompts import SupportedPrompts


class GenerateArtifactContentStep(AbstractPipelineStep[HGenArgs, HGenState]):
    TASK_PROMPT_ID = str(uuid.uuid5(uuid.NAMESPACE_DNS, 'seed'))

    def _run(self, args: HGenArgs, state: HGenState) -> None:
        """
        Creates the content for the new artifacts.
        :param args: HGEN configuration.
        :param state: The current state of the HGEN run.
        :return: None
        """
        logger.info(f"Generating {args.target_type}s\n")

        filename = "artifact_gen_response"
        if state.n_generations > 0:
            filename = f"{filename}_{state.n_generations}"
            args.hgen_llm_manager_best.llm_args.temperature = TEMPERATURE_ON_RERUNS
        export_path = FileUtil.safely_join_paths(state.export_dir, filename)

        task_prompt, target_tag_id, source_tag_id = self._create_task_prompt(args, state)
        generated_artifacts_tag, links_tag = task_prompt.response_manager.get_all_tag_ids()

        dataset = state.cluster_dataset if state.cluster_dataset is not None else state.source_dataset

        cluster2artifacts = state.get_cluster2artifacts()
        prompt_builder = HGenUtil.get_prompt_builder_for_generation(args, task_prompt,
                                                                    combine_summary_and_task_prompts=True,
                                                                    id_to_context_artifacts=cluster2artifacts,
                                                                    use_summary=False)
        if state.cluster2artifacts:
            n_targets = self._calculate_number_of_targets_per_cluster(dataset.artifact_df.index, args, state)
            prompt_builder.format_variables = {"n_targets": n_targets}

        if state.project_summary:
            project_overview = state.project_summary.to_string([PS_OVERVIEW_TITLE])
            overview_of_system_prompt = Prompt(f"\n{PromptUtil.as_markdown_header('Overview of System:')}"
                                               f"{NEW_LINE}{project_overview}", allow_formatting=False)
            prompt_builder.add_prompt(overview_of_system_prompt, 1)
<<<<<<< HEAD
        generation_predictions = HGenUtil.get_predictions(prompt_builder, hgen_args=args, prediction_step=PredictionStep.GENERATION,
                                                          dataset=dataset, response_prompt_ids={task_prompt.id},
                                                          tags_for_response={generated_artifacts_tag}, return_first=False,
                                                          export_path=export_path)
        state.generation_predictions, state.cluster2generation = self._map_generations_to_predicted_sources(generation_predictions,
                                                                                                            source_tag_id,
                                                                                                            target_tag_id, state)
=======
        # TODO: Check is project summary
        generations = HGenUtil.get_predictions(prompt_builder, hgen_args=args, prediction_step=PredictionStep.GENERATION,
                                               dataset=dataset, response_prompt_ids={task_prompt.id},
                                               tags_for_response={generated_artifacts_tag}, return_first=False,
                                               export_path=export_path)

        generations2sources, cluster2generation = self._map_generations_to_predicted_sources(generations,
                                                                                             source_tag_id,
                                                                                             target_tag_id, state)
        state.generations2sources = generations2sources
        state.cluster2generation = cluster2generation
>>>>>>> 4064ac39
        state.n_generations += 1

    @staticmethod
    def _calculate_number_of_targets_per_cluster(artifact_ids: List, args: HGenArgs, state: HGenState) -> List[int]:
        """
        Calculates the expected number of targets for each cluster based on the number of artifacts in each cluster
        :param artifact_ids: The ids of the artifact representing each cluster
        :param args: Arguments to HGEN
        :param state: The current HGEN state
        :return: A list of the expected number of target artifacts for each cluster
        """
        cluster2artifacts = state.get_cluster2artifacts()
        n_targets = [GenerateArtifactContentStep._calculate_proportion_of_artifacts(len(cluster2artifacts[i]),
                                                                                    reduction_percentage=args.reduction_percentage)
                     for i in artifact_ids]
        return n_targets

    @staticmethod
    def _calculate_proportion_of_artifacts(n_artifacts: int, reduction_percentage: float = DEFAULT_REDUCTION_PERCENTAGE_GENERATIONS) -> int:
        """
        Calculates how many artifacts would be equal to a proportion of the total based on a given branching factor
        :param n_artifacts: Total number of artifacts
        :param reduction_percentage: Determines the proportion of source artifacts to use for # of generations
        :return: The number of artifacts equal to a proportion of the total
        """
        return max(round(n_artifacts * reduction_percentage), 1)

    @staticmethod
    def _calculate_proportion_of_tokens(artifacts: List, args: HGenArgs,
                                        token_to_target_ratio: float = DEFAULT_TOKEN_TO_TARGETS_RATIO) -> int:
        """
        Calculates how many artifacts to generate based on proportion of total artifact tokens
        :param artifacts: List of artifact in the given cluster
        :param args: The arguments to HGEN
        :param token_to_target_ratio: The token to target token ratio.
        :return: The number of artifacts equal to a proportion of the artifact tokens
        """
        model_name = args.llm_managers[PredictionStep.GENERATION.value].llm_args.model
        contents = [artifact[ArtifactKeys.CONTENT] for artifact in artifacts]
        token_counts = [TokenCalculator.estimate_num_tokens(content, model_name) for content in contents]
        n_artifacts_proportion = GenerateArtifactContentStep._calculate_proportion_of_artifacts(len(contents))
        n_artifacts_tokens = max(round(sum(token_counts) / token_to_target_ratio), n_artifacts_proportion)
        return n_artifacts_tokens

    @staticmethod
    def _map_generations_to_predicted_sources(generations: List, source_tag_id: str, target_tag_id: str,
                                              state: HGenState) -> Tuple[Dict[str, Set[str]], Dict[Any, str]]:
        """
        Creates a mapping of the generated artifact to a list of the predicted links to it and the source artifacts
        :param generations: The predictions from the LLM
        :param source_tag_id: The id of the predicted sources tag
        :param target_tag_id: The id of the generated target artifact tag
        :param state: The current state of the hierarchy generator
        :return: A mapping of the generated artifact to a list of the predicted links to it and the source artifacts
        """
        generations2sources = {}
        cluster2generations = {cluster_id: [] for cluster_id in state.get_cluster_ids()} if state.cluster_dataset else {}
        cluster_ids = state.get_cluster_ids() if state.cluster_dataset is not None else []
        for i, sources in enumerate(generations):
            for source in sources:
                generation = source[target_tag_id][0]
                sources = set(source[source_tag_id][0]) if len(source[source_tag_id]) > 0 else set()
                generations2sources[generation] = sources
                if cluster_ids:
                    cluster2generations[cluster_ids[i]].append(generation)
        return generations2sources, cluster2generations

    def _create_task_prompt(self, args: HGenArgs, state: HGenState) -> Tuple[QuestionnairePrompt, str, str]:
        """
        Creates the prompt used for the primary creation task
        :param args: The args to the hierarchy generator
        :param state: The current state of the hierarchy generator
        :return: The prompt used for the primary creation task
        """
        task_prompt = SupportedPrompts.HGEN_GENERATION_QUESTIONNAIRE.value if not state.cluster2artifacts \
            else SupportedPrompts.HGEN_CLUSTERING_QUESTIONNAIRE.value
        task_prompt.id = self.TASK_PROMPT_ID
        target_type_tag, target_tag_id = HGenUtil.convert_spaces_to_dashes(args.target_type), "target"
        source_type_tag, source_tag_id = HGenUtil.convert_spaces_to_dashes(args.source_type), "source"
        task_prompt.response_manager = PromptResponseManager(
            response_instructions_format=f"Enclose each {args.target_type}s in "
                                         "{target}. ",
            expected_responses={source_tag_id: set(state.source_dataset.artifact_df.index)},
            value_formatter=lambda tag, val: [v.strip() for v in val.split(COMMA)] if tag == source_tag_id
            else val.strip().strip(NEW_LINE),
            id2tag={target_tag_id: target_type_tag,
                    source_tag_id: source_type_tag},
            response_tag={target_type_tag: [source_type_tag]})
        task_prompt.format_value(format=state.format_of_artifacts, description=state.description_of_artifact)
        return task_prompt, target_tag_id, source_tag_id<|MERGE_RESOLUTION|>--- conflicted
+++ resolved
@@ -57,16 +57,6 @@
             overview_of_system_prompt = Prompt(f"\n{PromptUtil.as_markdown_header('Overview of System:')}"
                                                f"{NEW_LINE}{project_overview}", allow_formatting=False)
             prompt_builder.add_prompt(overview_of_system_prompt, 1)
-<<<<<<< HEAD
-        generation_predictions = HGenUtil.get_predictions(prompt_builder, hgen_args=args, prediction_step=PredictionStep.GENERATION,
-                                                          dataset=dataset, response_prompt_ids={task_prompt.id},
-                                                          tags_for_response={generated_artifacts_tag}, return_first=False,
-                                                          export_path=export_path)
-        state.generation_predictions, state.cluster2generation = self._map_generations_to_predicted_sources(generation_predictions,
-                                                                                                            source_tag_id,
-                                                                                                            target_tag_id, state)
-=======
-        # TODO: Check is project summary
         generations = HGenUtil.get_predictions(prompt_builder, hgen_args=args, prediction_step=PredictionStep.GENERATION,
                                                dataset=dataset, response_prompt_ids={task_prompt.id},
                                                tags_for_response={generated_artifacts_tag}, return_first=False,
@@ -77,7 +67,6 @@
                                                                                              target_tag_id, state)
         state.generations2sources = generations2sources
         state.cluster2generation = cluster2generation
->>>>>>> 4064ac39
         state.n_generations += 1
 
     @staticmethod
